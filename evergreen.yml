--- conflicted
+++ resolved
@@ -122,21 +122,19 @@
   commands:
   - func: f_fetch_source
   - func: f_compile
-<<<<<<< HEAD
-  - func: f_dry_run_variant_auto_tasks
-=======
 
 - name: t_compile_and_dry_run
   commands:
   - func: f_fetch_source
   - func: f_compile
->>>>>>> aec4f191
+  - func: f_dry_run_variant_auto_tasks
   - func: f_dry_run_workloads
 
 - name: t_compile_and_dry_run_asan
   commands:
   - func: f_fetch_source
   - func: f_compile_asan
+  - func: f_dry_run_variant_auto_tasks
   - func: f_dry_run_workloads_asan
 
 - name: t_python_test
