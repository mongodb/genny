--- conflicted
+++ resolved
@@ -231,7 +231,6 @@
 
 task_groups:
   - &a_compile_and_test
-
     name: tg_compile_and_test
     max_hosts: 1
     teardown_task:
@@ -292,7 +291,6 @@
 ##                ⚡️ Functions ⚡️
 
 functions:
-
   f_fetch_source:
     - command: manifest.load
     - command: git.get_project
@@ -497,22 +495,14 @@
 ##                ⚡️ Modules ⚡️
 
 modules:
-<<<<<<< HEAD
-- name: mongo
-  owner: mongodb
-  repo: 10gen
-  # This prefix is relative to the path in git.get_project
-  # I.e., src/genny/../../src = ./src
-  prefix: ../../src
-  branch: master
-=======
   - name: mongo
-    repo: git@github.com:mongodb/mongo.git
+    owner: mongodb
+    repo: 10gen
     # This prefix is relative to the path in git.get_project
     # I.e., src/genny/../../src = ./src
     prefix: ../../src
     branch: master
   - name: mothra
-    repo: git@github.com:10gen/mothra.git
-    branch: main
->>>>>>> faa35a24
+    owner: 10gen
+    repo: mothra
+    branch: main