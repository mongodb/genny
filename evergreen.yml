#                        🧞    Genny   🧞‍♀️
#
# This file defines how this project is built by evergreen at
#
#   https://evergreen.mongodb.com/waterfall/genny
#
# 1. Indent using 2 spaces. Structures start on indents (e.g. dashes aren't
#    indented). Don't quote unnecessarily.
#
# 2.  Use `f_` prefix for function names and `t_` prefix for task names.
#
#     This allows
#
#     1.  grep for all usage of a function/task without colliding with
#         inline shell etc.
#     2.  grep for definition of a function `FOO` by grepping for `f_FOO:`
#         (with a colon)
#
# 3.  Put comments in yaml not in inline shell.
#
# 4.  Keep yaml anchors/aliases to a minimum and always prefix with `a_`
#     for similar grep-ability. Favor functions and tasks with
#     dependencies.
#
# 5.  Always use functions for all task-bodies and pre/post-bodies rather
#     than inlines. This keeps the overall logic separate from the
#     implementation.
#
# 6.  Maintain one blank line between each unit (each function, task,
#     variant etc). Two lines between each section.
#
# 7.  Don't change the order of the sections. Goal is to start with "entry
#     points" (variants) and then define children in breadth-first order.
#
# 8.  Functions that are non-obvious must have a comment with the existing
#     comment style.
#
# 9.  Any function that requires parameters or `${}`-style expansions must
#     document those parameters appropriately such that callers don't need
#     to read the function definition to figure out what they mean.
#
#                                                                       🧞‍♀️


##                ⚡️ Variants ⚡️

ignore:
    - "*.md" # don't schedule tests if a commit only changes markdown files

buildvariants:

- name: archlinux
  display_name: Arch Linux
  modules: ~
  run_on:
  - archlinux-test
  tasks:
  - name: t_test
<<<<<<< HEAD
  # The gRPC task only needs to be run to refresh our gRPC tarball.
#  - name: t_grpc
#  - name: t_mongocxx
#  - name: t_boost
=======
  - name: t_push
>>>>>>> fdb0005e

- name: amazon2
  display_name: Amazon Linux 2
  modules: ~
  run_on:
  - amazon2-build
  expansions:
    cmake: "/opt/cmake/bin/cmake"
    toolchain: "/opt/mongodbtoolchain/v3/bin"
  tasks:
  - name: t_compile
<<<<<<< HEAD
#  - name: t_grpc
#  - name: t_mongocxx
#  - name: t_boost
=======
  - name: t_push
>>>>>>> fdb0005e

- name: rhel70
  display_name: RHEL 7
  modules: ~
  run_on:
  - rhel70
  expansions:
    cmake: "/opt/cmake/bin/cmake"
    toolchain: "/opt/mongodbtoolchain/v3/bin"
  tasks:
  - name: t_compile
<<<<<<< HEAD
#  - name: t_grpc
#  - name: t_mongocxx
#  - name: t_boost

- name: ubuntu1804
  display_name: Ubuntu 18.04
  modules: ~
  run_on:
  - ubuntu1804-build
  expansions:
    cmake: "/opt/cmake/bin/cmake"
    toolchain: "/opt/mongodbtoolchain/v3/bin"
  tasks:
  - name: t_compile
#  - name: t_grpc
#  - name: t_mongocxx
#  - name: t_boost

=======
  - name: t_push

- name: ubuntu1804
  display_name: Ubuntu 18.04
  modules: ~
  run_on:
  - ubuntu1804-build
  expansions:
    cmake: "/opt/cmake/bin/cmake"
    toolchain: "/opt/mongodbtoolchain/v3/bin"
  tasks:
  - name: t_compile
  - name: t_push

# TODO: TIG-1056 the OS X image doesn't have a recent CMake or C++ compiler
>>>>>>> fdb0005e
# - name: macos-1014
#   display_name: OS X Mojave
#   modules: ~
#   run_on:
#   - macos-1014
#   expansions:
#     cmake: "/Applications/CMake.app/Contents/bin/cmake"
#     toolchain: "/Applications/Xcode10.0.app/Contents/Developer/Toolchains/XcodeDefault.xctoolchain/usr/bin"
#   tasks:
#   - name: t_grpc
#   - name: t_boost


##                ⚡️ Tasks ⚡️

tasks:
- name: t_compile
  commands:
  - func: f_fetch_source
  - func: f_fetch_library
    vars:
        install_dir: boost
        short_name: boost
  - func: f_fetch_library
    vars:
        install_dir: dist
        short_name: mongocxx
  - func: f_fetch_library
    vars:
        install_dir: dist
        short_name: grpc
  - func: f_compile
<<<<<<< HEAD
  - func: f_push
=======
  - func: f_push_revision
>>>>>>> fdb0005e
    vars:
        display_name: Genny
        short_name: genny
        install_dir: dist

<<<<<<< HEAD
=======
- name: t_push
  depends_on: t_compile
  patchable: no
  commands:
  - func: f_push_official
    vars:
        display_name: Genny
        short_name: genny

>>>>>>> fdb0005e
- name: t_mongo_server
  commands:
  - func: f_checkout_mongodb

- name: t_python_test
  commands:
  - func: f_python_test

- name: t_cmake_test
  commands:
  - func: f_cmake_test

- name: t_grpc
  commands:
  - func: f_fetch_source
  - func: f_fetch_library
    vars:
        install_dir: boost
        short_name: boost
  - func: f_fetch_library
    vars:
        install_dir: dist
        short_name: mongocxx
  - func: f_build_grpc
  - func: f_push
    vars:
        display_name: gRPC
        short_name: grpc
        install_dir: grpc

- name: t_mongocxx
  commands:
  - func: f_fetch_source
  - func: f_fetch_library
    vars:
        install_dir: boost
        short_name: boost
  - func: f_build_mongocxx
  - func: f_push
    vars:
        display_name: Mongo Driver
        short_name: mongocxx
        install_dir: mongocxx

- name: t_boost
  commands:
  - func: f_fetch_source
  - func: f_build_boost
  - func: f_push
    vars:
        display_name: Boost
        short_name: boost
        install_dir: boost

- name: t_integration_test_standalone
  commands:
  - func: f_resmoke_test
    vars:
      resmoke_suite: genny_standalone.yml

- name: t_integration_test_single_node_replset
  commands:
  - func: f_resmoke_test
    vars:
      resmoke_suite: genny_single_node_replset.yml

- name: t_integration_test_three_node_replset
  commands:
  - func: f_resmoke_test
    vars:
      resmoke_suite: genny_three_node_replset.yml

- name: t_integration_test_sharded
  commands:
  - func: f_resmoke_test
    vars:
      resmoke_suite: genny_sharded.yml


##                ⚡️ Task Groups ⚡️

task_groups:
- name: t_test
  max_hosts: 1
  setup_task:
  - func: f_remove_test_results_files
  teardown_task:
  # Attaching results is prohibited in "teardown_group". So we call it in "teardown_task"
  # but make the result file optional.
  - func: f_report_test_results
  - func: f_remove_test_results_files
  tasks:
  # Rely on implicit dependencies in task_groups where tasks are executed in the order they're
  # defined. Tasks with explicit "depends_on" tasks may conflict with task_group's implicit
  # dependency, causing unexpected behavior.
  #
  # For this task group, the implicit dependency is that t_*_test has to run after t_compile.
  - t_compile
  - t_mongo_server
  - t_python_test
  - t_cmake_test
  - t_integration_test_standalone
  - t_integration_test_single_node_replset
  - t_integration_test_three_node_replset
  - t_integration_test_sharded


##                ⚡️ Functions ⚡️

functions:

  f_fetch_source:
  - command: git.get_project
    params:
      directory: src

  ##
  # Download the mongodb binary and then clone and checkout the appropriate mongodb repository branch
  # that contains the intended gennylib test case (SERVER-38646). Also installs resmoke dependencies.
  ##
  f_checkout_mongodb:
  - command: shell.exec
    params:
      working_dir: src
      script: |
        yes | pacman -S mongodb
  - command: subprocess.exec
    params:
      working_dir: src
      binary: /bin/bash
      args:
        - "${workdir}/src/scripts/get-mongo-source.sh"

  ##
<<<<<<< HEAD
  # Compile gRPC. This script should be synchronized with DSI's compilation sript for Genny:
  # https://github.com/10gen/dsi/blob/master/configurations/workload_setup/workload_setup.common.yml
  # (URL valid as of 11/2018)
  ##
  f_build_grpc:
  - command: subprocess.exec
    params:
      working_dir: src
      binary: /bin/bash
      args:
        - "${workdir}/src/scripts/make-grpc.sh"
        - "-DGENNY_STATIC_BOOST_PATH:PATH=${workdir}/boost"
        - "-DGENNY_INSTALL_DIR:PATH=${workdir}/grpc"
        - "-DCMAKE_PREFIX_PATH=${workdir}/dist"
      env:
          MAKEFLAGS: "-j8" # This should be reasonably safe even on low memory machines
          CMAKE: "${cmake|cmake}"
          PATH: "${toolchain}:/usr/bin:/bin"

  f_build_mongocxx:
  - command: subprocess.exec
    params:
      working_dir: src
      binary: /bin/bash
      args:
        - "${workdir}/src/scripts/make-mongocxx.sh"
        - "-DBOOST_ROOT:PATH=${workdir}/boost"
        - "-DCMAKE_INSTALL_PREFIX=${workdir}/mongocxx"
        - "-DCMAKE_PREFIX_PATH=${workdir}/mongocxx"
      env:
          MAKEFLAGS: "-j8" # This should be reasonably safe even on low memory machines
          CMAKE: "${cmake|cmake}"
          PATH: "${toolchain}:/usr/bin:/bin"

  f_build_boost:
  - command: subprocess.exec
    params:
      working_dir: src
      binary: /bin/bash
      args:
        - "${workdir}/src/scripts/make-boost.sh"
        - "${workdir}/boost"
      env:
          MAKEFLAGS: "-j8" # This should be reasonably safe even on low memory machines
          CMAKE: "${cmake|cmake}"
          PATH: "${toolchain}:/usr/bin:/bin"

  f_push:
=======
  # Archive an installed library into a tarball and upload it with revision suffix
  #
  # Expansions:
  #  install_dir: The directory in which this dependency was installed
  #  short_name: The name for the folder and prefix for the tarball to push
  #  display_name: The name to show in evergreen
  ###
  f_push_revision:
>>>>>>> fdb0005e
  - command: archive.targz_pack
    params:
      source_dir: ${install_dir|dist}
      target: ${short_name}.tgz
      include:
      - "./**"
  - command: shell.exec
    params:
      working_dir: .
      script: |
        set -o errexit
        # Make sure we have a file, give more info
<<<<<<< HEAD
        ls -lah *.tgz
        stat ${short_name}.tgz
=======
        find . -iname *.tgz -exec stat {} \;
>>>>>>> fdb0005e
  - command: s3.put
    params:
      aws_key: ${aws_key}
      aws_secret: ${aws_secret}
      local_file: ${short_name}.tgz
      remote_file: ${project}/${short_name}/${short_name}-${build_variant}-${revision}.tgz
      bucket: mciuploads
      permissions: public-read
      content_type: ${content_type|application/gzip}
      display_name: "${display_name} - ${revision}"
<<<<<<< HEAD
=======

  ##
  # Copy the library tarball for a given revision to the official path
  #
  # Expansions:
  #  short_name: The name for the folder and prefix for the tarball to push
  #  display_name: The name to show in evergreen
  ###
  f_push_official:
>>>>>>> fdb0005e
  - command: s3Copy.copy
    params:
      aws_key: ${aws_key}
      aws_secret: ${aws_secret}
      bucket: mciuploads
      s3_copy_files:
        - source:
            path: ${project}/${short_name}/${short_name}-${build_variant}-${revision}.tgz
            bucket: mciuploads
          destination:
            path: ${project}/${short_name}/${short_name}-${build_variant}.tgz
            bucket: mciuploads
          display_name: ${display_name}

<<<<<<< HEAD
=======
  ##
  # Download one of genny's dependencies as a tarball and expand it
  #
  # Expansions:
  #  install_dir: The directory to install this dependency
  #  short_name: The name for the folder and prefix for the tarball to fetch
  ###
>>>>>>> fdb0005e
  f_fetch_library:
  - command: s3.get
    params:
      aws_key: ${aws_key}
      aws_secret: ${aws_secret}
      extract_to: ${install_dir}
      remote_file: ${project}/${short_name}/${short_name}-${build_variant}.tgz
      bucket: mciuploads
      permissions: public-read
      content_type: ${content_type|application/gzip}

  ##
  # Compile the project in src/build.
  #
  # Expansions:
  #  cmake: The CMake executable to use
  #  toolchain: A toolchain directory to add to the PATH
  ###
  f_compile:
  - command: subprocess.exec
    params:
      working_dir: src
      binary: /bin/bash
      args:
        - "${workdir}/src/scripts/bootstrap.sh"
<<<<<<< HEAD
        - "-DCMAKE_CXX_FLAGS=${cmake_cxx_flags}"
=======
        - "-DENABLE_JASPER:BOOL=ON"
>>>>>>> fdb0005e
        - "-DGENNY_STATIC_BOOST_PATH:PATH=${workdir}/boost"
        - "-DGENNY_INSTALL_DIR:PATH=${workdir}/dist"
        - "-DGENNY_INSTALL_SSL:BOOL=ON"
      env:
          MAKEFLAGS: "-j8" # This should be reasonably safe even on low memory machines
          CMAKE: "${cmake|cmake}"
          PATH: "${toolchain}:/usr/bin:/bin"

  ##
  # Runs tests via ctest.
  # Requires f_compile to have been run first.
  ##
  f_cmake_test:
  - command: shell.exec
    params:
      continue_on_err: true
      working_dir: src/build
      script: |
        set -o errexit
        set -o pipefail
        set -o nounset

        ctest --label-exclude "(standalone|sharded|single_node_replset|three_node_replset)"

  ##
  # Runs tests via resmoke.
  # Requires f_compile to have been run first.
  ##
  f_resmoke_test:
  - command: subprocess.exec
    params:
      continue_on_err: true
      working_dir: src
      binary: /bin/bash
      args:
      - ${workdir}/src/scripts/run-resmoke.sh
      env:
        RESMOKE_SUITE: ${resmoke_suite}

  ##
  # Runs python nosetests.
  ##
  f_python_test:
  - command: shell.exec
    params:
      continue_on_err: true
      working_dir: src/src/python
      script: |
        set -o errexit
        set -o pipefail
        set -o nounset

        python setup.py nosetests

  ##
  # Reports test results to evergreen API. If you add a new file to this list, then you should also
  # add it to the `f_remove_test_results_files` function to ensure it is cleaned up between tasks in
  # the task group.
  ##
  f_report_test_results:
  - command: attach.xunit_results
    params:
      optional: true
      file: src/build/src/*/*.junit.xml
  - command: attach.xunit_results
    params:
      optional: true
      file: src/build/*.junit.xml
  - command: attach.xunit_results
    params:
      optional: true
      file: src/src/python/nosetests.xml

  ##
  # Removes the test results files from the local filesystem.
  ##
  f_remove_test_results_files:
  - command: shell.exec
    params:
      script: |
        set -o errexit
        set -o pipefail
        set -o nounset

        rm -f \
        src/build/*.junit.xml \
        src/build/src/*/*.junit.xml \
        src/src/python/nosetests.xml<|MERGE_RESOLUTION|>--- conflicted
+++ resolved
@@ -56,14 +56,11 @@
   - archlinux-test
   tasks:
   - name: t_test
-<<<<<<< HEAD
   # The gRPC task only needs to be run to refresh our gRPC tarball.
 #  - name: t_grpc
 #  - name: t_mongocxx
 #  - name: t_boost
-=======
   - name: t_push
->>>>>>> fdb0005e
 
 - name: amazon2
   display_name: Amazon Linux 2
@@ -75,13 +72,10 @@
     toolchain: "/opt/mongodbtoolchain/v3/bin"
   tasks:
   - name: t_compile
-<<<<<<< HEAD
 #  - name: t_grpc
 #  - name: t_mongocxx
 #  - name: t_boost
-=======
   - name: t_push
->>>>>>> fdb0005e
 
 - name: rhel70
   display_name: RHEL 7
@@ -93,7 +87,6 @@
     toolchain: "/opt/mongodbtoolchain/v3/bin"
   tasks:
   - name: t_compile
-<<<<<<< HEAD
 #  - name: t_grpc
 #  - name: t_mongocxx
 #  - name: t_boost
@@ -111,24 +104,9 @@
 #  - name: t_grpc
 #  - name: t_mongocxx
 #  - name: t_boost
-
-=======
   - name: t_push
 
-- name: ubuntu1804
-  display_name: Ubuntu 18.04
-  modules: ~
-  run_on:
-  - ubuntu1804-build
-  expansions:
-    cmake: "/opt/cmake/bin/cmake"
-    toolchain: "/opt/mongodbtoolchain/v3/bin"
-  tasks:
-  - name: t_compile
-  - name: t_push
-
 # TODO: TIG-1056 the OS X image doesn't have a recent CMake or C++ compiler
->>>>>>> fdb0005e
 # - name: macos-1014
 #   display_name: OS X Mojave
 #   modules: ~
@@ -161,18 +139,12 @@
         install_dir: dist
         short_name: grpc
   - func: f_compile
-<<<<<<< HEAD
-  - func: f_push
-=======
   - func: f_push_revision
->>>>>>> fdb0005e
     vars:
         display_name: Genny
         short_name: genny
         install_dir: dist
 
-<<<<<<< HEAD
-=======
 - name: t_push
   depends_on: t_compile
   patchable: no
@@ -182,7 +154,6 @@
         display_name: Genny
         short_name: genny
 
->>>>>>> fdb0005e
 - name: t_mongo_server
   commands:
   - func: f_checkout_mongodb
@@ -317,7 +288,6 @@
         - "${workdir}/src/scripts/get-mongo-source.sh"
 
   ##
-<<<<<<< HEAD
   # Compile gRPC. This script should be synchronized with DSI's compilation sript for Genny:
   # https://github.com/10gen/dsi/blob/master/configurations/workload_setup/workload_setup.common.yml
   # (URL valid as of 11/2018)
@@ -366,7 +336,6 @@
           PATH: "${toolchain}:/usr/bin:/bin"
 
   f_push:
-=======
   # Archive an installed library into a tarball and upload it with revision suffix
   #
   # Expansions:
@@ -375,7 +344,6 @@
   #  display_name: The name to show in evergreen
   ###
   f_push_revision:
->>>>>>> fdb0005e
   - command: archive.targz_pack
     params:
       source_dir: ${install_dir|dist}
@@ -388,12 +356,7 @@
       script: |
         set -o errexit
         # Make sure we have a file, give more info
-<<<<<<< HEAD
-        ls -lah *.tgz
-        stat ${short_name}.tgz
-=======
         find . -iname *.tgz -exec stat {} \;
->>>>>>> fdb0005e
   - command: s3.put
     params:
       aws_key: ${aws_key}
@@ -404,8 +367,6 @@
       permissions: public-read
       content_type: ${content_type|application/gzip}
       display_name: "${display_name} - ${revision}"
-<<<<<<< HEAD
-=======
 
   ##
   # Copy the library tarball for a given revision to the official path
@@ -415,7 +376,6 @@
   #  display_name: The name to show in evergreen
   ###
   f_push_official:
->>>>>>> fdb0005e
   - command: s3Copy.copy
     params:
       aws_key: ${aws_key}
@@ -430,8 +390,6 @@
             bucket: mciuploads
           display_name: ${display_name}
 
-<<<<<<< HEAD
-=======
   ##
   # Download one of genny's dependencies as a tarball and expand it
   #
@@ -439,7 +397,6 @@
   #  install_dir: The directory to install this dependency
   #  short_name: The name for the folder and prefix for the tarball to fetch
   ###
->>>>>>> fdb0005e
   f_fetch_library:
   - command: s3.get
     params:
@@ -465,11 +422,7 @@
       binary: /bin/bash
       args:
         - "${workdir}/src/scripts/bootstrap.sh"
-<<<<<<< HEAD
-        - "-DCMAKE_CXX_FLAGS=${cmake_cxx_flags}"
-=======
         - "-DENABLE_JASPER:BOOL=ON"
->>>>>>> fdb0005e
         - "-DGENNY_STATIC_BOOST_PATH:PATH=${workdir}/boost"
         - "-DGENNY_INSTALL_DIR:PATH=${workdir}/dist"
         - "-DGENNY_INSTALL_SSL:BOOL=ON"
