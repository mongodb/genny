--- conflicted
+++ resolved
@@ -176,34 +176,10 @@
   f_build_grpc:
   - command: subprocess.exec
     params:
-<<<<<<< HEAD
       working_dir: src
       command: /bin/bash ${workdir}/src/scripts/make-grpc.sh
       env:
           MAKEFLAGS: "-j8" # This should be reasonably safe even on low memory machines
-=======
-      working_dir: src/build
-      script: |
-        set -o errexit
-        set -o pipefail
-        set -o nounset
-
-        rm -rf * # Remove grpc and any cmake config copied up from runner
-        git clone --recurse-submodules https://github.com/grpc/grpc.git
-
-        pushd grpc
-        git checkout b79462f186cc22550bc8d53a00ae751f50d194f5
-
-        # Work around https://github.com/grpc/grpc/issues/16675 by checking out a newer commit.
-        pushd third_party/boringssl
-        git checkout 9edbc7ff9f56dff801a49f5ecb15ee06718b995c
-        popd
-
-        mkdir cmake-build
-        pushd cmake-build
-        cmake ..
-        make -j$(nproc)
->>>>>>> 985fc831
 
   ##
   # Compile the project in src/build.
