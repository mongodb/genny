#                        🧞    Genny   🧞‍♀️
#
# This file defines how this project is built by evergreen at
#
#   https://evergreen.mongodb.com/waterfall/genny
#
# 1. Indent using 2 spaces. Structures start on indents (e.g. dashes aren't
#    indented). Don't quote unnecessarily.
#
# 2.  Use `f_` prefix for function names and `t_` prefix for task names.
#
#     This allows
#
#     1.  grep for all usage of a function/task without colliding with
#         inline shell etc.
#     2.  grep for definition of a function `FOO` by grepping for `f_FOO:`
#         (with a colon)
#
# 3.  Put comments in yaml not in inline shell.
#
# 4.  Keep yaml anchors/aliases to a minimum and always prefix with `a_`
#     for similar grep-ability. Favor functions and tasks with
#     dependencies.
#
# 5.  Always use functions for all task-bodies and pre/post-bodies rather
#     than inlines. This keeps the overall logic separate from the
#     implementation.
#
# 6.  Maintain one blank line between each unit (each function, task,
#     variant etc). Two lines between each section.
#
# 7.  Don't change the order of the sections. Goal is to start with "entry
#     points" (variants) and then define children in breadth-first order.
#
# 8.  Functions that are non-obvious must have a comment with the existing
#     comment style.
#
# 9.  Any function that requires parameters or `${}`-style expansions must
#     document those parameters appropriately such that callers don't need
#     to read the function definition to figure out what they mean.
#
#                                                                       🧞‍♀️


##                ⚡️ Variants ⚡️

ignore:
- "*.md"  # don't schedule tests if a commit only changes markdown files

buildvariants:
- name: amazon2
  display_name: Amazon Linux 2
  modules: [mongo]
  run_on:
  - amazon2-build
  expansions:
    distro: amazon2
    # latest successful build from master as of 2020-10-01 on "Amazon Linux 2" compile task "Binaries" file
    # commit should match that in get-mongo-source.sh
    mongodb_archive_url:
      https://mciuploads.s3.amazonaws.com/mongodb-mongo-master/amazon2/298d4d6bbb9980b74bded06241067fe6771bef68/binaries/mongo-mongodb_mongo_master_amazon2_298d4d6bbb9980b74bded06241067fe6771bef68_20_10_22_00_55_19.tgz
  tasks:
  - name: tg_compile_and_test_with_server

- name: rhel70
  display_name: RHEL 7
  modules: [mongo]
  expansions:
    distro: rhel70
  run_on:
  - rhel70
  tasks:
  - name: tg_compile

- name: rhel8
  display_name: RHEL 8
  modules: [mongo]
  expansions:
    distro: rhel8
  run_on:
  - rhel80-test
  tasks:
  - name: tg_compile

<<<<<<< HEAD
- name: ubuntu1804
  display_name: Ubuntu 18.04
  modules: [mongo]
  expansions:
    distro: ubuntu1804
  run_on:
  - ubuntu1804-build
  tasks:
  - name: tg_compile
=======
# TODO: TIG-2819
#- name: ubuntu1804
#  display_name: Ubuntu 18.04
#  modules: ~
#  expansions:
#    distro: ubuntu1804
#  run_on:
#  - ubuntu1804-build
#  tasks:
#  - name: tg_compile
#  - name: t_push
>>>>>>> 419e68e9

- name: macos-1014
  display_name: macOS Mojave
  modules: [mongo]
  run_on:
  - macos-1014
  tasks:
  - name: tg_compile

- name: centos6-perf
  display_name: CentOS 6 for Performance
  modules: [mongo]
  expansions:
    distro: rhel62
  run_on:
  - centos6-perf
  tasks:
  - name: tg_compile_and_benchmark


##                ⚡️ Tasks ⚡️

tasks:
- name: t_compile
  commands:
  - func: f_fetch_source
  - func: f_compile
  - func: f_dry_run_workloads

- name: t_python_test
  commands:
  - func: f_python_test

- name: t_lint_workloads
  commands:
  - func: f_lint_workloads

- name: t_lint_python
  commands:
  - func: f_lint_python

- name: t_cmake_test
  commands:
  - func: f_cmake_test

- name: t_benchmark_test
  commands:
  - func: f_benchmark_test

<<<<<<< HEAD
- name: t_integration_test_standalone
  commands:
  - command: subprocess.exec
    params:
      binary: ./src/genny/run-genny
      args:
      - -v
      - resmoke-test
      - --suites
      - src/resmokeconfig/genny_standalone.yml

=======
  # It's not possible to do a standalone version due to
  # some tests' reliance on an apm callback that doesn't
  # work on standalone. (Specifically, since read concern
  # is irrelevant on a standalone, recent driver versions
  # simply omit it.)
>>>>>>> 419e68e9
- name: t_integration_test_single_node_replset
  commands:
  - command: subprocess.exec
    params:
      binary: ./src/genny/run-genny
      args:
      - -v
      - resmoke-test
      - --suites
      - src/resmokeconfig/genny_single_node_replset.yml

- name: t_integration_test_three_node_replset
  commands:
  - command: subprocess.exec
    params:
      binary: ./src/genny/run-genny
      args:
      - -v
      - resmoke-test
      - --suites
      - src/resmokeconfig/genny_three_node_replset.yml

- name: t_integration_test_sharded
  commands:
  - command: subprocess.exec
    params:
      binary: ./src/genny/run-genny
      args:
      - -v
      - resmoke-test
      - --suites
      - src/resmokeconfig/genny_sharded.yml

# Must run this task last to avoid polluting test results with tests generated
# by the new actor.
- name: t_test_create_new_actor_script
  commands:
  - func: f_run_create_new_actor_script
  - func: f_compile
  - func: f_dry_run_workloads  # Test the generated yaml file is valid.
  - command: subprocess.exec
    params:
      binary: ./src/genny/run-genny
      args:
      - -v
      - resmoke-test
      - --create-new-actor-test-suite

##                ⚡️ Task Groups ⚡️

task_groups:

- &a_compile_and_test
  name: tg_compile_and_test
  max_hosts: 1
  teardown_task:
  # Attaching results is prohibited in "teardown_group".
  # So we call it in "teardown_task" but make the result file optional.
  - func: f_report_test_results
  tasks:
  # Rely on implicit dependencies in task_groups where tasks are executed
  # in the order they're defined. Tasks with explicit "depends_on" tasks
  # may conflict with task_group's implicit dependency, causing
  # unexpected behavior.
  #
  # For this task group, the implicit dependency is that t_*_test has to
  # run after t_compile.
  - t_compile
  - t_python_test
  - t_lint_python
  - t_lint_workloads
  - t_cmake_test

- <<: *a_compile_and_test
  name: tg_compile_and_benchmark
  tasks:
  - t_compile
  - t_benchmark_test

- <<: *a_compile_and_test
  name: tg_compile_and_test_with_server
  tasks:
  - t_compile
  - t_python_test
  - t_lint_python
  - t_cmake_test
  - t_integration_test_single_node_replset
  - t_integration_test_three_node_replset
  - t_integration_test_sharded
  - t_test_create_new_actor_script  # Must run this task last.

- name: tg_compile
  max_hosts: 1
  tasks:
  - t_compile


##                ⚡️ Functions ⚡️

functions:

  f_fetch_source:
  - command: manifest.load
  - command: git.get_project
    params:
      directory: src/genny
      revisions:
        mongo: 298d4d6bbb9980b74bded06241067fe6771bef68

  ##
  # Compile the project in src/build.
  #
  # We always remove the toolchain and curator directories because hosts
  # may have incomplete or invalid toolchain directories from
  # previous (unsuccessful) builds in the gennytoolchain project.
  ##
  f_compile:
  - command: subprocess.exec
    params:
      binary: ./src/genny/run-genny
      args:
      - -v
      - install
      - --linux-distro=${distro|not-linux}

  ##
  # Runs each workload as a dry run
  # Requires f_compile to have been run first.
  ##
  f_dry_run_workloads:
  - command: subprocess.exec
    params:
      binary: ./src/genny/run-genny
      args:
      - -v
      - dry-run-workloads

  ##
  # Runs tests via ctest.
  # Requires f_compile to have been run first.
  ##
  f_cmake_test:
  - command: subprocess.exec
    params:
      binary: ./src/genny/run-genny
      args:
      - -v
      - cmake-test

  ##
  # Runs benchmarks via ctest.
  # Requires f_compile to have been run first.
  ##
  f_benchmark_test:
  - command: subprocess.exec
    params:
      binary: ./src/genny/run-genny
      args:
      - -v
      - benchmark-test

  ##
  # Runs tests for the create_new_actor script.
  ##
  f_run_create_new_actor_script:
  - command: subprocess.exec
    params:
      binary: ./src/genny/run-genny
      args:
      - -v
      - create-new-actor
      - SelfTestActor

  ##
  # Runs python unit tests.
  ##
  f_python_test:
  - command: subprocess.exec
    params:
      binary: ./src/genny/run-genny
      args:
      - -v
      # TODO: rename to pytest
      - self-test

  ##
  # Runs the YAML linter for Genny workloads
  ##
  f_lint_workloads:
  - command: subprocess.exec
    params:
      binary: ./src/genny/run-genny
      args:
      - -v
      # TODO: this fails right now - should show up in patch-build; need to remove this task and TODO as a ticket
      - lint-yaml

  ##
  # Lint python
  ##
  f_lint_python:
  - command: subprocess.exec
    params:
      binary: ./src/genny/run-genny
      args:
      - -v
      - lint-python

  ##
  # Reports test results to evergreen API.
  ##
  f_report_test_results:
  - command: attach.xunit_results
    params:
      # TODO: is this right?
      optional: true
      file: src/genny/build/src/*/*.junit.xml
  - command: attach.xunit_results
    params:
      # TODO: is this right?
      optional: true
      file: src/genny/build/*.junit.xml
  - command: attach.xunit_results
    params:
      # TODO: is this right?
      optional: true
      file: src/genny/src/lamplib/nosetests.xml


##                ⚡️ Modules ⚡️

modules:
- name: mongo
  repo: git@github.com:mongodb/mongo.git
  # This prefix is relative to the path in git.get_project
  # I.e., src/genny/../../src = ./src
  prefix: ../../src 
  branch: master<|MERGE_RESOLUTION|>--- conflicted
+++ resolved
@@ -82,21 +82,10 @@
   tasks:
   - name: tg_compile
 
-<<<<<<< HEAD
-- name: ubuntu1804
-  display_name: Ubuntu 18.04
-  modules: [mongo]
-  expansions:
-    distro: ubuntu1804
-  run_on:
-  - ubuntu1804-build
-  tasks:
-  - name: tg_compile
-=======
 # TODO: TIG-2819
 #- name: ubuntu1804
 #  display_name: Ubuntu 18.04
-#  modules: ~
+#  modules: [mongo]
 #  expansions:
 #    distro: ubuntu1804
 #  run_on:
@@ -104,7 +93,6 @@
 #  tasks:
 #  - name: tg_compile
 #  - name: t_push
->>>>>>> 419e68e9
 
 - name: macos-1014
   display_name: macOS Mojave
@@ -154,25 +142,11 @@
   commands:
   - func: f_benchmark_test
 
-<<<<<<< HEAD
-- name: t_integration_test_standalone
-  commands:
-  - command: subprocess.exec
-    params:
-      binary: ./src/genny/run-genny
-      args:
-      - -v
-      - resmoke-test
-      - --suites
-      - src/resmokeconfig/genny_standalone.yml
-
-=======
   # It's not possible to do a standalone version due to
   # some tests' reliance on an apm callback that doesn't
   # work on standalone. (Specifically, since read concern
   # is irrelevant on a standalone, recent driver versions
   # simply omit it.)
->>>>>>> 419e68e9
 - name: t_integration_test_single_node_replset
   commands:
   - command: subprocess.exec
@@ -409,5 +383,5 @@
   repo: git@github.com:mongodb/mongo.git
   # This prefix is relative to the path in git.get_project
   # I.e., src/genny/../../src = ./src
-  prefix: ../../src 
+  prefix: ../../src
   branch: master