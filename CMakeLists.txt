--- conflicted
+++ resolved
@@ -61,19 +61,10 @@
 set(CMAKE_INSTALL_RPATH_USE_LINK_PATH   true    CACHE BOOL "")
 set(CMAKE_MACOSX_RPATH                  ON      CACHE BOOL "Ensure that RPATH is used on OSX")
 
-<<<<<<< HEAD
-set(CMAKE_CXX_EXTENSIONS                OFF)
-set(CMAKE_SKIP_BUILD_RPATH              false)
-set(CMAKE_BUILD_WITH_INSTALL_RPATH      false)
-set(CMAKE_INSTALL_RPATH_USE_LINK_PATH   true)
-set(CMAKE_MACOSX_RPATH                  1) # Ensure that RPATH is used on OSX
-set(CMAKE_INSTALL_RPATH "\$ORIGIN/../${CMAKE_INSTALL_LIBDIR}")
-=======
 # This line allows us to run genny executables from a distribution folder where libraries live in
 # bin/../lib64. This is a nice thing for driver-like applications, because you can pass around
 # archives trivially.
 set(CMAKE_INSTALL_RPATH                 "\$ORIGIN/../${CMAKE_INSTALL_LIBDIR}"   CACHE PATH "")
->>>>>>> 810944b3
 
 # Help spot unknown compilers and versions.
 # Other compilers are probably supported just fine but aren't officially checked
