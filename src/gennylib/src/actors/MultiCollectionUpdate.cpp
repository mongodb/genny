#include <gennylib/actors/MultiCollectionUpdate.hpp>

#include <chrono>
#include <memory>
#include <string>
#include <thread>

#include <bsoncxx/json.hpp>
#include <mongocxx/client.hpp>
#include <mongocxx/pool.hpp>
#include <yaml-cpp/yaml.h>

#include "log.hh"

#include <gennylib/Cast.hpp>
#include <gennylib/context.hpp>
#include <gennylib/value_generators.hpp>

namespace {}  // namespace

struct genny::actor::MultiCollectionUpdate::PhaseConfig {
    PhaseConfig(PhaseContext& context,
                std::mt19937_64& rng,
                mongocxx::pool::entry& client)
        : database{(*client)[context.get<std::string>("Database")]},
          numCollections{context.get<uint>("CollectionCount")},
          queryDocument{value_generators::makeDoc(context.get("UpdateFilter"), rng)},
          updateDocument{value_generators::makeDoc(context.get("Update"), rng)},
          uniformDistribution{0, numCollections},
          minDelay{context.get<std::chrono::milliseconds, false>("MinDelay")
                       .value_or(std::chrono::milliseconds(0))} {}

    mongocxx::database database;
    uint numCollections;
    std::unique_ptr<value_generators::DocumentGenerator> queryDocument;
    std::unique_ptr<value_generators::DocumentGenerator> updateDocument;
    // TODO: Enable passing in update options.
    //    std::unique_ptr<value_generators::DocumentGenerator>  updateOptions;

    // uniform distribution random int for selecting collection
    std::uniform_int_distribution<uint> uniformDistribution;
    std::chrono::milliseconds minDelay;
};

void genny::actor::MultiCollectionUpdate::run() {
    for (auto&& [phase, config] : _loop) {
        for (auto&& _ : config) {
            // Take a timestamp -- remove after TIG-1155
            auto startTime = std::chrono::steady_clock::now();

            // Select a collection
            auto collectionNumber = config->uniformDistribution(_rng);
            auto collectionName = "Collection" + std::to_string(collectionNumber);
            auto collection = config->database[collectionName];

            // Perform update
            bsoncxx::builder::stream::document updateFilter{};
            bsoncxx::builder::stream::document update{};
            auto filterView = config->queryDocument->view(updateFilter);
            auto updateView = config->updateDocument->view(update);
            // BOOST_LOG_TRIVIAL(info) << "Filter is " <<  bsoncxx::to_json(filterView);
            // BOOST_LOG_TRIVIAL(info) << "Update is " << bsoncxx::to_json(updateView);
            // BOOST_LOG_TRIVIAL(info) << "Collection Name is " << collectionName;
            {
                // Only time the actual update, not the setup of arguments
                auto op = _updateTimer.raii();
                auto result = collection.update_many(filterView, updateView);
                _updateCount.incr(result->modified_count());
            }
            // make sure enough time has passed. Sleep if needed -- remove after TIG-1155
            auto elapsedTime = std::chrono::steady_clock::now() - startTime;
            if (elapsedTime < config->minDelay)
                std::this_thread::sleep_for(config->minDelay - elapsedTime);
        }
    }
}

genny::actor::MultiCollectionUpdate::MultiCollectionUpdate(genny::ActorContext& context)
    : Actor(context),
      _rng{context.workload().createRNG()},
      _updateTimer{context.timer("updateTime", MultiCollectionUpdate::id())},
      _updateCount{context.counter("updatedDocuments", MultiCollectionUpdate::id())},
      _client{context.client()},
      _loop{context, _rng, _client} {}

<<<<<<< HEAD
namespace {
auto registerMultiCollectionUpdate =
    genny::Cast::makeDefaultRegistration<genny::actor::MultiCollectionUpdate>(
        "MultiCollectionUpdate");
=======
genny::ActorVector genny::actor::MultiCollectionUpdate::producer(genny::ActorContext& context) {
    auto out = std::vector<std::unique_ptr<genny::Actor>>{};
    if (context.get<std::string>("Type") != "MultiCollectionUpdate") {
        return out;
    }
    auto threads = context.get<int>("Threads");
    for (int i = 0; i < threads; ++i) {
        out.push_back(std::make_unique<genny::actor::MultiCollectionUpdate>(context));
    }
    return out;
>>>>>>> cb452847
}<|MERGE_RESOLUTION|>--- conflicted
+++ resolved
@@ -83,21 +83,7 @@
       _client{context.client()},
       _loop{context, _rng, _client} {}
 
-<<<<<<< HEAD
 namespace {
 auto registerMultiCollectionUpdate =
-    genny::Cast::makeDefaultRegistration<genny::actor::MultiCollectionUpdate>(
-        "MultiCollectionUpdate");
-=======
-genny::ActorVector genny::actor::MultiCollectionUpdate::producer(genny::ActorContext& context) {
-    auto out = std::vector<std::unique_ptr<genny::Actor>>{};
-    if (context.get<std::string>("Type") != "MultiCollectionUpdate") {
-        return out;
-    }
-    auto threads = context.get<int>("Threads");
-    for (int i = 0; i < threads; ++i) {
-        out.push_back(std::make_unique<genny::actor::MultiCollectionUpdate>(context));
-    }
-    return out;
->>>>>>> cb452847
+    genny::Cast::makeDefaultRegistration<genny::actor::MultiCollectionUpdate>();
 }