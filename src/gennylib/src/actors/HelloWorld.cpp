#include "log.hh"

#include <gennylib/actors/HelloWorld.hpp>

<<<<<<< HEAD
struct genny::actor::HelloWorld::PhaseConfig {
    // TODO: need better metrics API
    //    metrics::Timer _outputTimer;
    //    metrics::Counter _operations;
    std::string _message;
    PhaseConfig(PhaseContext& phaseContext, unsigned int thread)
        : _message{phaseContext.get<std::string>("Message")} {}
};
=======
void genny::actor::HelloWorld::doPhase(PhaseNumber currentPhase) {
    auto op = _outputTimer.raii();
    BOOST_LOG_TRIVIAL(info) << _fullName << " Doing PhaseNumber " << currentPhase << " "
                            << _message;
    _operations.incr();
}
>>>>>>> 950693f3

void genny::actor::HelloWorld::run() {
    for (auto&& [p, h] : _loop) {
        for (auto _ : h) {
            //            auto op = h->_outputTimer.raii();
            BOOST_LOG_TRIVIAL(info) << "Doing PhaseNumber " << p << " " << h->_message;
            //            h->_operations.incr();
        }
    }
}

genny::ActorVector genny::actor::HelloWorld::producer(genny::ActorContext& context) {
    auto out = std::vector<std::unique_ptr<genny::Actor>>{};
    if (context.get<std::string>("Type") != "HelloWorld") {
        return out;
    }
    const auto threads = context.get<int>("Threads");
    for (int i = 0; i < threads; ++i) {
        out.push_back(std::make_unique<genny::actor::HelloWorld>(context, i));
    }
    return out;
}

genny::actor::HelloWorld::HelloWorld(genny::ActorContext& context, unsigned int thread)
    : _loop{context, thread} {}<|MERGE_RESOLUTION|>--- conflicted
+++ resolved
@@ -2,23 +2,12 @@
 
 #include <gennylib/actors/HelloWorld.hpp>
 
-<<<<<<< HEAD
-struct genny::actor::HelloWorld::PhaseConfig {
-    // TODO: need better metrics API
-    //    metrics::Timer _outputTimer;
-    //    metrics::Counter _operations;
-    std::string _message;
-    PhaseConfig(PhaseContext& phaseContext, unsigned int thread)
-        : _message{phaseContext.get<std::string>("Message")} {}
-};
-=======
 void genny::actor::HelloWorld::doPhase(PhaseNumber currentPhase) {
     auto op = _outputTimer.raii();
     BOOST_LOG_TRIVIAL(info) << _fullName << " Doing PhaseNumber " << currentPhase << " "
                             << _message;
     _operations.incr();
 }
->>>>>>> 950693f3
 
 void genny::actor::HelloWorld::run() {
     for (auto&& [p, h] : _loop) {
