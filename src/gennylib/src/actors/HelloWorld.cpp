--- conflicted
+++ resolved
@@ -27,23 +27,6 @@
       _operations{context.counter("operations", HelloWorld::id())},
       _loop{context} {}
 
-<<<<<<< HEAD
 namespace {
-auto registerHelloWorld =
-    genny::Cast::makeDefaultRegistration<genny::actor::HelloWorld>("HelloWorld");
-=======
-genny::ActorVector genny::actor::HelloWorld::producer(genny::ActorContext& context) {
-    if (context.get<std::string>("Type") != "HelloWorld") {
-        return {};
-    }
-
-    ActorVector out;
-
-    auto threads = context.get<int>("Threads");
-    for (int i = 0; i < threads; ++i) {
-        out.push_back(std::make_unique<genny::actor::HelloWorld>(context));
-    }
-
-    return out;
->>>>>>> cb452847
+auto registerHelloWorld = genny::Cast::makeDefaultRegistration<genny::actor::HelloWorld>();
 }