--- conflicted
+++ resolved
@@ -10,23 +10,20 @@
     : message{context.get<std::string,false>("Message").value_or("Hello, World!")} {}
 };
 
-<<<<<<< HEAD
 void genny::actor::HelloWorld::run() {
     for (auto&& [p, h] : _loop) {
         for (auto _ : h) {
-                        auto op = h->_outputTimer.raii();
+            auto op = this->_outputTimer.raii();
             BOOST_LOG_TRIVIAL(info) << "Doing PhaseNumber " << p << " " << h->_message;
             //            h->_operations.incr();
         }
     }
 }
-=======
 genny::actor::HelloWorld::HelloWorld(genny::ActorContext& context, const unsigned int thread)
-    : PhasedActor(context, thread),
-      _outputTimer{context.timer("output", thread)},
+    : _outputTimer{context.timer("output", thread)},
       _operations{context.counter("operations", thread)},
-      _message{context.get<std::string>("Parameters", "Message")} {}
->>>>>>> 7286dcb7
+      _loop{context, thread}
+      {}
 
 genny::ActorVector genny::actor::HelloWorld::producer(genny::ActorContext& context) {
     auto out = std::vector<std::unique_ptr<genny::Actor>>{};
@@ -38,8 +35,4 @@
         out.push_back(std::make_unique<genny::actor::HelloWorld>(context, i));
     }
     return out;
-}
-
-genny::actor::HelloWorld::HelloWorld(genny::ActorContext& context, unsigned int thread)
-    : _loop{context, thread},
-    _outputTimer{context.timer(context.get<std::string>("Name") + "." + std::to_string)} {}+}