#include <gennylib/actors/Insert.hpp>

#include <memory>

#include <yaml-cpp/yaml.h>

#include <mongocxx/client.hpp>
#include <mongocxx/collection.hpp>
#include <mongocxx/database.hpp>

#include "log.hh"

#include <bsoncxx/json.hpp>
#include <gennylib/Cast.hpp>
#include <gennylib/context.hpp>
#include <gennylib/value_generators.hpp>

struct genny::actor::Insert::PhaseConfig {
    mongocxx::collection collection;
    std::unique_ptr<value_generators::DocumentGenerator> json_document;

    PhaseConfig(PhaseContext& phaseContext, std::mt19937_64& rng, const mongocxx::database& db)
        : collection{db[phaseContext.get<std::string>("Collection")]},
          json_document{value_generators::makeDoc(phaseContext.get("Document"), rng)} {}
};

void genny::actor::Insert::run() {
    for (auto&& [phase, config] : _loop) {
        for (const auto&& _ : config) {
            auto op = _insertTimer.raii();
            bsoncxx::builder::stream::document mydoc{};
            auto view = config->json_document->view(mydoc);
            BOOST_LOG_TRIVIAL(info) << " Inserting " << bsoncxx::to_json(view);
            config->collection.insert_one(view);
            _operations.incr();
        }
    }
}

genny::actor::Insert::Insert(genny::ActorContext& context)
    : Actor(context),
      _rng{context.workload().createRNG()},
      _insertTimer{context.timer("insert", Insert::id())},
      _operations{context.counter("operations", Insert::id())},
      _client{std::move(context.client())},
      _loop{context, _rng, (*_client)[context.get<std::string>("Database")]} {}

<<<<<<< HEAD
namespace {
auto registerInsert = genny::Cast::makeDefaultRegistration<genny::actor::Insert>("Insert");
=======
genny::ActorVector genny::actor::Insert::producer(genny::ActorContext& context) {
    if (context.get<std::string>("Type") != "Insert") {
        return {};
    }

    ActorVector out;
    out.emplace_back(std::make_unique<actor::Insert>(context));
    return out;
>>>>>>> cb452847
}<|MERGE_RESOLUTION|>--- conflicted
+++ resolved
@@ -45,17 +45,6 @@
       _client{std::move(context.client())},
       _loop{context, _rng, (*_client)[context.get<std::string>("Database")]} {}
 
-<<<<<<< HEAD
 namespace {
-auto registerInsert = genny::Cast::makeDefaultRegistration<genny::actor::Insert>("Insert");
-=======
-genny::ActorVector genny::actor::Insert::producer(genny::ActorContext& context) {
-    if (context.get<std::string>("Type") != "Insert") {
-        return {};
-    }
-
-    ActorVector out;
-    out.emplace_back(std::make_unique<actor::Insert>(context));
-    return out;
->>>>>>> cb452847
+auto registerInsert = genny::Cast::makeDefaultRegistration<genny::actor::Insert>();
 }