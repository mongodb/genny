#include <gennylib/actors/Loader.hpp>

#include <algorithm>
#include <memory>

#include <bsoncxx/json.hpp>
#include <mongocxx/client.hpp>
#include <mongocxx/pool.hpp>
#include <yaml-cpp/yaml.h>

#include "log.hh"

#include <gennylib/Cast.hpp>
#include <gennylib/context.hpp>
#include <gennylib/value_generators.hpp>

namespace {}  // namespace

struct genny::actor::Loader::PhaseConfig {
    PhaseConfig(PhaseContext& context, std::mt19937_64& rng, mongocxx::pool::entry& client)
        : database{(*client)[context.get<std::string>("Database")]},
          numCollections{context.get<uint>("CollectionCount")},
          numDocuments{context.get<uint>("DocumentCount")},
          batchSize{context.get<uint>("BatchSize")},
          documentTemplate{value_generators::makeDoc(context.get("Document"), rng)} {
        auto indexNodes = context.get<std::vector<YAML::Node>>("Indexes");
        for (auto indexNode : indexNodes) {
            indexes.push_back(value_generators::makeDoc(indexNode, rng));
        }
    }

    mongocxx::database database;
    uint numCollections;
    uint numDocuments;
    uint batchSize;
    std::unique_ptr<value_generators::DocumentGenerator> documentTemplate;
    std::vector<std::unique_ptr<value_generators::DocumentGenerator>> indexes;
};

void genny::actor::Loader::run() {
    for (auto&& [phase, config] : _loop) {
        for (auto&& _ : config) {
            config->database.drop();
            for (uint i = 0; i < config->numCollections; i++) {
                auto collectionName = "Collection" + std::to_string(i);
                auto collection = config->database[collectionName];
                // Insert the documents
                uint remainingInserts = config->numDocuments;
                {
                    auto totalOp = _totalBulkLoadTimer.raii();
                    while (remainingInserts > 0) {
                        // insert the next batch
                        uint numberToInsert = std::max(config->batchSize, remainingInserts);
                        std::vector<bsoncxx::builder::stream::document> docs(numberToInsert);
                        std::vector<bsoncxx::document::view> views;
                        auto newDoc = docs.begin();
                        for (uint j = 0; j < numberToInsert; j++, newDoc++) {
                            views.push_back(config->documentTemplate->view(*newDoc));
                        }
                        {
                            auto individualOp = _individualBulkLoadTimer.raii();
                            auto result = collection.insert_many(views);
                            remainingInserts -= result->inserted_count();
                        }
                    }
                }
                // For each index
                for (auto& index : config->indexes) {
                    // Make the index
                    bsoncxx::builder::stream::document keys;
                    auto keyView = index->view(keys);
                    // BOOST_LOG_TRIVIAL(info) << "Building index " << bsoncxx::to_json(keyView);
                    {
                        auto op = _indexBuildTimer.raii();
                        collection.create_index(keyView);
                    }
                }
            }
            BOOST_LOG_TRIVIAL(info) << "Done with load phase. All documents loaded";
        }
    }
}

genny::actor::Loader::Loader(genny::ActorContext& context)
    : Actor(context),
      _rng{context.workload().createRNG()},
      _totalBulkLoadTimer{context.timer("totalBulkInsertTime", Loader::id())},
      _individualBulkLoadTimer{context.timer("individualBulkInsertTime", Loader::id())},
      _indexBuildTimer{context.timer("indexBuildTime", Loader::id())},
      _client{context.client()},
      _loop{context, _rng, _client} {}

<<<<<<< HEAD
namespace {
auto registerLoader = genny::Cast::makeDefaultRegistration<genny::actor::Loader>("Loader");
=======
genny::ActorVector genny::actor::Loader::producer(genny::ActorContext& context) {
    auto out = std::vector<std::unique_ptr<genny::Actor>>{};
    if (context.get<std::string>("Type") != "Loader") {
        return out;
    }
    // Loader is single threaded for now
    out.push_back(std::make_unique<genny::actor::Loader>(context));
    return out;
>>>>>>> cb452847
}<|MERGE_RESOLUTION|>--- conflicted
+++ resolved
@@ -90,17 +90,6 @@
       _client{context.client()},
       _loop{context, _rng, _client} {}
 
-<<<<<<< HEAD
 namespace {
-auto registerLoader = genny::Cast::makeDefaultRegistration<genny::actor::Loader>("Loader");
-=======
-genny::ActorVector genny::actor::Loader::producer(genny::ActorContext& context) {
-    auto out = std::vector<std::unique_ptr<genny::Actor>>{};
-    if (context.get<std::string>("Type") != "Loader") {
-        return out;
-    }
-    // Loader is single threaded for now
-    out.push_back(std::make_unique<genny::actor::Loader>(context));
-    return out;
->>>>>>> cb452847
+auto registerLoader = genny::Cast::makeDefaultRegistration<genny::actor::Loader>();
 }