#include <gennylib/actors/Loader.hpp>

#include <algorithm>
#include <memory>

#include <bsoncxx/json.hpp>
#include <mongocxx/client.hpp>
#include <mongocxx/pool.hpp>
#include <yaml-cpp/yaml.h>

#include "log.hh"
#include <gennylib/context.hpp>
#include <gennylib/value_generators.hpp>


namespace {}  // namespace

struct genny::actor::Loader::PhaseConfig {
    PhaseConfig(PhaseContext& context, std::mt19937_64& rng, mongocxx::pool::entry& client, uint thread)
        : database{(*client)[context.get<std::string>("Database")]},
          // The next line uses integer division. The Remainder is accounted for below.
          numCollections{context.get<uint>("CollectionCount")/context.get<int>("Threads")},
          numDocuments{context.get<uint>("DocumentCount")},
          batchSize{context.get<uint>("BatchSize")},
          documentTemplate{value_generators::makeDoc(context.get("Document"), rng)},
          collectionOffset{numCollections*thread} {
              auto indexNodes = context.get<std::vector<YAML::Node>>("Indexes");
              for (auto indexNode : indexNodes) {
                  indexes.push_back(value_generators::makeDoc(indexNode, rng));
              }
              if (thread == context.get<int>("Threads") - 1) {
                  // Pick up any extra collections left over by the division
                  numCollections += context.get<uint>("CollectionCount") % context.get<uint>("Threads");
              }
          }

    mongocxx::database database;
    uint numCollections;
    uint numDocuments;
    uint batchSize;
    std::unique_ptr<value_generators::DocumentGenerator> documentTemplate;
    std::vector<std::unique_ptr<value_generators::DocumentGenerator>> indexes;
    uint collectionOffset;
};

void genny::actor::Loader::run() {
    for (auto&& [phase, config] : _loop) {
        for (auto&& _ : config) {
            for (uint i = config->collectionOffset; i < config->collectionOffset + config->numCollections; i++) {
                auto collectionName = "Collection" + std::to_string(i);
                auto collection = config->database[collectionName];
                // Insert the documents
                uint remainingInserts = config->numDocuments;
                {
                    auto totalOp = _totalBulkLoadTimer.raii();
                    while (remainingInserts > 0) {
                        // insert the next batch
                        uint numberToInsert = std::max(config->batchSize, remainingInserts);
                        std::vector<bsoncxx::builder::stream::document> docs(numberToInsert);
                        std::vector<bsoncxx::document::view> views;
                        auto newDoc = docs.begin();
                        for (uint j = 0; j < numberToInsert; j++, newDoc++) {
                            views.push_back(config->documentTemplate->view(*newDoc));
                        }
                        {
                            auto individualOp = _individualBulkLoadTimer.raii();
                            auto result = collection.insert_many(views);
                            remainingInserts -= result->inserted_count();
                        }
                    }
                }
                // For each index
                for (auto& index : config->indexes) {
                    // Make the index
                    bsoncxx::builder::stream::document keys;
                    auto keyView = index->view(keys);
                    BOOST_LOG_TRIVIAL(debug) << "Building index " << bsoncxx::to_json(keyView);
                    {
                        auto op = _indexBuildTimer.raii();
                        collection.create_index(keyView);
                    }
                }
            }
            BOOST_LOG_TRIVIAL(info) << "Done with load phase. All documents loaded";
        }
    }
}

genny::actor::Loader::Loader(genny::ActorContext& context)
    : Actor(context),
      _rng{context.workload().createRNG()},
      _totalBulkLoadTimer{context.timer("totalBulkInsertTime", Loader::id())},
      _individualBulkLoadTimer{context.timer("individualBulkInsertTime", Loader::id())},
      _indexBuildTimer{context.timer("indexBuildTime", Loader::id())},
      _client{context.client()},
      _loop{context, _rng, _client, thread} {}

genny::ActorVector genny::actor::Loader::producer(genny::ActorContext& context) {
    auto out = std::vector<std::unique_ptr<genny::Actor>>{};
    if (context.get<std::string>("Type") != "Loader") {
        return out;
    }
<<<<<<< HEAD

    auto threads = context.get<int>("Threads");
    for (int i = 0; i < threads; ++i) {
        out.push_back(std::make_unique<genny::actor::Loader>(context, i));
    }
=======
    // Loader is single threaded for now
    out.push_back(std::make_unique<genny::actor::Loader>(context));
>>>>>>> e9370709
    return out;
}<|MERGE_RESOLUTION|>--- conflicted
+++ resolved
@@ -100,15 +100,10 @@
     if (context.get<std::string>("Type") != "Loader") {
         return out;
     }
-<<<<<<< HEAD
 
     auto threads = context.get<int>("Threads");
     for (int i = 0; i < threads; ++i) {
         out.push_back(std::make_unique<genny::actor::Loader>(context, i));
     }
-=======
-    // Loader is single threaded for now
-    out.push_back(std::make_unique<genny::actor::Loader>(context));
->>>>>>> e9370709
     return out;
 }