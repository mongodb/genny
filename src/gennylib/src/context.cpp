// Copyright 2019-present MongoDB Inc.
//
// Licensed under the Apache License, Version 2.0 (the "License");
// you may not use this file except in compliance with the License.
// You may obtain a copy of the License at
//
// http://www.apache.org/licenses/LICENSE-2.0
//
// Unless required by applicable law or agreed to in writing, software
// distributed under the License is distributed on an "AS IS" BASIS,
// WITHOUT WARRANTIES OR CONDITIONS OF ANY KIND, either express or implied.
// See the License for the specific language governing permissions and
// limitations under the License.

#include <gennylib/context.hpp>

#include <memory>
#include <set>
#include <sstream>

#include <mongocxx/instance.hpp>
#include <mongocxx/pool.hpp>
#include <mongocxx/uri.hpp>

#include <gennylib/Cast.hpp>
#include <gennylib/v1/Sleeper.hpp>
#include <metrics/metrics.hpp>

namespace genny {

WorkloadContext::WorkloadContext(const Node& node,
                                 Orchestrator& orchestrator,
                                 const std::string& mongoUri,
                                 const Cast& cast,
                                 v1::PoolManager::OnCommandStartCallback apmCallback)
    : v1::HasNode{node},
      _orchestrator{&orchestrator},
      _rateLimiters{10},
      _poolManager{mongoUri, apmCallback} {

    std::set<std::string> validSchemaVersions{"2018-07-01"};

    // This is good enough for now. Later can add a WorkloadContextValidator concept
    // and wire in a vector of those similar to how we do with the vector of Producers.
    if (const std::string schemaVersion = (*this)["SchemaVersion"].to<std::string>();
        validSchemaVersions.count(schemaVersion) != 1) {
        std::ostringstream errMsg;
        errMsg << "Invalid Schema Version: " << schemaVersion;
        throw InvalidConfigurationException(errMsg.str());
    }

    // Make sure we have a valid mongocxx instance happening here
    mongocxx::instance::current();

    // Set the metrics format information.
    auto format = ((*this)["Metrics"]["Format"])
                      .maybe<metrics::MetricsFormat>()
                      .value_or(metrics::MetricsFormat("ftdc"));

    if (format != genny::metrics::MetricsFormat("ftdc")) {
        BOOST_LOG_TRIVIAL(info) << "Metrics format " << format.toString()
                                << " is deprecated in favor of ftdc.";
    }

<<<<<<< HEAD
    auto metricsPath =
        ((*this)["Metrics"]["Path"]).maybe<std::string>().value_or("build/CedarMetrics");
=======
    auto metricsPath = ((*this)["Metrics"]["Path"])
                           .maybe<std::string>()
                           .value_or("build/WorkloadOutput/CedarMetrics");
>>>>>>> 1094f97f
    _registry = genny::metrics::Registry(std::move(format), std::move(metricsPath));


    // Make a bunch of actor contexts
    for (const auto& [k, actor] : (*this)["Actors"]) {
        _actorContexts.emplace_back(std::make_unique<genny::ActorContext>(actor, *this));
    }

    // Default value selected from random.org, by selecting 2 random numbers
    // between 1 and 10^9 and concatenating.
    _rng.seed((*this)["RandomSeed"].maybe<long>().value_or(269849313357703264));

    for (auto& actorContext : _actorContexts) {
        for (auto&& actor : _constructActors(cast, actorContext)) {
            _actors.push_back(std::move(actor));
        }
    }

    _done = true;
}

ActorVector WorkloadContext::_constructActors(const Cast& cast,
                                              const std::unique_ptr<ActorContext>& actorContext) {
    auto actors = ActorVector{};
    auto name = (*actorContext)["Type"].to<std::string>();

    std::shared_ptr<ActorProducer> producer;
    try {
        producer = cast.getProducer(name);
    } catch (const std::out_of_range&) {
        std::ostringstream stream;
        stream << "Unable to construct actors: No producer for '" << name << "'." << std::endl;
        cast.streamProducersTo(stream);
        throw InvalidConfigurationException(stream.str());
    }

    for (auto&& actor : producer->produce(*actorContext)) {
        actors.emplace_back(std::forward<std::unique_ptr<Actor>>(actor));
    }
    return actors;
}

mongocxx::pool::entry WorkloadContext::client(const std::string& name, size_t instance) {
    return _poolManager.client(name, instance, this->_node);
}

GlobalRateLimiter* WorkloadContext::getRateLimiter(const std::string& name, const RateSpec& spec) {
    if (this->isDone()) {
        BOOST_THROW_EXCEPTION(
            std::logic_error("Cannot create rate-limiters after setup. Name tried: " + name));
    }
    if (_rateLimiters.count(name) == 0) {
        _rateLimiters.emplace(std::make_pair(name, std::make_unique<GlobalRateLimiter>(spec)));
    }
    auto rl = _rateLimiters[name].get();
    rl->addUser();

    // Reset the rate-limiter at the start of every Phase
    this->_orchestrator->addPrePhaseStartHook(
        [rl](const Orchestrator*) { rl->resetLastEmptied(); });
    return rl;
}


DefaultRandom& WorkloadContext::getRNGForThread(ActorId id) {
    if (this->isDone()) {
        BOOST_THROW_EXCEPTION(std::logic_error("Cannot create RNGs after setup"));
    }
    if (auto rng = _rngRegistry.find(id); rng == _rngRegistry.end()) {
        auto [it, success] = _rngRegistry.try_emplace(id, _rng());
        if (!success) {
            // This should be impossible.
            // But invariants don't hurt we only call this during setup
            throw std::logic_error("Already have DefaultRandom for Actor " + std::to_string(id));
        }
    }
    return _rngRegistry[id];
}

// Helper method to convert Phases:[...] to PhaseContexts
std::unordered_map<PhaseNumber, std::unique_ptr<PhaseContext>> ActorContext::constructPhaseContexts(
    const Node&, ActorContext* actorContext) {
    std::unordered_map<PhaseNumber, std::unique_ptr<PhaseContext>> out;
    auto& phases = (*actorContext)["Phases"];
    if (!phases) {
        return out;
    }
    PhaseNumber lastPhaseNumber = 0;
    for (const auto& [k, phase] : phases) {
        // If we don't have a node or we are a null type, then we are a Nop
        if (!phase || phase.isNull()) {
            std::ostringstream ss;
            ss << "Encountered a null/empty phase. "
                  "Every phase should have at least be an empty map.";
            throw InvalidConfigurationException(ss.str());
        }
        PhaseRangeSpec configuredRange = phase["Phase"].maybe<PhaseRangeSpec>().value_or(
            PhaseRangeSpec{IntegerSpec{lastPhaseNumber}});
        for (PhaseNumber rangeIndex = configuredRange.start; rangeIndex <= configuredRange.end;
             rangeIndex++) {
            auto [it, success] = out.try_emplace(
                rangeIndex, std::make_unique<PhaseContext>(phase, lastPhaseNumber, *actorContext));
            if (!success) {
                std::stringstream msg;
                msg << "Duplicate phase " << rangeIndex;
                throw InvalidConfigurationException(msg.str());
            }
            lastPhaseNumber++;
        }
    }
    actorContext->orchestrator().phasesAtLeastTo(out.size() - 1);
    return out;
}

// The SleepContext class is basically an actor-friendly adapter
// for the Sleeper.
void SleepContext::sleep_for(Duration duration) const {
    // We don't care about the before/after op distinction here.
    v1::Sleeper sleeper(duration, Duration::zero());
    sleeper.before(_orchestrator, _phase);
}

bool PhaseContext::isNop() const {
    auto& nop = (*this)["Nop"];
    return nop.maybe<bool>().value_or(false);
}
}  // namespace genny<|MERGE_RESOLUTION|>--- conflicted
+++ resolved
@@ -62,14 +62,9 @@
                                 << " is deprecated in favor of ftdc.";
     }
 
-<<<<<<< HEAD
     auto metricsPath =
-        ((*this)["Metrics"]["Path"]).maybe<std::string>().value_or("build/CedarMetrics");
-=======
-    auto metricsPath = ((*this)["Metrics"]["Path"])
-                           .maybe<std::string>()
-                           .value_or("build/WorkloadOutput/CedarMetrics");
->>>>>>> 1094f97f
+        ((*this)["Metrics"]["Path"]).maybe<std::string>().value_or("build/WorkloadOutput/CedarMetrics");
+
     _registry = genny::metrics::Registry(std::move(format), std::move(metricsPath));
 
 
