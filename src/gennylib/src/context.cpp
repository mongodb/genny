#include <gennylib/context.hpp>
#include <memory>

// Helper method to convert Actors:[...] to ActorContexts
std::vector<std::unique_ptr<genny::ActorContext>> genny::WorkloadContext::constructActorContexts(
    const YAML::Node& node, WorkloadContext* workloadContext) {
    auto out = std::vector<std::unique_ptr<genny::ActorContext>>{};
    for (const auto& actor : get_static(node, "Actors")) {
        out.emplace_back(std::make_unique<genny::ActorContext>(actor, *workloadContext));
    }
    return out;
}

genny::ActorVector genny::WorkloadContext::constructActors(
    const std::vector<ActorProducer>& producers,
    const std::vector<std::unique_ptr<ActorContext>>& actorContexts) {
    auto actors = genny::ActorVector{};
    for (const auto& producer : producers)
        for (auto& actorContext : actorContexts)
            for (auto&& actor : producer(*actorContext))
                actors.push_back(std::move(actor));
    return actors;
}

// Helper method to convert Phases:[...] to PhaseContexts
std::unordered_map<genny::PhaseNumber, std::unique_ptr<genny::PhaseContext>>
genny::ActorContext::constructPhaseContexts(const YAML::Node&, genny::ActorContext* actorContext) {
    std::unordered_map<genny::PhaseNumber, std::unique_ptr<genny::PhaseContext>> out;
    auto phases = actorContext->get<YAML::Node, false>("Phases");
    if (!phases) {
        return out;
    }

    int index = 0;
    for (const auto& phase : *phases) {
<<<<<<< HEAD
        out.emplace(phase["Phase"].as<genny::PhaseNumber>(index),
                    std::make_unique<genny::PhaseContext>(phase, *actorContext));
=======
        auto configuredIndex = phase["Phase"].as<genny::PhaseNumber>(index);
        auto [it, success] = out.try_emplace(
            configuredIndex, std::make_unique<genny::PhaseContext>(phase, *actorContext));
        if (!success) {
            std::stringstream msg;
            msg << "Duplicate phase " << configuredIndex;
            throw InvalidConfigurationException(msg.str());
        }
>>>>>>> 950693f3
        ++index;
    }
    return out;
}<|MERGE_RESOLUTION|>--- conflicted
+++ resolved
@@ -33,10 +33,6 @@
 
     int index = 0;
     for (const auto& phase : *phases) {
-<<<<<<< HEAD
-        out.emplace(phase["Phase"].as<genny::PhaseNumber>(index),
-                    std::make_unique<genny::PhaseContext>(phase, *actorContext));
-=======
         auto configuredIndex = phase["Phase"].as<genny::PhaseNumber>(index);
         auto [it, success] = out.try_emplace(
             configuredIndex, std::make_unique<genny::PhaseContext>(phase, *actorContext));
@@ -45,7 +41,6 @@
             msg << "Duplicate phase " << configuredIndex;
             throw InvalidConfigurationException(msg.str());
         }
->>>>>>> 950693f3
         ++index;
     }
     return out;
