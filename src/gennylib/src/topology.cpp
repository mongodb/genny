// Copyright 2021-present MongoDB Inc.
//
// Licensed under the Apache License, Version 2.0 (the "License");
// you may not use this file except in compliance with the License.
// You may obtain a copy of the License at
//
// http://www.apache.org/licenses/LICENSE-2.0
//
// Unless required by applicable law or agreed to in writing, software
// distributed under the License is distributed on an "AS IS" BASIS,
// WITHOUT WARRANTIES OR CONDITIONS OF ANY KIND, either express or implied.
// See the License for the specific language governing permissions and
// limitations under the License.

#include <boost/log/trivial.hpp>
#include <bsoncxx/builder/basic/document.hpp>
#include <bsoncxx/json.hpp>
#include <bsoncxx/types.hpp>

#include <gennylib/v1/Topology.hpp>

// Logic in this file is based on the js topology discovery:
// https://github.com/mongodb/mongo/blob/r4.1.4/jstests/libs/discover_topology.js

namespace genny::v1 {

enum class ClusterType {
    standalone,
    replSetMember,
    configSvrMember
};

TopologyVisitor::~TopologyVisitor() {}

TopologyDescription::~TopologyDescription() {}

void MongodDescription::accept(TopologyVisitor& v) {
    if (clusterType == ClusterType::standalone) {
        v.onStandaloneMongod(*this);
    } else if (clusterType == ClusterType::replSetMember) {
        v.onReplSetMongod(*this);
    } else {
        v.onConfigSvrMongod(*this);
    }
}

void MongosDescription::accept(TopologyVisitor& v) {
    v.onMongos(*this);
}

void ReplSetDescription::accept(TopologyVisitor& v) {
    v.onBeforeReplSet(*this);
    for (int i = 0; i < nodes.size() - 1; i++) {
        nodes[i].accept(v);
        v.onBetweenMongods(*this);
    }
    nodes[nodes.size() - 1].accept(v);
    v.onAfterReplSet(*this);
}

void ConfigSvrDescription::accept(TopologyVisitor& v) {
    v.onBeforeConfigSvr(*this);
    for (int i = 0; i < nodes.size() - 1; i++) {
        nodes[i].accept(v);
        v.onBetweenMongods(*this);
    }
    nodes[nodes.size() - 1].accept(v);
    v.onAfterConfigSvr(*this);
}

void ShardedDescription::accept(TopologyVisitor& v) {
    v.onBeforeShardedCluster(*this);
    configsvr.accept(v);

    v.onBeforeShards(*this);
    for (int i = 0; i < shards.size() - 1; i++) {
        shards[i].accept(v);
        v.onBetweenShards(*this);
    }
    shards[shards.size() - 1].accept(v);
    v.onAfterShards(*this);

    v.onBeforeMongoses(*this);
    for (int i = 0; i < mongoses.size() - 1; i++) {
        mongoses[i].accept(v);
        v.onBetweenMongoses(*this);
    }
    mongoses[mongoses.size() - 1].accept(v);
    v.onAfterMongoses(*this);

    v.onAfterShardedCluster(*this);
}

DBConnection::~DBConnection() {}

MongoConnection::MongoConnection(ConnectionUri uri) : _client(mongocxx::uri(uri)) {}

ConnectionUri MongoConnection::uri() const {
    return _client.uri().to_string();
}

bsoncxx::document::value MongoConnection::runAdminCommand(std::string command) {
    using bsoncxx::builder::basic::kvp;
    using bsoncxx::builder::basic::make_document;

    auto admin = _client.database("admin");
    return admin.run_command(make_document(kvp(command, 1)));
}

std::unique_ptr<DBConnection> MongoConnection::makePeer(ConnectionUri uri) {
    return std::make_unique<MongoConnection>(uri);
}

std::string Topology::nameToUri(const std::string& name) {
    std::set<std::string> nameSet;
    // Hostnames returned from some commands have the form configRepl/hostname:port

    auto strippedName = name;
    if (name.find('/') != std::string::npos) {
        strippedName = name.substr(name.find('/') + 1, std::string::npos);
    }
    nameSet.insert(strippedName);
    _factory.overrideHosts(nameSet);
    return _factory.makeUri();
}

void Topology::accept(TopologyVisitor& v) {
    if (_topologyDesc) {
        v.onBeforeTopology(*_topologyDesc);
        _topologyDesc->accept(v);
        v.onAfterTopology(*_topologyDesc);
    }
}

void Topology::computeDataMemberConnectionStrings(DBConnection& connection) {
    auto res = connection.runAdminCommand("isMaster");
    if (!res.view()["setName"]) {
        std::unique_ptr<MongodDescription> desc = std::make_unique<MongodDescription>();
        desc->clusterType = ClusterType::standalone;
        desc->mongodUri = connection.uri();
        this->_topologyDesc.reset(desc.release());
        return;
    }

    std::unique_ptr<ReplSetDescription> desc;
    std::string setName = res.view()["setName"].get_string().value.data();
    std::set<std::string> configSetNames{"configSet", "configRepl", "configSvrRS"};
    if (configSetNames.find(setName) != configSetNames.end()) {
        desc = std::make_unique<ConfigSvrDescription>();
    } else {
        desc = std::make_unique<ReplSetDescription>();
    }
    auto primary = res.view()["primary"];

    desc->primaryUri = nameToUri(std::string(primary.get_string().value));

    auto hosts = res.view()["hosts"];
    if (hosts && hosts.type() == bsoncxx::type::k_array) {
        bsoncxx::array::view hosts_view = hosts.get_array();
        for (auto member : hosts_view) {
            MongodDescription memberDesc;
            memberDesc.mongodUri = nameToUri(std::string(member.get_string().value));
            if (configSetNames.find(setName) != configSetNames.end()) {
                memberDesc.clusterType = ClusterType::configSvrMember;
            } else {
                memberDesc.clusterType = ClusterType::replSetMember;
            }

            desc->nodes.push_back(memberDesc);
        }
    }

    // The "passives" field contains the list of unelectable (priority=0) secondaries
    // and is omitted from the server's response when there are none.
    auto passives = res.view()["passives"];
    if (passives && passives.type() == bsoncxx::type::k_array) {
        bsoncxx::array::view passives_view = passives.get_array();
        for (auto member : passives_view) {
            MongodDescription memberDesc;
<<<<<<< HEAD
            memberDesc.mongodUri = nameToUri(std::string(member.get_utf8().value));
=======
            memberDesc.mongodUri = std::string(member.get_string().value);
>>>>>>> be85afbe
            if (configSetNames.find(setName) != configSetNames.end()) {
                memberDesc.clusterType = ClusterType::configSvrMember;
            } else {
                memberDesc.clusterType = ClusterType::replSetMember;
            }
            desc->nodes.push_back(memberDesc);
        }
    }
    this->_topologyDesc.reset(desc.release());
}

void Topology::findConnectedNodesViaMongos(DBConnection& connection) {
    class ReplSetRetriever : public TopologyVisitor {
    public:
        void onBeforeReplSet(const ReplSetDescription& desc) override {
            replSet = desc;
        }
        ReplSetDescription replSet;
    };

    class ConfigSvrRetriever : public TopologyVisitor {
    public:
        void onBeforeConfigSvr(const ConfigSvrDescription& desc) override {
            configSvr = desc;
        }
        ConfigSvrDescription configSvr;
    };

    mongocxx::uri baseUri(_factory.makeUri());

    std::unique_ptr<ShardedDescription> desc = std::make_unique<ShardedDescription>();
    ReplSetRetriever replSetRetriever;
    ConfigSvrRetriever configSvrRetriever;

    // Config Server
    auto shardMap = connection.runAdminCommand("getShardMap");
    std::string configServerConn(shardMap.view()["map"]["config"].get_string().value);
    auto configConnection = connection.makePeer(nameToUri(configServerConn));
    Topology configTopology(*configConnection);
    configTopology.accept(configSvrRetriever);
    desc->configsvr = configSvrRetriever.configSvr;

    // Shards
    auto shardListRes = connection.runAdminCommand("listShards");
    bsoncxx::array::view shards = shardListRes.view()["shards"].get_array();
    for (auto shard : shards) {
        std::string shardConn(shard["host"].get_string().value);
        auto shardConnection = connection.makePeer(nameToUri(shardConn));
        Topology shardTopology(*shardConnection);
        shardTopology.accept(replSetRetriever);
        desc->shards.push_back(replSetRetriever.replSet);
    }

    // Mongos
    for (auto host : baseUri.hosts()) {
        std::string hostName = host.name + ":" + std::to_string(host.port);
        MongosDescription mongosDesc;
        mongosDesc.mongosUri = nameToUri(hostName);
        desc->mongoses.push_back(mongosDesc);
    }

    this->_topologyDesc.reset(desc.release());
}

void Topology::update(DBConnection& connection) {

    bool isMongos = false;
    auto res = connection.runAdminCommand("isMaster");
    auto msg = res.view()["msg"];
    if (msg && msg.type() == bsoncxx::type::k_utf8) {
        isMongos = msg.get_string().value == "isdbgrid";
    }

    if (isMongos) {
        findConnectedNodesViaMongos(connection);
    } else {
        computeDataMemberConnectionStrings(connection);
    }
}

void ToJsonVisitor::onBeforeTopology(const TopologyDescription&) {
    _result.str("");
    _result.clear();
}

void ToJsonVisitor::onStandaloneMongod(const MongodDescription& desc) {
    _result << "{standaloneMongodUri: " << desc.mongodUri << "}";
}
void ToJsonVisitor::onReplSetMongod(const MongodDescription& desc) {
    _result << "{replSetMemberMongodUri: " << desc.mongodUri << "}";
}
void ToJsonVisitor::onConfigSvrMongod(const MongodDescription& desc) {
    _result << "{configSvrMemberMongodUri: " << desc.mongodUri << "}";
}
void ToJsonVisitor::onBetweenMongods(const ReplSetDescription&) {
    _result << ", ";
}

void ToJsonVisitor::onMongos(const MongosDescription& desc) {
    _result << "{mongosUri: " << desc.mongosUri << "}";
}
void ToJsonVisitor::onBetweenMongoses(const ShardedDescription&) {
    _result << ", ";
}

void ToJsonVisitor::onBeforeReplSet(const ReplSetDescription& desc) {
    _result << "{primaryUri: " << desc.primaryUri << ", nodes: [";
}
void ToJsonVisitor::onAfterReplSet(const ReplSetDescription&) {
    _result << "]}";
}

void ToJsonVisitor::onBeforeShardedCluster(const ShardedDescription&) {
    _result << "{";
}
void ToJsonVisitor::onAfterShardedCluster(const ShardedDescription&) {
    _result << "}";
}

void ToJsonVisitor::onBeforeShards(const ShardedDescription&) {
    _result << " shards: [";
}
void ToJsonVisitor::onBetweenShards(const ShardedDescription&) {
    _result << ", ";
}
void ToJsonVisitor::onAfterShards(const ShardedDescription&) {
    _result << "], ";
}

void ToJsonVisitor::onBeforeMongoses(const ShardedDescription&) {
    _result << " mongoses: [";
}
void ToJsonVisitor::onAfterMongoses(const ShardedDescription&) {
    _result << "]";
}

void ToJsonVisitor::onBeforeConfigSvr(const ConfigSvrDescription& desc){
    _result << "configsvr: {primaryUri: " << desc.primaryUri << ", nodes: [";
}
void ToJsonVisitor::onAfterConfigSvr(const ConfigSvrDescription&){
    _result << "]}";
}

std::string ToJsonVisitor::str() {
    return _result.str();
}


}  // namespace genny::v1<|MERGE_RESOLUTION|>--- conflicted
+++ resolved
@@ -177,11 +177,7 @@
         bsoncxx::array::view passives_view = passives.get_array();
         for (auto member : passives_view) {
             MongodDescription memberDesc;
-<<<<<<< HEAD
-            memberDesc.mongodUri = nameToUri(std::string(member.get_utf8().value));
-=======
-            memberDesc.mongodUri = std::string(member.get_string().value);
->>>>>>> be85afbe
+            memberDesc.mongodUri = nameToUri(std::string(member.get_string().value));
             if (configSetNames.find(setName) != configSetNames.end()) {
                 memberDesc.clusterType = ClusterType::configSvrMember;
             } else {
