# NB: this version number is duplicated in
# src/CMakeList.txt, src/gennylib/CMakeLists.txt and src/gennylib/src/version.cpp
project(gennylib VERSION 0.0.1 LANGUAGES CXX)

# Eventually will move gennylib/actors into its own lib so keep those files together
add_library(gennylib SHARED
    include/gennylib/version.hpp
                 src/version.cpp

    include/gennylib/metrics.hpp
    include/gennylib/MetricsReporter.hpp

    include/gennylib/PhasedActor.hpp
                 src/PhasedActor.cpp

    include/gennylib/Orchestrator.hpp
                 src/Orchestrator.cpp

    include/gennylib/actors/HelloWorld.hpp
                 src/actors/HelloWorld.cpp
)

# Define headers for this library. PUBLIC headers are used for
# compiling the library, and will be added to consumers' build
# paths.
target_include_directories(gennylib
    PUBLIC
        $<BUILD_INTERFACE:${CMAKE_CURRENT_SOURCE_DIR}/include>
        $<INSTALL_INTERFACE:include>
        ${Boost_INCLUDE_DIR}
        ${YAML_CPP_INCLUDE_DIR}
    PRIVATE
        src
)

<<<<<<< HEAD
# Depend on a library that we defined in the top-level file
=======

# Depend on libraries that we defined in the top-level CMakeLists.txt file
>>>>>>> 22d1e336
target_link_libraries(gennylib
    PUBLIC
        ${Boost_LIBRARIES}
        ${YAML_CPP_LIBRARIES}
)

# 'make install' to the correct locations (provided by GNUInstallDirs).
install(TARGETS  gennylib EXPORT GennyLibraryConfig
        ARCHIVE  DESTINATION ${CMAKE_INSTALL_LIBDIR}
        LIBRARY  DESTINATION ${CMAKE_INSTALL_LIBDIR}
        RUNTIME  DESTINATION ${CMAKE_INSTALL_BINDIR})  # This is for Windows
install(DIRECTORY include/ DESTINATION ${CMAKE_INSTALL_INCLUDEDIR})

# Below generates a cmake module so if you make install from this
# project you can find_package(GennyLib) in another cmake project.
#
# Please don't build any projects that link against gennylib outside of
# this repository please. Not yet. We need to think of a good ABI.
# We're only exposing external cmake bindings because it encourages
# best-practices and helps keep the codebase honest about what it
# exports and how it's used.
install(EXPORT GennyLibraryConfig DESTINATION share/GennyLibrary/cmake)

# This makes the project importable from the build directory
export(TARGETS gennylib FILE GennyLibraryConfig.cmake)

add_executable(test_gennylib
    test/version_test.cpp
    test/metrics_test.cpp
    test/orchestrator_test.cpp
    ${THIRD_PARTY_SOURCE_DIR}/catch2/main.cpp
)

target_include_directories(test_gennylib
    PUBLIC
        $<BUILD_INTERFACE:${CMAKE_CURRENT_SOURCE_DIR}/include>
        $<INSTALL_INTERFACE:include>
    PRIVATE
        src
        ${THIRD_PARTY_SOURCE_DIR}/catch2/include
)
target_link_libraries(test_gennylib
    PUBLIC ${Boost_LIBRARIES} gennylib
)

add_test(
    NAME    test_gennylib
    COMMAND test_gennylib
        -r junit
        -d yes
        --rng-seed 12345
        --success
        --out test_gennylib.junit.xml
)<|MERGE_RESOLUTION|>--- conflicted
+++ resolved
@@ -33,12 +33,8 @@
         src
 )
 
-<<<<<<< HEAD
-# Depend on a library that we defined in the top-level file
-=======
 
 # Depend on libraries that we defined in the top-level CMakeLists.txt file
->>>>>>> 22d1e336
 target_link_libraries(gennylib
     PUBLIC
         ${Boost_LIBRARIES}
