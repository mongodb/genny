# NB: this version number is duplicated in
# src/CMakeList.txt, src/gennylib/CMakeLists.txt and src/gennylib/src/version.cpp
project(gennylib VERSION 0.0.1 LANGUAGES CXX)

# Eventually will move gennylib/actors into its own lib so keep those files together
add_library(gennylib SHARED
    include/gennylib/version.hpp
                 src/version.cpp

<<<<<<< HEAD
    include/gennylib/ActorConfig.hpp
                 src/ActorConfig.cpp

    include/gennylib/ActorFactory.hpp

=======
>>>>>>> 5b31cf6d
    include/gennylib/metrics.hpp
    include/gennylib/MetricsReporter.hpp

    include/gennylib/PhasedActor.hpp
                 src/PhasedActor.cpp

    include/gennylib/Orchestrator.hpp
                 src/Orchestrator.cpp

    include/gennylib/actors/HelloWorld.hpp
                 src/actors/HelloWorld.cpp
)

# Define headers for this library. PUBLIC headers are used for
# compiling the library, and will be added to consumers' build
# paths.
target_include_directories(gennylib
    PUBLIC
        $<BUILD_INTERFACE:${CMAKE_CURRENT_SOURCE_DIR}/include>
        $<INSTALL_INTERFACE:include>
        ${Boost_INCLUDE_DIR}
        ${YAML_CPP_INCLUDE_DIR}
    PRIVATE
        src
)

<<<<<<< HEAD
=======

>>>>>>> 5b31cf6d
# Depend on libraries that we defined in the top-level CMakeLists.txt file
target_link_libraries(gennylib
    PUBLIC
        ${Boost_LIBRARIES}
        ${YAML_CPP_LIBRARIES}
)

# 'make install' to the correct locations (provided by GNUInstallDirs).
install(TARGETS  gennylib EXPORT GennyLibraryConfig
        ARCHIVE  DESTINATION ${CMAKE_INSTALL_LIBDIR}
        LIBRARY  DESTINATION ${CMAKE_INSTALL_LIBDIR}
        RUNTIME  DESTINATION ${CMAKE_INSTALL_BINDIR})  # This is for Windows
install(DIRECTORY include/ DESTINATION ${CMAKE_INSTALL_INCLUDEDIR})

# Below generates a cmake module so if you make install from this
# project you can find_package(GennyLib) in another cmake project.
#
# Please don't build any projects that link against gennylib outside of
# this repository please. Not yet. We need to think of a good ABI.
# We're only exposing external cmake bindings because it encourages
# best-practices and helps keep the codebase honest about what it
# exports and how it's used.
install(EXPORT GennyLibraryConfig DESTINATION share/GennyLibrary/cmake)

# This makes the project importable from the build directory
export(TARGETS gennylib FILE GennyLibraryConfig.cmake)

add_executable(test_gennylib
    test/version_test.cpp
    test/metrics_test.cpp
    test/orchestrator_test.cpp
    ${THIRD_PARTY_SOURCE_DIR}/catch2/main.cpp
)

target_include_directories(test_gennylib
    PUBLIC
        $<BUILD_INTERFACE:${CMAKE_CURRENT_SOURCE_DIR}/include>
        $<INSTALL_INTERFACE:include>
    PRIVATE
        src
        ${THIRD_PARTY_SOURCE_DIR}/catch2/include
)
target_link_libraries(test_gennylib
    PUBLIC ${Boost_LIBRARIES} gennylib
)

add_test(
    NAME    test_gennylib
    COMMAND test_gennylib
        -r junit
        -d yes
        --rng-seed 12345
        --success
        --out test_gennylib.junit.xml
)<|MERGE_RESOLUTION|>--- conflicted
+++ resolved
@@ -7,14 +7,6 @@
     include/gennylib/version.hpp
                  src/version.cpp
 
-<<<<<<< HEAD
-    include/gennylib/ActorConfig.hpp
-                 src/ActorConfig.cpp
-
-    include/gennylib/ActorFactory.hpp
-
-=======
->>>>>>> 5b31cf6d
     include/gennylib/metrics.hpp
     include/gennylib/MetricsReporter.hpp
 
@@ -41,10 +33,7 @@
         src
 )
 
-<<<<<<< HEAD
-=======
 
->>>>>>> 5b31cf6d
 # Depend on libraries that we defined in the top-level CMakeLists.txt file
 target_link_libraries(gennylib
     PUBLIC
