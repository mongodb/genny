--- conflicted
+++ resolved
@@ -18,13 +18,8 @@
     src/Actor.cpp
     src/ActorProducer.cpp
     src/Cast.cpp
-<<<<<<< HEAD
     src/ExecutionStrategy.cpp
-    src/Orchestrator.cpp
-    src/PoolFactory.cpp
-=======
 )
->>>>>>> 810944b3
 
 target_include_directories(gennylib_cast
     PUBLIC
