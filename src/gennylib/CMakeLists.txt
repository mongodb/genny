# NB: this version number is duplicated in
# src/CMakeList.txt, src/gennylib/CMakeLists.txt and src/gennylib/src/version.cpp
project(gennylib VERSION 0.0.1 LANGUAGES CXX)

#Pacify the CLion
file(GLOB_RECURSE HEADERS_FOR_CLION
     RELATIVE "${CMAKE_CURRENT_SOURCE_DIR}"
     CONFIGURE_DEPENDS
     include/*.hpp include/*.hh src/*.hh)
add_library(gennylib_headers SHARED
    EXCLUDE_FROM_ALL
    src/version.cpp
    ${HEADERS_FOR_CLION}
)

# Concepts to do with Actors
add_library(gennylib_cast STATIC
    src/Actor.cpp
    src/ActorProducer.cpp
    src/Cast.cpp
    src/ExecutionStrategy.cpp
)

target_include_directories(gennylib_cast
    PUBLIC
        $<BUILD_INTERFACE:${CMAKE_CURRENT_SOURCE_DIR}/include>
        $<INSTALL_INTERFACE:include>
)

# Concepts to do with generators
add_library(gennylib_generators STATIC
    src/value_generators/parser.cpp
    src/value_generators/value_generators.cpp
    src/value_generators/generators-private.cpp
)

target_include_directories(gennylib_generators
    PUBLIC
        $<BUILD_INTERFACE:${CMAKE_CURRENT_SOURCE_DIR}/include>
        $<INSTALL_INTERFACE:include>
    PRIVATE
        src/value_generators
)

# Additional utilities and core concepts
# Note that this contains both what you need to compile Actors and what you need to compile a Driver
add_library(gennylib SHARED
    src/version.cpp
    src/context.cpp
    src/Orchestrator.cpp
    src/PoolFactory.cpp
)

# Define headers for this library. PUBLIC headers are used for
# compiling the library, and will be added to consumers' build
# paths.
target_include_directories(gennylib
    PUBLIC
        $<BUILD_INTERFACE:${CMAKE_CURRENT_SOURCE_DIR}/include>
        $<INSTALL_INTERFACE:include>
    PRIVATE
        src
)

add_subdirectory(jasper)

# Link in the sublibraries into the main library
target_link_libraries(gennylib
    PUBLIC
        gennylib_cast
        gennylib_generators
    PRIVATE
        jasperlib
)

# 'make install' to the correct locations (provided by GNUInstallDirs).
install(TARGETS  gennylib gennylib_cast gennylib_generators
        EXPORT   GennyLibraryConfig
        ARCHIVE  DESTINATION ${CMAKE_INSTALL_LIBDIR}
        LIBRARY  DESTINATION ${CMAKE_INSTALL_LIBDIR}
        RUNTIME  DESTINATION ${CMAKE_INSTALL_BINDIR})  # This is for Windows
install(DIRECTORY include/
        DESTINATION ${CMAKE_INSTALL_INCLUDEDIR}
        FILES_MATCHING PATTERN *.hpp)

add_executable(test_gennylib
    # Test case files.
    test/Cast_test.cpp
    test/context_test.cpp
    test/conventions_test.cpp
    test/PoolFactory_test.cpp
    test/PhaseLoop_test.cpp
    test/version_test.cpp
    test/metrics_test.cpp
    test/orchestrator_test.cpp
    test/document_test.cpp
<<<<<<< HEAD
)
=======
    test/orchestrator_perf_test.cpp
    test/ActorHelper_test.cpp

    # Helper files.
    test/ActorHelper.cpp
    ${THIRD_PARTY_SOURCE_DIR}/catch2/main.cpp)

>>>>>>> c445fd90

target_include_directories(test_gennylib
    PRIVATE
        src
<<<<<<< HEAD
=======
        test
        ${THIRD_PARTY_SOURCE_DIR}/catch2/include
)
target_link_libraries(test_gennylib
    PUBLIC ${Boost_LIBRARIES} gennylib
>>>>>>> c445fd90
)
target_link_libraries(test_gennylib gennylib catch2)

add_test(
    NAME    test_gennylib
    COMMAND test_gennylib
        -r junit
        -d yes
        --rng-seed 12345
        --success
        --out test_gennylib.junit.xml
)

add_executable(benchmark_gennylib
    test/PhaseLoop_benchmark.cpp
    test/orchestrator_benchmark.cpp
)
target_include_directories(benchmark_gennylib
    PRIVATE
        src
)
target_link_libraries(benchmark_gennylib gennylib catch2)

add_test(
    NAME    benchmark_gennylib
    COMMAND benchmark_gennylib
        -r junit
        -d yes
        --rng-seed 12345
        --success
        --out benchmark_gennylib.junit.xml
)<|MERGE_RESOLUTION|>--- conflicted
+++ resolved
@@ -94,29 +94,16 @@
     test/metrics_test.cpp
     test/orchestrator_test.cpp
     test/document_test.cpp
-<<<<<<< HEAD
-)
-=======
-    test/orchestrator_perf_test.cpp
     test/ActorHelper_test.cpp
 
     # Helper files.
     test/ActorHelper.cpp
-    ${THIRD_PARTY_SOURCE_DIR}/catch2/main.cpp)
-
->>>>>>> c445fd90
+)
 
 target_include_directories(test_gennylib
     PRIVATE
         src
-<<<<<<< HEAD
-=======
         test
-        ${THIRD_PARTY_SOURCE_DIR}/catch2/include
-)
-target_link_libraries(test_gennylib
-    PUBLIC ${Boost_LIBRARIES} gennylib
->>>>>>> c445fd90
 )
 target_link_libraries(test_gennylib gennylib catch2)
 
