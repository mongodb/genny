# NB: this version number is duplicated in
# src/CMakeList.txt, src/gennylib/CMakeLists.txt and src/gennylib/src/version.cpp
project(gennylib VERSION 0.0.1 LANGUAGES CXX)

#Pacify the CLion
file(GLOB_RECURSE HEADERS_FOR_CLION
     RELATIVE "${CMAKE_CURRENT_SOURCE_DIR}"
     CONFIGURE_DEPENDS
     include/*.hpp include/*.hh src/*.hh)
add_library(gennylib_headers SHARED
    EXCLUDE_FROM_ALL
    src/version.cpp
    ${HEADERS_FOR_CLION}
)

# Concepts to do with Actors
add_library(gennylib_cast STATIC
    src/Actor.cpp
    src/ActorProducer.cpp
    src/Cast.cpp
    src/ExecutionStrategy.cpp
)

target_include_directories(gennylib_cast
    PUBLIC
        $<BUILD_INTERFACE:${CMAKE_CURRENT_SOURCE_DIR}/include>
        $<INSTALL_INTERFACE:include>
)

# Concepts to do with generators
add_library(gennylib_generators STATIC
    src/value_generators/parser.cpp
    src/value_generators/value_generators.cpp
    src/value_generators/generators-private.cpp
)

target_include_directories(gennylib_generators
    PUBLIC
        $<BUILD_INTERFACE:${CMAKE_CURRENT_SOURCE_DIR}/include>
        $<INSTALL_INTERFACE:include>
    PRIVATE
        src/value_generators
)

# Additional utilities and core concepts
# Note that this contains both what you need to compile Actors and what you need to compile a Driver
add_library(gennylib SHARED
    src/version.cpp
    src/context.cpp
    src/Orchestrator.cpp
    src/PoolFactory.cpp
)

# Define headers for this library. PUBLIC headers are used for
# compiling the library, and will be added to consumers' build
# paths.
target_include_directories(gennylib
    PUBLIC
        $<BUILD_INTERFACE:${CMAKE_CURRENT_SOURCE_DIR}/include>
        $<INSTALL_INTERFACE:include>
    PRIVATE
        src
)

add_subdirectory(jasper)

# Link in the sublibraries into the main library
target_link_libraries(gennylib
    PUBLIC
        gennylib_cast
        gennylib_generators
    PRIVATE
        jasperlib
)

# 'make install' to the correct locations (provided by GNUInstallDirs).
install(TARGETS  gennylib gennylib_cast gennylib_generators
        EXPORT   GennyLibraryConfig
        ARCHIVE  DESTINATION ${CMAKE_INSTALL_LIBDIR}
        LIBRARY  DESTINATION ${CMAKE_INSTALL_LIBDIR}
        RUNTIME  DESTINATION ${CMAKE_INSTALL_BINDIR})  # This is for Windows
install(DIRECTORY include/
        DESTINATION ${CMAKE_INSTALL_INCLUDEDIR}
        FILES_MATCHING PATTERN *.hpp)

# Pull together our utils, header directories, and testing dependencies into one static target
add_library(gennylib_testutil STATIC
    test/ActorHelper.cpp
)
target_include_directories(gennylib_testutil
    PUBLIC
        src
        test
)
target_link_libraries(gennylib_testutil gennylib catch2)

add_executable(test_gennylib
    test/Cast_test.cpp
    test/context_test.cpp
    test/conventions_test.cpp
    test/ExecutionStrategy_test.cpp
    test/PoolFactory_test.cpp
    test/PhaseLoop_test.cpp
    test/version_test.cpp
    test/metrics_test.cpp
    test/orchestrator_test.cpp
    test/document_test.cpp
<<<<<<< HEAD

    # Test the helper
=======
>>>>>>> 8852dd7c
    test/ActorHelper_test.cpp
)
target_link_libraries(test_gennylib gennylib_testutil)

target_link_libraries(test_gennylib gennylib_testutil)

add_test(
    NAME    test_gennylib
    COMMAND test_gennylib
        -r junit
        -d yes
        --rng-seed 12345
        --success
        --out test_gennylib.junit.xml
)

add_executable(benchmark_gennylib
    test/PhaseLoop_benchmark.cpp
    test/orchestrator_benchmark.cpp
)
target_link_libraries(benchmark_gennylib gennylib_testutil)

add_test(
    NAME    benchmark_gennylib
    COMMAND benchmark_gennylib
        -r junit
        -d yes
        --rng-seed 12345
        --success
        --out benchmark_gennylib.junit.xml
)<|MERGE_RESOLUTION|>--- conflicted
+++ resolved
@@ -105,11 +105,8 @@
     test/metrics_test.cpp
     test/orchestrator_test.cpp
     test/document_test.cpp
-<<<<<<< HEAD
 
     # Test the helper
-=======
->>>>>>> 8852dd7c
     test/ActorHelper_test.cpp
 )
 target_link_libraries(test_gennylib gennylib_testutil)
