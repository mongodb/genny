# NB: this version number is duplicated in
# src/CMakeList.txt, src/gennylib/CMakeLists.txt and src/gennylib/src/version.cpp
project(gennylib VERSION 0.0.1 LANGUAGES CXX)

#Pacify the CLion
file(GLOB_RECURSE HEADERS_FOR_CLION
     RELATIVE "${CMAKE_CURRENT_SOURCE_DIR}"
     CONFIGURE_DEPENDS
     include/*.hpp include/*.hh src/*.hh)
add_library(gennylib_headers SHARED
    EXCLUDE_FROM_ALL
    src/version.cpp
    ${HEADERS_FOR_CLION}
)

add_library(gennylib_core STATIC
    src/version.cpp
)
target_include_directories(gennylib_core
    PUBLIC
        $<BUILD_INTERFACE:${CMAKE_CURRENT_SOURCE_DIR}/include>
        $<INSTALL_INTERFACE:include>
)
target_link_libraries(gennylib_core
    yaml-cpp

    Boost::boost Boost::log
)

# Concepts to do with Actors
add_library(gennylib_cast STATIC
    src/Actor.cpp
    src/ActorProducer.cpp
    src/Cast.cpp
    src/ExecutionStrategy.cpp
)
target_link_libraries(gennylib_cast gennylib_core)

# Concepts to do with generators
add_library(gennylib_generators STATIC
    src/value_generators/parser.cpp
    src/value_generators/value_generators.cpp
    src/value_generators/generators-private.cpp
)

target_include_directories(gennylib_generators
    PRIVATE
        src/value_generators
)
target_link_libraries(gennylib_generators gennylib_core)

# Additional utilities and core concepts
# Note that this contains both what you need to compile Actors and what you need to compile a Driver
add_library(gennylib SHARED
    src/version.cpp
    src/context.cpp
    src/Orchestrator.cpp
    src/PoolFactory.cpp
    src/DefaultRandom.cpp
)

# Define headers for this library. PUBLIC headers are used for
# compiling the library, and will be added to consumers' build
# paths.
target_include_directories(gennylib
    PRIVATE
        src
)

# Link in the sublibraries into the main library
target_link_libraries(gennylib
    PUBLIC
        gennylib_cast
        gennylib_generators
        gennylib_core
)
if(ENABLE_JASPER)
    target_link_libraries(gennylib
        PRIVATE
            jasperlib
    )
endif()

# 'make install' to the correct locations (provided by GNUInstallDirs).
install(TARGETS  gennylib gennylib_cast gennylib_generators gennylib_core
        EXPORT   GennyLibraryConfig
        ARCHIVE  DESTINATION ${CMAKE_INSTALL_LIBDIR}
        LIBRARY  DESTINATION ${CMAKE_INSTALL_LIBDIR}
        RUNTIME  DESTINATION ${CMAKE_INSTALL_BINDIR})  # This is for Windows
install(DIRECTORY include/
        DESTINATION ${CMAKE_INSTALL_INCLUDEDIR}
        FILES_MATCHING PATTERN *.hpp)

# Pull together our utils, header directories, and testing dependencies into one static target
add_library(gennylib_testutil STATIC
    test/ActorHelper.cpp
    test/MongoTestFixture.cpp)
target_include_directories(gennylib_testutil
    PUBLIC
        src
        test
)
target_link_libraries(gennylib_testutil gennylib catch2)

add_executable(test_gennylib
    test/Cast_test.cpp
    test/context_test.cpp
    test/conventions_test.cpp
    test/ExecutionStrategy_test.cpp
    test/PoolFactory_test.cpp
    test/PhaseLoop_test.cpp
    test/version_test.cpp
    test/metrics_test.cpp
    test/orchestrator_test.cpp
    test/document_test.cpp
    test/DefaultRandom_test.cpp

    # Test the helper
    test/ActorHelper_test.cpp
)
target_link_libraries(test_gennylib gennylib_testutil)

<<<<<<< HEAD
add_test(
    NAME    test_gennylib
    COMMAND test_gennylib
        -r junit
        -d yes
        --rng-seed 12345
        --success
        --out test_gennylib.junit.xml
)
=======
target_link_libraries(test_gennylib gennylib_testutil)
>>>>>>> 985fc831

add_executable(benchmark_gennylib
    test/PhaseLoop_benchmark.cpp
    test/orchestrator_benchmark.cpp
)

target_link_libraries(benchmark_gennylib gennylib_testutil)


add_executable(test_gennylib_with_server
        # Don't modify the following comments; they're used as anchors in scripts that create new actors.
        # ActorsTestStart
        test/actors_test.cpp
        # ActorsTestEnd
)

target_link_libraries(test_gennylib_with_server gennylib_testutil)

ParseAndAddCatchTests(test_gennylib)

ParseAndAddCatchTests(benchmark_gennylib)

ParseAndAddCatchTests(test_gennylib_with_server)<|MERGE_RESOLUTION|>--- conflicted
+++ resolved
@@ -120,20 +120,6 @@
 )
 target_link_libraries(test_gennylib gennylib_testutil)
 
-<<<<<<< HEAD
-add_test(
-    NAME    test_gennylib
-    COMMAND test_gennylib
-        -r junit
-        -d yes
-        --rng-seed 12345
-        --success
-        --out test_gennylib.junit.xml
-)
-=======
-target_link_libraries(test_gennylib gennylib_testutil)
->>>>>>> 985fc831
-
 add_executable(benchmark_gennylib
     test/PhaseLoop_benchmark.cpp
     test/orchestrator_benchmark.cpp
