#ifndef HEADER_8615FA7A_9344_43E1_A102_889F47CCC1A6_INCLUDED
#define HEADER_8615FA7A_9344_43E1_A102_889F47CCC1A6_INCLUDED

#include <condition_variable>
#include <shared_mutex>
<<<<<<< HEAD
=======
#include <thread>
#include <unordered_set>
>>>>>>> b4b8cb52

namespace genny {

// May eventually want a proper type for Phase, but for now just a typedef is sufficient.
using PhaseNumber = unsigned int;

<<<<<<< HEAD
=======
namespace V1 {
// needs to be pre-declared here; see usage in Orchestrator for details
class OrchestratorLoop;
}  // namespace V1


>>>>>>> b4b8cb52
/**
 * Responsible for the synchronization of actors
 * across a workload's lifecycle.
 */
class Orchestrator {

public:
    explicit Orchestrator() = default;

    ~Orchestrator() = default;

    /**
     * @return the current phase number
     */
    PhaseNumber currentPhase() const;

    /**
     * @return if there are any more phases.
     */
    bool morePhases() const;

    /**
     * @param minPhase the minimum phase number that the Orchestrator should run to.
     */
    void phasesAtLeastTo(PhaseNumber minPhase);

    /**
     * Signal from an actor that it is ready to start the next phase.
     *
     * The current phase is started when the current number of tokens
     * equals the required number of tokens. This is usually the
     * total number of Actors (each Actor owns a token).
     *
     * @param block if the call should block waiting for other callers.
     * @param addTokens the number of tokens added by this call.
     * @return the phase that has just started.
     */
    PhaseNumber awaitPhaseStart(bool block = true, int addTokens = 1);

    /**
     * Signal from an actor that it is done with the current phase.
     * Optionally blocks until the phase is ended when all actors report they are done.
     *
     * @param block whether or not this call should block until phase is ended
     * This can be used to make actors work "in the background" either across
     * phases or in an "optimistic" fashion such that long-running operations
     * don't cause the phase-progression to stall.
     *
     * ```c++
     * while (orchestrator.morePhases()) {
     *     auto phase = orchestrator.awaitPhaseStart();
     *     orchestrator.awaitPhaseEnd(false);
     *     while(phase == orchestrator.currentPhase()) {
     *         // do operation
     *     }
     * }
     * ```
     */
    bool awaitPhaseEnd(bool block = true, int removeTokens = 1);

    void addRequiredTokens(int tokens);

    void abort();

    /**
     * @attention Only use this in range-based for loops.
     *
     * Iterates over all phases and will correctly call
     * `awaitPhaseStart()` and `awaitPhaseEnd()` in the
     * correct operators.
     *
     * ```c++
     * class MyActor : Actor {
     *   std::unordered_set<PhaseNumber> blocking;
     *   ...
     *   void run() override {
     *     for(auto&& phase : orchestrator.loop(blocking))
     *       while(phase == orchestrator.currentPhase())
     *         doOperation(phase);
     *   }
     * }
     * ```
     *
     * This should **only** be used by range-based for loops because
     * the implementation relies on callers alternating between
     * `operator*()` and `operator++()` to indicate the caller's
     * done-ness or readiness of the current/next phase.
     *
     * @param blockingPhases
     *      Which Phases should "block".
     *      Non-blocking means that the iterator will immediately call
     *      awaitPhaseEnd() right after calling awaitPhaseStart(). This
     *      will prevent the Orchestrator from waiting for this Actor
     *      to complete its operations in the current Phase.
     *
     *      Note that the Actor still needs to wait for the next Phase
     *      to start before going on to the next iteration of the loop.
     *      The common way to do this is to periodically check that
     *      the current Phase number (`Orchestrator::currentPhase()`)
     *      hasn't changed.
     *
     *      The `PhaseLoop` type will soon be incorporated into this type
     *      and will support automatically doing this check if required.
     *
     */
    V1::OrchestratorLoop loop(const std::unordered_set<PhaseNumber>& blockingPhases);

private:
    mutable std::shared_mutex _mutex;
    std::condition_variable_any _phaseChange;

    int _requireTokens = 0;
    int _currentTokens = 0;

    PhaseNumber _max = 0;
    PhaseNumber _current = 0;

    bool _errors = false;

    enum class State { PhaseEnded, PhaseStarted };

    State state = State::PhaseEnded;
};


/*
 * Reminder: the V1 namespace types are *not* intended to be used directly.
 */
namespace V1 {


class OrchestratorLoopIterator;


// returned from orchestrator.loop()
class OrchestratorLoop {

public:
    OrchestratorLoopIterator begin();
    OrchestratorLoopIterator end();

private:
    friend Orchestrator;
    friend OrchestratorLoopIterator;

    OrchestratorLoop(Orchestrator& orchestrator,
                     const std::unordered_set<PhaseNumber>& blockingPhases);

    bool morePhases() const;
    bool doesBlockOn(PhaseNumber phase) const;

    Orchestrator* _orchestrator;
    const std::unordered_set<PhaseNumber>& _blockingPhases;
};


// Only usable in range-based for loops.
class OrchestratorLoopIterator {

public:
    // These are intentionally commented-out because this type
    // should not be used by any std algorithms that may rely on them.
    // This type should only be used by range-based for loops (which doesn't
    // rely on these typedefs). This should *hopefully* prevent some cases of
    // accidental mis-use.
    //
    // Decided to leave this code commented-out rather than deleting it
    // partially to document this shortcoming explicitly but also in case
    // we want to support the full concept in the future.
    // https://en.cppreference.com/w/cpp/named_req/InputIterator
    //
    // <iterator-concept>
    //    typedef std::forward_iterator_tag iterator_category;
    //    typedef PhaseNumber value_type;
    //    typedef PhaseNumber reference;
    //    typedef PhaseNumber pointer;
    //    typedef std::ptrdiff_t difference_type;
    // </iterator-concept>

    bool operator!=(const OrchestratorLoopIterator& other) const;

    PhaseNumber operator*();

    OrchestratorLoopIterator& operator++();

private:
    friend OrchestratorLoop;

    explicit OrchestratorLoopIterator(OrchestratorLoop&, bool);

    OrchestratorLoop* _loop;
    bool _isEnd;
    PhaseNumber _currentPhase;

    // helps detect accidental mis-use. General contract
    // of this iterator (as used by range-based for) is that
    // the user will alternate between operator*() and operator++()
    // (starting with operator*()), so we flip this back-and-forth
    // in operator*() and operator++() and assert the correct value.
    // If the user calls operator*() twice without calling operator++()
    // between, we'll fail (and similarly for operator++()).
    bool _awaitingPlusPlus;
};


}  // namespace V1


}  // namespace genny

#endif  // HEADER_8615FA7A_9344_43E1_A102_889F47CCC1A6_INCLUDED<|MERGE_RESOLUTION|>--- conflicted
+++ resolved
@@ -3,26 +3,12 @@
 
 #include <condition_variable>
 #include <shared_mutex>
-<<<<<<< HEAD
-=======
-#include <thread>
-#include <unordered_set>
->>>>>>> b4b8cb52
 
 namespace genny {
 
 // May eventually want a proper type for Phase, but for now just a typedef is sufficient.
 using PhaseNumber = unsigned int;
 
-<<<<<<< HEAD
-=======
-namespace V1 {
-// needs to be pre-declared here; see usage in Orchestrator for details
-class OrchestratorLoop;
-}  // namespace V1
-
-
->>>>>>> b4b8cb52
 /**
  * Responsible for the synchronization of actors
  * across a workload's lifecycle.
@@ -87,49 +73,6 @@
 
     void abort();
 
-    /**
-     * @attention Only use this in range-based for loops.
-     *
-     * Iterates over all phases and will correctly call
-     * `awaitPhaseStart()` and `awaitPhaseEnd()` in the
-     * correct operators.
-     *
-     * ```c++
-     * class MyActor : Actor {
-     *   std::unordered_set<PhaseNumber> blocking;
-     *   ...
-     *   void run() override {
-     *     for(auto&& phase : orchestrator.loop(blocking))
-     *       while(phase == orchestrator.currentPhase())
-     *         doOperation(phase);
-     *   }
-     * }
-     * ```
-     *
-     * This should **only** be used by range-based for loops because
-     * the implementation relies on callers alternating between
-     * `operator*()` and `operator++()` to indicate the caller's
-     * done-ness or readiness of the current/next phase.
-     *
-     * @param blockingPhases
-     *      Which Phases should "block".
-     *      Non-blocking means that the iterator will immediately call
-     *      awaitPhaseEnd() right after calling awaitPhaseStart(). This
-     *      will prevent the Orchestrator from waiting for this Actor
-     *      to complete its operations in the current Phase.
-     *
-     *      Note that the Actor still needs to wait for the next Phase
-     *      to start before going on to the next iteration of the loop.
-     *      The common way to do this is to periodically check that
-     *      the current Phase number (`Orchestrator::currentPhase()`)
-     *      hasn't changed.
-     *
-     *      The `PhaseLoop` type will soon be incorporated into this type
-     *      and will support automatically doing this check if required.
-     *
-     */
-    V1::OrchestratorLoop loop(const std::unordered_set<PhaseNumber>& blockingPhases);
-
 private:
     mutable std::shared_mutex _mutex;
     std::condition_variable_any _phaseChange;
@@ -147,90 +90,6 @@
     State state = State::PhaseEnded;
 };
 
-
-/*
- * Reminder: the V1 namespace types are *not* intended to be used directly.
- */
-namespace V1 {
-
-
-class OrchestratorLoopIterator;
-
-
-// returned from orchestrator.loop()
-class OrchestratorLoop {
-
-public:
-    OrchestratorLoopIterator begin();
-    OrchestratorLoopIterator end();
-
-private:
-    friend Orchestrator;
-    friend OrchestratorLoopIterator;
-
-    OrchestratorLoop(Orchestrator& orchestrator,
-                     const std::unordered_set<PhaseNumber>& blockingPhases);
-
-    bool morePhases() const;
-    bool doesBlockOn(PhaseNumber phase) const;
-
-    Orchestrator* _orchestrator;
-    const std::unordered_set<PhaseNumber>& _blockingPhases;
-};
-
-
-// Only usable in range-based for loops.
-class OrchestratorLoopIterator {
-
-public:
-    // These are intentionally commented-out because this type
-    // should not be used by any std algorithms that may rely on them.
-    // This type should only be used by range-based for loops (which doesn't
-    // rely on these typedefs). This should *hopefully* prevent some cases of
-    // accidental mis-use.
-    //
-    // Decided to leave this code commented-out rather than deleting it
-    // partially to document this shortcoming explicitly but also in case
-    // we want to support the full concept in the future.
-    // https://en.cppreference.com/w/cpp/named_req/InputIterator
-    //
-    // <iterator-concept>
-    //    typedef std::forward_iterator_tag iterator_category;
-    //    typedef PhaseNumber value_type;
-    //    typedef PhaseNumber reference;
-    //    typedef PhaseNumber pointer;
-    //    typedef std::ptrdiff_t difference_type;
-    // </iterator-concept>
-
-    bool operator!=(const OrchestratorLoopIterator& other) const;
-
-    PhaseNumber operator*();
-
-    OrchestratorLoopIterator& operator++();
-
-private:
-    friend OrchestratorLoop;
-
-    explicit OrchestratorLoopIterator(OrchestratorLoop&, bool);
-
-    OrchestratorLoop* _loop;
-    bool _isEnd;
-    PhaseNumber _currentPhase;
-
-    // helps detect accidental mis-use. General contract
-    // of this iterator (as used by range-based for) is that
-    // the user will alternate between operator*() and operator++()
-    // (starting with operator*()), so we flip this back-and-forth
-    // in operator*() and operator++() and assert the correct value.
-    // If the user calls operator*() twice without calling operator++()
-    // between, we'll fail (and similarly for operator++()).
-    bool _awaitingPlusPlus;
-};
-
-
-}  // namespace V1
-
-
 }  // namespace genny
 
 #endif  // HEADER_8615FA7A_9344_43E1_A102_889F47CCC1A6_INCLUDED