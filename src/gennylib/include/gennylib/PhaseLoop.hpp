--- conflicted
+++ resolved
@@ -100,26 +100,19 @@
         : IterationChecker(phaseContext["Duration"].maybe<TimeSpec>(),
                            phaseContext["Repeat"].maybe<IntegerSpec>(),
                            phaseContext.isNop(),
-<<<<<<< HEAD
-                           phaseContext.get<TimeSpec, false>("SleepBefore").value_or(TimeSpec()),
-                           phaseContext.get<TimeSpec, false>("SleepAfter").value_or(TimeSpec()),
-                           phaseContext.get<RateSpec, false>("GlobalRate")) {
-        const auto rateSpec = phaseContext.get<RateSpec, false>("GlobalRate");
-=======
                            phaseContext["SleepBefore"].maybe<TimeSpec>().value_or(TimeSpec{}),
                            phaseContext["SleepAfter"].maybe<TimeSpec>().value_or(TimeSpec{}),
-                           phaseContext["Rate"].maybe<RateSpec>()) {
-        const auto rateSpec = phaseContext["Rate"].maybe<RateSpec>();
+                           phaseContext["GlobalRate"].maybe<RateSpec>()) {
+        const auto rateSpec = phaseContext["GlobalRate"].maybe<RateSpec>();
 
         const auto rateLimiterName =
             phaseContext["RateLimiterName"].maybe<std::string>().value_or("defaultRateLimiter");
->>>>>>> 057ad37f
 
         if (rateSpec) {
             std::ostringstream defaultRLName;
-            defaultRLName << phaseContext.get<std::string>("Name") << phaseContext.getPhaseNumber();
+            defaultRLName << phaseContext.actor()["Name"] << phaseContext.getPhaseNumber();
             const auto rateLimiterName =
-                    phaseContext.get<std::string, false>("RateLimiterName").value_or(defaultRLName.str());
+                    phaseContext["RateLimiterName"].maybe<std::string>().value_or(defaultRLName.str());
 
             if (!_doesBlock) {
                 throw InvalidConfigurationException(
