--- conflicted
+++ resolved
@@ -29,8 +29,6 @@
 
 /**
  * Determine if we're done iterating for a given Phase.
-<<<<<<< HEAD
-=======
  *
  * One of these is constructed for each `ActorPhase<T>` (below)
  * using a PhaseContext's `Repeat` and `Duration` keys. It is
@@ -41,7 +39,6 @@
  * when the iterations started. These two values (# iterations and
  * iteration start time) are passed into the IterationCompletionCheck
  * to determine if the loop should continue iterating.
->>>>>>> 950693f3
  */
 class IterationCompletionCheck final {
 
@@ -70,11 +67,7 @@
         : IterationCompletionCheck(phaseContext.get<std::chrono::milliseconds, false>("Duration"),
                                    phaseContext.get<int, false>("Repeat")) {}
 
-<<<<<<< HEAD
-    std::chrono::steady_clock::time_point referenceStartingPoint() const {
-=======
     std::chrono::steady_clock::time_point computeReferenceStartingPoint() const {
->>>>>>> 950693f3
         // avoid doing now() if no minDuration configured
         return _minDuration ? std::chrono::steady_clock::now()
                             : std::chrono::time_point<std::chrono::steady_clock>::min();
@@ -92,51 +85,6 @@
     bool operator==(const IterationCompletionCheck& other) const {
         return _minDuration == other._minDuration && _minIterations == other._minIterations;
     }
-<<<<<<< HEAD
-
-    bool doesBlock() const {
-        return _doesBlock;
-    }
-
-private:
-    // Debatable about whether this should also track the current iteration and
-    // referenceStartingPoint time (versus having those in the ActorPhaseIterator). BUT: even the
-    // .end() iterator needs an instance of this, so it's weird
-
-    const std::optional<std::chrono::milliseconds> _minDuration;
-    const std::optional<int> _minIterations;
-    const bool _doesBlock;  // Computed/cached value. Computed at ctor time.
-};
-
-
-/**
- * The iterator used in `for(auto _ : phase)` and returned from
- * `ActorPhase::begin()` and `ActorPhase::end()`.
- *
- * Configured with {@link IterationCompletionCheck} and will continue
- * iterating until configured #iterations or duration are done
- * or, if non-blocking, when Orchestrator says phase has changed.
- */
-class ActorPhaseIterator final {
-
-public:
-    ActorPhaseIterator(Orchestrator& orchestrator,
-                       const IterationCompletionCheck* iterCheck,
-                       PhaseNumber inPhase,
-                       bool isEndIterator)
-        : _orchestrator{std::addressof(orchestrator)},
-          _iterCheck{iterCheck},
-          _referenceStartingPoint{isEndIterator
-                                      ? std::chrono::time_point<std::chrono::steady_clock>::min()
-                                      : _iterCheck->referenceStartingPoint()},
-          _inPhase{inPhase},
-          _isEndIterator{isEndIterator},
-          _currentIteration{0} {}
-
-    ActorPhaseIterator(Orchestrator& orchestrator, PhaseNumber inPhase, bool isEnd)
-        : ActorPhaseIterator{orchestrator, nullptr, inPhase, isEnd} {}
-
-=======
 
     bool doesBlock() const {
         return _doesBlock;
@@ -184,7 +132,6 @@
         assert(isEndIterator == (iterationCheck == nullptr));
     }
 
->>>>>>> 950693f3
     // iterator concept value-type
     // intentionally empty; most compilers will elide any actual storage
     struct Value {};
@@ -205,13 +152,8 @@
                 (rhs._isEndIterator && !this->_isEndIterator &&
                    // if we block, then check to see if we're done in current phase
                    // else check to see if current phase has expired
-<<<<<<< HEAD
-                   (_iterCheck->doesBlock() ? _iterCheck->isDone(_referenceStartingPoint, _currentIteration)
-                                            : _orchestrator->currentPhase() != _inPhase))
-=======
                    (_iterationCheck->doesBlock() ? _iterationCheck->isDone(_referenceStartingPoint, _currentIteration)
                                                  : _orchestrator->currentPhase() != _inPhase))
->>>>>>> 950693f3
 
                 // Below checks are mostly for pure correctness;
                 //   "well-formed" code will only use this iterator in range-based for-loops and will thus
@@ -226,11 +168,7 @@
                 || (!rhs._isEndIterator && !_isEndIterator
                     && _referenceStartingPoint  == rhs._referenceStartingPoint
                     && _currentIteration        == rhs._currentIteration
-<<<<<<< HEAD
-                    && _iterCheck               == rhs._iterCheck)
-=======
                     && _iterationCheck          == rhs._iterationCheck)
->>>>>>> 950693f3
 
                 // both .end() iterators (all .end() iterators are ==)
                 || (_isEndIterator && rhs._isEndIterator)
@@ -248,11 +186,7 @@
 
 private:
     Orchestrator* _orchestrator;
-<<<<<<< HEAD
-    const IterationCompletionCheck* _iterCheck;
-=======
     const IterationCompletionCheck* _iterationCheck;
->>>>>>> 950693f3
     const std::chrono::steady_clock::time_point _referenceStartingPoint;
     const PhaseNumber _inPhase;
     const bool _isEndIterator;
@@ -283,34 +217,6 @@
 class ActorPhase final {
 
 public:
-<<<<<<< HEAD
-    template <class... Args>
-    ActorPhase(Orchestrator& orchestrator,
-               std::unique_ptr<const IterationCompletionCheck> iterCheck,
-               PhaseNumber inPhase,
-               Args... args)
-        : _orchestrator{orchestrator},
-          _iterCheck{std::move(iterCheck)},
-          _inPhase{inPhase},
-          _value{std::make_unique<T>(std::forward<Args>(args)...)} {}
-
-    template <class... Args>
-    ActorPhase(Orchestrator& orchestrator,
-               PhaseContext& phaseContext,
-               PhaseNumber inPhase,
-               Args&&... args)
-        : _orchestrator{orchestrator},
-          _iterCheck{std::make_unique<IterationCompletionCheck>(phaseContext)},
-          _inPhase{inPhase},
-          _value{std::make_unique<T>(std::forward<Args>(args)...)} {}
-
-    ActorPhaseIterator begin() {
-        return ActorPhaseIterator{_orchestrator, _iterCheck.get(), _inPhase, false};
-    }
-
-    ActorPhaseIterator end() {
-        return ActorPhaseIterator{_orchestrator, _inPhase, true};
-=======
     /**
      * `args` are forwarded as the T value's constructor-args
      */
@@ -347,18 +253,10 @@
 
     ActorPhaseIterator end() {
         return ActorPhaseIterator{_orchestrator, nullptr, _currentPhase, true};
->>>>>>> 950693f3
     };
 
     // Used by PhaseLoopIterator::doesBlock()
     bool doesBlock() const {
-<<<<<<< HEAD
-        return _iterCheck->doesBlock();
-    }
-
-    // could use `auto` for return-type of operator-> and operator*, but
-    // IDE auto-completion likes it more if it's spelled out.
-=======
         return _iterationCheck->doesBlock();
     }
 
@@ -372,13 +270,10 @@
     //
     // BUT: this is just duplicated from the signature of `std::unique_ptr<T>::operator->()`
     //      so we trust the STL to do the right thing™️
->>>>>>> 950693f3
     typename std::add_pointer_t<std::remove_reference_t<T>> operator->() const noexcept {
         return _value.operator->();
     }
 
-<<<<<<< HEAD
-=======
     // Could use `auto` for return-type of operator-> and operator*, but
     // IDE auto-completion likes it more if it's spelled out.
     //
@@ -386,22 +281,15 @@
     //
     // BUT: this is just duplicated from the signature of `std::unique_ptr<T>::operator*()`
     //      so we trust the STL to do the right thing™️
->>>>>>> 950693f3
     typename std::add_lvalue_reference_t<T> operator*() const {
         return _value.operator*();
     }
 
 private:
     Orchestrator& _orchestrator;
-<<<<<<< HEAD
-    std::unique_ptr<const IterationCompletionCheck> _iterCheck;
-    const PhaseNumber _inPhase;
-    std::unique_ptr<T> _value;
-=======
     const std::unique_ptr<const IterationCompletionCheck> _iterationCheck;
     const PhaseNumber _currentPhase;
     const std::unique_ptr<T> _value;
->>>>>>> 950693f3
 
 };  // class ActorPhase
 
@@ -415,21 +303,12 @@
 
 /**
  * The iterator used by `for(auto&& [p,h] : phaseLoop)`.
-<<<<<<< HEAD
- *
- * @attention This type is only intended to be used by range-based for loops.
- *            Other STL algorithms like `std::advance` etc. are not supported to work.
- *
- * @tparam T the per-Phase type that will be exposed for each Phase.
- *
-=======
  *
  * @attention Don't use this outside of range-based for loops.
  *            Other STL algorithms like `std::advance` etc. are not supported to work.
  *
  * @tparam T the per-Phase type that will be exposed for each Phase.
  *
->>>>>>> 950693f3
  * Iterates over all phases and will correctly call
  * `awaitPhaseStart()` and `awaitPhaseEnd()` in the
  * correct operators.
@@ -480,7 +359,6 @@
 
         _awaitingPlusPlus = false;
         return *this;
-<<<<<<< HEAD
     }
 
     bool operator!=(const PhaseLoopIterator& other) const {
@@ -494,25 +372,8 @@
     }
 
     bool doesBlockOn(PhaseNumber phase) const {
-        if (auto h = _phaseMap.find(phase); h != _phaseMap.end()) {
-            return h->second.doesBlock();
-=======
-    }
-
-    bool operator!=(const PhaseLoopIterator& other) const {
-        // Intentionally don't handle self-equality or other "normal" cases.
-        return !(other._isEnd && !this->morePhases());
-    }
-
-private:
-    bool morePhases() const {
-        return this->_orchestrator.morePhases();
-    }
-
-    bool doesBlockOn(PhaseNumber phase) const {
         if (auto item = _phaseMap.find(phase); item != _phaseMap.end()) {
             return item->second.doesBlock();
->>>>>>> 950693f3
         }
         return true;
     }
@@ -521,15 +382,12 @@
     PhaseMap<T>& _phaseMap;  // cannot be const; owned by PhaseLoop
 
     const bool _isEnd;
-<<<<<<< HEAD
-=======
 
     // can't just always look this up from the Orchestrator. When we're
     // doing operator++() we need to know what the value of the phase
     // was during operator*() so we can check if it was blocking or not.
     // If we don't store the value during operator*() the Phase value
     // may have changed already.
->>>>>>> 950693f3
     PhaseNumber _currentPhase;
 
     // helps detect accidental mis-use. General contract
@@ -567,11 +425,7 @@
 
 /**
  * @return an object that iterates over all configured Phases, calling `awaitPhaseStart()`
-<<<<<<< HEAD
- *         and `awaitPhaseEnd()` at the appropriate times. The value-type, `ActorPhase`
-=======
  *         and `awaitPhaseEnd()` at the appropriate times. The value-type, `ActorPhase`,
->>>>>>> 950693f3
  *         is also iterable so your Actor can loop for the entire duration of the Phase.
  *
  * Note that `PhaseLoop`s are relatively expensive to construct and should be constructed
@@ -588,18 +442,11 @@
  *         // expensive-to-construct objects. PhaseLoop will construct these
  *         // at Actor setup time rather than at runtime.
  *         struct MyActorConfig {
-<<<<<<< HEAD
- *             int _index;
- *             // Must have a ctor that takes a PhaseConfig&
- *             MyActorConfig(PhaseConfig& phaseConfig)
- *             : _index{phaseConfig.get<int>("Index")} {}
-=======
  *             int _myImportantThing;
  *             // Must have a ctor that takes a PhaseContext& as first arg.
  *             // Other ctor args are forwarded from PhaseLoop ctor.
  *             MyActorConfig(PhaseContext& phaseConfig)
  *             : _myImportantThing{phaseConfig.get<int>("ImportantThing")} {}
->>>>>>> 950693f3
  *         };
  *
  *         PhaseLoop<MyActorConfig> _loop;
@@ -607,21 +454,14 @@
  *     public:
  *         MyActor(ActorContext& actorContext)
  *         : _loop{actorContext} {}
-<<<<<<< HEAD
-=======
  *         // if your MyActorConfig takes other ctor args, pass them through
  *         // here e.g. _loop{actorContext, someOtherParam}
->>>>>>> 950693f3
  *
  *         void run() {
  *             for(auto&& [phaseNum, actorPhase] : _loop) {     // (1)
  *                 // Access the MyActorConfig for the Phase
  *                 // by using operator->() or operator*().
-<<<<<<< HEAD
- *                 auto index = actorPhase->_index;
-=======
  *                 auto importantThingForThisPhase = actorPhase->_myImportantThing;
->>>>>>> 950693f3
  *
  *                 // The actorPhase itself is iterable
  *                 // this loop will continue running as long
@@ -646,9 +486,6 @@
     template <class... Args>
     explicit PhaseLoop(ActorContext& context, Args&&... args)
         : PhaseLoop(context.orchestrator(),
-<<<<<<< HEAD
-                    std::move(constructPhaseMap(context, std::forward<Args>(args)...))) {}
-=======
                     std::move(constructPhaseMap(context, std::forward<Args>(args)...))) {
         // Some of these static_assert() calls are redundant. This is to help
         // users more easily track down compiler errors.
@@ -657,7 +494,6 @@
         // construct a simple PhaseLoop<int>.
         static_assert(std::is_constructible_v<T, PhaseContext&, Args...>);
     }
->>>>>>> 950693f3
 
     // Only visible for testing
     PhaseLoop(Orchestrator& orchestrator, V1::PhaseMap<T> phaseMap)
@@ -682,20 +518,13 @@
 
         // clang-format off
         static_assert(std::is_constructible_v<T, PhaseContext&, Args...>);
-<<<<<<< HEAD
-=======
         // kinda redundant with ↑ but may help error-handling
->>>>>>> 950693f3
         static_assert(std::is_constructible_v<V1::ActorPhase<T>, Orchestrator&, PhaseContext&, PhaseNumber, PhaseContext&, Args...>);
         // clang-format on
 
         V1::PhaseMap<T> out;
         for (auto&& [num, phaseContext] : actorContext.phases()) {
-<<<<<<< HEAD
-            out.try_emplace(
-=======
             auto [it, success] = out.try_emplace(
->>>>>>> 950693f3
                 // key
                 num,
                 // args to ActorPhase<T> ctor:
@@ -705,8 +534,6 @@
                 // last arg(s) get forwarded to T ctor (via forward inside of make_unique)
                 *phaseContext,
                 std::forward<Args>(args)...);
-<<<<<<< HEAD
-=======
             if (!success) {
                 // This should never happen because genny::ActorContext::constructPhaseContexts
                 // ensures we can't configure duplicate Phases.
@@ -714,20 +541,14 @@
                 msg << "Duplicate phase " << num;
                 throw InvalidConfigurationException(msg.str());
             }
->>>>>>> 950693f3
         }
         return out;
     }
 
     Orchestrator& _orchestrator;
-<<<<<<< HEAD
-    V1::PhaseMap<T> _phaseMap;  // we own it
-    // _phaseMap cannot be const since we don't want to enforce that the wrapped u_p<T> is const
-=======
     V1::PhaseMap<T> _phaseMap;
     // _phaseMap cannot be const since we don't want to enforce
     // the wrapped unique_ptr<T> in ActorPhase<T> to be const.
->>>>>>> 950693f3
 
 };  // class PhaseLoop
 
