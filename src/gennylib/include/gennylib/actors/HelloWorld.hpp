#ifndef HEADER_FF3E897B_C747_468B_AAAC_EA6421DB0902_INCLUDED
#define HEADER_FF3E897B_C747_468B_AAAC_EA6421DB0902_INCLUDED

#include <iostream>

#include <mongocxx/client_session.hpp>

#include <gennylib/PhasedActor.hpp>

namespace genny::actor {

class HelloWorld : public genny::PhasedActor {

public:
    HelloWorld(ActorContext& context, const std::string& name = "hello");

    ~HelloWorld() override = default;

    static ActorVector producer(ActorContext& context);

private:
    void doPhase(int phase) override;

    metrics::Timer _outputTimer;
    metrics::Counter _operations;
<<<<<<< HEAD
    std::string _message;
=======
    // TODO: for now this is dummy / smoke-test that we have the driver
    mongocxx::client_session* session;
>>>>>>> 69a47daa
};

}  // namespace genny::actor

#endif  // HEADER_FF3E897B_C747_468B_AAAC_EA6421DB0902_INCLUDED<|MERGE_RESOLUTION|>--- conflicted
+++ resolved
@@ -23,12 +23,9 @@
 
     metrics::Timer _outputTimer;
     metrics::Counter _operations;
-<<<<<<< HEAD
-    std::string _message;
-=======
     // TODO: for now this is dummy / smoke-test that we have the driver
     mongocxx::client_session* session;
->>>>>>> 69a47daa
+    std::string _message;
 };
 
 }  // namespace genny::actor
