--- conflicted
+++ resolved
@@ -20,11 +20,8 @@
 
 #include <gennylib/Actor.hpp>
 #include <gennylib/ActorProducer.hpp>
-<<<<<<< HEAD
+#include <gennylib/ActorVector.hpp>
 #include <gennylib/Cast.hpp>
-=======
-#include <gennylib/ActorVector.hpp>
->>>>>>> cb452847
 #include <gennylib/InvalidConfigurationException.hpp>
 #include <gennylib/Orchestrator.hpp>
 #include <gennylib/conventions.hpp>
@@ -321,15 +318,11 @@
 
     // Indicate that we are doing building the context. This is used to gate certain methods that
     // should not be called after construction.
-<<<<<<< HEAD
     bool _done = false;
-=======
-    bool _done;
 
     // Actors should always be constructed in a single-threaded context.
     // That said, atomic integral types are very cheap to work with.
     std::atomic<ActorId> _nextActorId{0};
->>>>>>> cb452847
 };
 
 // For some reason need to decl this; see impl below
