#ifndef HEADER_1EB08DF5_3853_4277_8B3D_4542552B8154_INCLUDED
#define HEADER_1EB08DF5_3853_4277_8B3D_4542552B8154_INCLUDED

#include <iostream>

#include <gennylib/metrics.hpp>

namespace genny::metrics {

/**
 * A Reporter is the only object in the system that
 * has read access to metrics data-points. It is not
 * intended to be used by actors, only by drivers.
 *
 * The Reporter is given read-access to metrics data
 * for the purposes of reporting data.
 * This class is not ABI-safe.
 */
class Reporter {

public:
    constexpr explicit Reporter(const Registry& registry) : _registry{std::addressof(registry)} {}

    /** @return how many distinct gauges were registered */
    auto getGaugeCount(V1::Permission perm = {}) const {
        auto& x = _registry->getGauges(perm);
        return std::distance(x.begin(), x.end());
    }

    /** @return how many gauge data-points were recorded */
    long getGaugePointsCount(V1::Permission perm = {}) const {
        return dataPointsCount(_registry->getGauges(perm), perm);
    }

    /** @return how many distinct timers were registered */
    auto getTimerCount(V1::Permission perm = {}) const {
        auto& x = _registry->getTimers(perm);
        return std::distance(x.begin(), x.end());
    }

    /** @return how many timer data-points were recorded */
    long getTimerPointsCount(V1::Permission perm = {}) const {
        return dataPointsCount(_registry->getTimers(perm), perm);
    }

    /** @return how many counters were registered */
    auto getCounterCount(V1::Permission perm = {}) const {
        auto& x = _registry->getCounters(perm);
        return std::distance(x.begin(), x.end());
    }

    /** @return how many counter data-points were recorded */
    long getCounterPointsCount(V1::Permission perm = {}) const {
        return dataPointsCount(_registry->getCounters(perm), perm);
    }

    /**
     * @param out print a human-readable listing of all
     *            data-points to this ostream.
     */
    void report(std::ostream& out, V1::Permission perm = {}) const {
        auto systemTime = std::chrono::system_clock::now().time_since_epoch().count();
<<<<<<< HEAD
        auto metricsTime = _registry->now({}).time_since_epoch().count();
=======
        auto metricsTime = _registry->now(perm).time_since_epoch().count();
>>>>>>> de9fc91f

        out << "Clocks" << std::endl;
        doClocks(out, systemTime, metricsTime);
        out << std::endl;

        out << "Counters" << std::endl;
        doReport(out, _registry->getCounters(perm), perm);
        out << std::endl;

        out << "Gauges" << std::endl;
        doReport(out, _registry->getGauges(perm), perm);
        out << std::endl;

        out << "Timers" << std::endl;
        doReport(out, _registry->getTimers(perm), perm);
        out << std::endl;
    }

private:
    void doClocks(std::ostream &out, long long int systemTime, long long int metricsTime) const {
        out << "SystemTime" << "," << systemTime << std::endl;
        out << "MetricsTime" << "," << metricsTime << std::endl;
    }

    /**
     * Prints a map<string,X> where X is a CounterImpl, GaugeImpl, etc.
     * @tparam X is a map<string,V> where V has getTimeSeries() that exposes a metrics::TimeSeries
     */
    template <typename X>
    static void doReport(std::ostream& out,
                         const X& haveTimeSeries,
                         genny::metrics::V1::Permission perm) {
        for (const auto& c : haveTimeSeries) {
            for (const auto& v : c.second.getTimeSeries(perm).getVals(perm)) {
                out << v.first.time_since_epoch().count() << "," << c.first << "," << v.second
                    << std::endl;
            }
        }
    }


    /**
     * @return the number of data-points held by a map with values CounterImpl, GaugeImpl, etc.
     */
    template <class X>
    static long dataPointsCount(const X& x, genny::metrics::V1::Permission perm) {
        auto out = 0L;
        for (const auto& v : x) {
            out += v.second.getTimeSeries(perm).getDataPointCount(perm);
        }
        return out;
    }
    const Registry* _registry;
};

}  // namespace genny::metrics

#endif  // HEADER_1EB08DF5_3853_4277_8B3D_4542552B8154_INCLUDED<|MERGE_RESOLUTION|>--- conflicted
+++ resolved
@@ -60,11 +60,7 @@
      */
     void report(std::ostream& out, V1::Permission perm = {}) const {
         auto systemTime = std::chrono::system_clock::now().time_since_epoch().count();
-<<<<<<< HEAD
-        auto metricsTime = _registry->now({}).time_since_epoch().count();
-=======
         auto metricsTime = _registry->now(perm).time_since_epoch().count();
->>>>>>> de9fc91f
 
         out << "Clocks" << std::endl;
         doClocks(out, systemTime, metricsTime);
