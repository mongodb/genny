#include "test.h"

#include <chrono>
#include <iostream>
#include <optional>

#include <gennylib/Orchestrator.hpp>
#include <gennylib/PhaseLoop.hpp>
#include <log.hh>

using namespace genny;
using namespace genny::V1;
using namespace std;

namespace {

//
// Cute convenience operators -
//  100_i   gives optional<int>     holding 100
//  100_ms  gives optional<millis>  holding 100
//
// These are copy/pasta in PhaseLoop_test and orchestrator_test. Refactor.
optional<int> operator"" _i(unsigned long long int v) {
    return make_optional(v);
}

optional<chrono::milliseconds> operator"" _ms(unsigned long long int v) {
    return make_optional(chrono::milliseconds{v});
}

}  // namespace

TEST_CASE("Correctness for N iterations") {
    Orchestrator o;

    SECTION("Loops 0 Times") {
        V1::ActorPhase<int> loop{
            o, std::make_unique<V1::IterationCompletionCheck>(nullopt, 0_i), 1};
        int i = 0;
        for (auto _ : loop)
            ++i;
        REQUIRE(i == 0);
    }
    SECTION("Loops 1 Time") {
        V1::ActorPhase<int> loop{
            o, std::make_unique<V1::IterationCompletionCheck>(nullopt, 1_i), 1};
        int i = 0;
        for (auto _ : loop)
            ++i;
        REQUIRE(i == 1);
    }
    SECTION("Loops 113 Times") {
        V1::ActorPhase<int> loop{
            o, std::make_unique<V1::IterationCompletionCheck>(nullopt, 113_i), 1};
        int i = 0;
        for (auto _ : loop)
            ++i;
        REQUIRE(i == 113);
    }

    SECTION("Configured for -1 Times barfs") {
        REQUIRE_THROWS_WITH(
            (V1::ActorPhase<int>{
                o, std::make_unique<V1::IterationCompletionCheck>(nullopt, make_optional(-1)), 1}),
            Catch::Contains("Need non-negative number of iterations. Gave -1"));
    }
}

TEST_CASE("Correctness for N milliseconds") {
    Orchestrator o;
    SECTION("Loops 0 milliseconds so zero times") {
        V1::ActorPhase<int> loop{
            o, std::make_unique<V1::IterationCompletionCheck>(0_ms, nullopt), 0};
        int i = 0;
        for (auto _ : loop)
            ++i;
        REQUIRE(i == 0);
    }
    SECTION("Looping for 10 milliseconds takes between 10 and 11 milliseconds") {
        // we nop in the loop so ideally it should take exactly 10ms, but don't want spurious
        // failures
        V1::ActorPhase<int> loop{
            o, std::make_unique<V1::IterationCompletionCheck>(10_ms, nullopt), 0};

        auto start = chrono::system_clock::now();
        for (auto _ : loop) {
        }  // nop
        auto elapsed =
            chrono::duration_cast<chrono::milliseconds>(chrono::system_clock::now() - start)
                .count();

        REQUIRE(elapsed >= 10);
        REQUIRE(elapsed <= 11);
    }
}

TEST_CASE("Combinations of duration and iterations") {
    Orchestrator o;
    SECTION("Loops 0 milliseconds but 100 times") {
        V1::ActorPhase<int> loop{o, std::make_unique<V1::IterationCompletionCheck>(0_ms, 100_i), 0};
        int i = 0;
        for (auto _ : loop)
            ++i;
        REQUIRE(i == 100);
    }
    SECTION("Loops 5 milliseconds, 100 times: 10 millis dominates") {
        V1::ActorPhase<int> loop{o, std::make_unique<V1::IterationCompletionCheck>(5_ms, 100_i), 0};

        auto start = chrono::system_clock::now();
        int i = 0;
        for (auto _ : loop)
            ++i;
        auto elapsed =
            chrono::duration_cast<chrono::milliseconds>(chrono::system_clock::now() - start)
                .count();

        REQUIRE(i > 100);
        REQUIRE(elapsed >= 5);
        REQUIRE(elapsed <= 6);
    }
    // It's tempting to write a test where the # iterations dominates the time
    // e.g. OperationLoop loop{1000000000000_i, 1_ms} but that would fail spuriously
    // on super-fast hardware. So resist the temptation and trust the logical
    // combinations of the other tests 🙈

    SECTION("Configured for -1 milliseconds barfs") {
        REQUIRE_THROWS_WITH(
            (V1::ActorPhase<int>{o,
                                 std::make_unique<V1::IterationCompletionCheck>(
                                     make_optional(chrono::milliseconds{-1}), nullopt),
                                 0}),
            Catch::Contains("Need non-negative duration. Gave -1 milliseconds"));
    }
}

TEST_CASE("Can do without either iterations or duration") {
    Orchestrator o;
    V1::ActorPhase<int> actorPhase{
        o, std::make_unique<V1::IterationCompletionCheck>(nullopt, nullopt), 0};
    auto iters = 0;
    for (auto&& _ : actorPhase) {
        ++iters;
        // we continue indefinitely; choose 500 as an arbitrarily large stopping point.
        if (iters >= 500) {
            break;
        }
    }
    REQUIRE(iters == 500);
    REQUIRE(o.currentPhase() == 0);
}

TEST_CASE("Iterator concept correctness") {
    Orchestrator o;
    V1::ActorPhase<int> loop{o, std::make_unique<V1::IterationCompletionCheck>(nullopt, 1_i), 0};

    // can deref
    SECTION("Deref and advance works") {
        auto it = loop.begin();
        REQUIRE(it != loop.end());
        *it;
        REQUIRE(it != loop.end());
        ++it;
        REQUIRE(it == loop.end());
        REQUIRE(it == loop.end());
        REQUIRE(loop.end() == it);

        auto end = loop.end();
        *end;
        ++end;
        REQUIRE(end == end);
        REQUIRE(end == loop.end());

        // can still advance and still deref
        // debatable about whether this *should* work or whether it should be tested/asserted
        ++it;
        *it;
        REQUIRE(it == loop.end());
    }

    SECTION("Equality is maintained through incrementation") {
        auto it1 = loop.begin();
        auto it2 = loop.begin();

        REQUIRE(it1 == it1);
        REQUIRE(it2 == it2);

        REQUIRE(it1 == it2);
        REQUIRE(it2 == it1);

        ++it1;
        REQUIRE(it1 != it2);
        REQUIRE(it2 != it1);

        ++it2;
        REQUIRE(it1 == it2);
        REQUIRE(it2 == it1);
    }

    SECTION("End iterators all equal") {
        auto end1 = loop.end();
        auto end2 = loop.end();
        REQUIRE(end1 == end2);
        REQUIRE(end2 == end1);
        REQUIRE(end1 == end1);
        REQUIRE(end2 == end2);
    }
}


TEST_CASE("Actual Actor Example") {

    class IncrementsMapValues : public Actor {
    private:
        struct IncrPhaseConfig {
            int _key;
            IncrPhaseConfig(PhaseContext& ctx, int keyOffset)
                : _key{ctx.get<int>("Key") + keyOffset} {}
        };

        PhaseLoop<IncrPhaseConfig> _loop;
        std::unordered_map<int, int>& _counters;

    public:
        IncrementsMapValues(ActorContext& actorContext, std::unordered_map<int, int>& counters)
            : _loop{actorContext, 1}, _counters{counters} {}
<<<<<<< HEAD
=======
        //                        ↑ is forwarded to the IncrementsMapValues ctor as the keyOffset param.
>>>>>>> 950693f3

        void run() override {
            for (auto&& [num, cfg] : _loop) {
                for (auto&& _ : cfg) {
                    ++this->_counters[cfg->_key];
                }
            }
        }

        // An ActorProducer can do whatever it wants.
        // Here it passes in a stack-variable ref to the Actor(s) it creates.
        static auto producer(std::unordered_map<int, int>& counters) {
            return [&](ActorContext& actorContext) {
                ActorVector out;
                out.push_back(std::make_unique<IncrementsMapValues>(actorContext, counters));
                return out;
            };
        }
    };

    std::unordered_map<int, int> counters;

    // ////////
    // setup and run (bypass the driver)
<<<<<<< HEAD
    YAML::Node doc = YAML::Load(R"(
=======
    YAML::Node config = YAML::Load(R"(
>>>>>>> 950693f3
        SchemaVersion: 2018-07-01
        MongoUri: mongodb://example # unused but ctors currently require that it's syntactically valid
        Actors:
        - Phases:
          - Repeat: 100
            Key: 71
          - Repeat: 3
            Key: 93
    )");

<<<<<<< HEAD
    Orchestrator o;
    o.addRequiredTokens(1);

    metrics::Registry reg;
    WorkloadContext wl{doc, reg, o, {IncrementsMapValues::producer(counters)}};
=======
    Orchestrator orchestrator;
    orchestrator.addRequiredTokens(1);

    metrics::Registry registry;
    WorkloadContext wl{config, registry, orchestrator, {IncrementsMapValues::producer(counters)}};
>>>>>>> 950693f3
    wl.actors()[0]->run();
    // end
    // ////////

    REQUIRE(counters ==
<<<<<<< HEAD
            std::unordered_map<int, int>{{72, 100},  // keys & vals came from yaml config
                                         {94, 3}});
=======
            std::unordered_map<int, int>{
                {72, 100},  // keys & vals came from yaml config. Keys have a +1 offset.
                {94, 3}});
>>>>>>> 950693f3
}<|MERGE_RESOLUTION|>--- conflicted
+++ resolved
@@ -223,10 +223,7 @@
     public:
         IncrementsMapValues(ActorContext& actorContext, std::unordered_map<int, int>& counters)
             : _loop{actorContext, 1}, _counters{counters} {}
-<<<<<<< HEAD
-=======
         //                        ↑ is forwarded to the IncrementsMapValues ctor as the keyOffset param.
->>>>>>> 950693f3
 
         void run() override {
             for (auto&& [num, cfg] : _loop) {
@@ -251,11 +248,7 @@
 
     // ////////
     // setup and run (bypass the driver)
-<<<<<<< HEAD
-    YAML::Node doc = YAML::Load(R"(
-=======
     YAML::Node config = YAML::Load(R"(
->>>>>>> 950693f3
         SchemaVersion: 2018-07-01
         MongoUri: mongodb://example # unused but ctors currently require that it's syntactically valid
         Actors:
@@ -266,30 +259,17 @@
             Key: 93
     )");
 
-<<<<<<< HEAD
-    Orchestrator o;
-    o.addRequiredTokens(1);
-
-    metrics::Registry reg;
-    WorkloadContext wl{doc, reg, o, {IncrementsMapValues::producer(counters)}};
-=======
     Orchestrator orchestrator;
     orchestrator.addRequiredTokens(1);
 
     metrics::Registry registry;
     WorkloadContext wl{config, registry, orchestrator, {IncrementsMapValues::producer(counters)}};
->>>>>>> 950693f3
     wl.actors()[0]->run();
     // end
     // ////////
 
     REQUIRE(counters ==
-<<<<<<< HEAD
-            std::unordered_map<int, int>{{72, 100},  // keys & vals came from yaml config
-                                         {94, 3}});
-=======
             std::unordered_map<int, int>{
                 {72, 100},  // keys & vals came from yaml config. Keys have a +1 offset.
                 {94, 3}});
->>>>>>> 950693f3
 }