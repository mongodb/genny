#include "test.h"

#include <chrono>
#include <iostream>
#include <mutex>
#include <thread>
#include <unordered_map>
#include <unordered_set>
#include <utility>

#include <boost/log/trivial.hpp>

#include <gennylib/Actor.hpp>
#include <gennylib/Orchestrator.hpp>
#include <gennylib/PhaseLoop.hpp>
#include <gennylib/context.hpp>

using namespace genny;
using namespace std::chrono;
using namespace std;

namespace {

//
// Cute convenience operators -
//  100_i   gives optional<int>     holding 100
//  100_ms  gives optional<millis>  holding 100
//
// These are copy/pasta in PhaseLoop_test and orchestrator_test. Refactor.
optional<int> operator"" _i(unsigned long long int v) {
    return make_optional(v);
}
optional<chrono::milliseconds> operator"" _ms(unsigned long long int v) {
    return make_optional(chrono::milliseconds{v});
}


// Catch2's REQUIRE etc macros are not thread-safe, so need to unique_lock on this
// mutex whenever calling assertion macros inside a thread.
std::mutex asserting;

std::thread start(Orchestrator& o,
                  PhaseNumber phase,
                  const bool block = true,
                  const int addTokens = 1) {
    return std::thread{[&o, phase, block, addTokens]() {
        auto result = o.awaitPhaseStart(block, addTokens);
        {
            std::unique_lock<mutex> lk(asserting);
            REQUIRE(result == phase);
            REQUIRE(o.currentPhase() == phase);
        }
    }};
}

std::thread end(Orchestrator& o,
                PhaseNumber phase,
                const bool block = true,
                const int removeTokens = 1) {
    return std::thread{[&o, phase, block, removeTokens]() {
        auto current = o.currentPhase();
        {
            std::unique_lock<mutex> lk(asserting);
            REQUIRE(current == phase);
        }
        o.awaitPhaseEnd(block, removeTokens);
    }};
}

bool advancePhase(Orchestrator& o) {
    bool out = true;
    auto t = std::thread([&]() {
        o.awaitPhaseStart();
        out = o.awaitPhaseEnd();
    });
    t.join();
    return out;
}

}  // namespace

TEST_CASE("Non-Blocking start") {
    auto o = Orchestrator{};
    o.addRequiredTokens(2);

    // 2 tokens but we only count down 1 so normally would block
    auto t1 = start(o, 0, false, 1);
    t1.join();
}

TEST_CASE("Non-Blocking end (background progression)") {
    auto o = Orchestrator{};
    o.addRequiredTokens(2);

    auto bgIters = 0;
    auto fgIters = 0;

    auto t1 = std::thread([&]() {
        auto phase = o.awaitPhaseStart();
        o.awaitPhaseEnd(false);
        while (phase == o.currentPhase()) {
            ++bgIters;
            std::this_thread::sleep_for(
                std::chrono::duration_cast<std::chrono::nanoseconds>(std::chrono::milliseconds{1}));
        }
    });
    auto t2 = std::thread([&]() {
        o.awaitPhaseStart();
        std::this_thread::sleep_for(
            std::chrono::duration_cast<std::chrono::nanoseconds>(std::chrono::milliseconds{5}));
        ++fgIters;
        o.awaitPhaseEnd();
    });
    t1.join();
    t2.join();

    REQUIRE(bgIters >= 4);
    REQUIRE(bgIters <= 6);

    REQUIRE(fgIters == 1);
}

TEST_CASE("Can add more tokens at start") {
    auto o = Orchestrator{};
    o.addRequiredTokens(2);

    auto t1 = start(o, 0, false, 2);
    t1.join();

    REQUIRE(o.currentPhase() == 0);

    auto t2 = end(o, 0);
    auto t3 = end(o, 0);
    t2.join();
    t3.join();

    REQUIRE(o.currentPhase() == 1);
}


TEST_CASE("Set minimum number of phases") {
    auto o = Orchestrator{};
    REQUIRE(o.currentPhase() == 0);
    o.phasesAtLeastTo(1);
    REQUIRE(advancePhase(o));  // 0->1

    REQUIRE(o.currentPhase() == 1);
    REQUIRE(o.morePhases());
    REQUIRE(!advancePhase(o));  // 1->2

    REQUIRE(!o.morePhases());
    REQUIRE(o.currentPhase() == 2);

    o.phasesAtLeastTo(0);  // effectively nop, can't set lower than what it currently is
    REQUIRE(!o.morePhases());
    REQUIRE(o.currentPhase() == 2);  // still

    o.phasesAtLeastTo(2);
    REQUIRE(o.morePhases());

    REQUIRE(!advancePhase(o));  // 2->3
    REQUIRE(!o.morePhases());
    REQUIRE(o.currentPhase() == 3);
}

TEST_CASE("Orchestrator") {
    auto o = Orchestrator{};
    o.addRequiredTokens(2);
    o.phasesAtLeastTo(1);

    REQUIRE(o.currentPhase() == 0);
    REQUIRE(o.morePhases());

    auto t1 = start(o, 0);
    auto t2 = start(o, 0);
    t1.join();
    t2.join();

    REQUIRE(o.currentPhase() == 0);
    REQUIRE(o.morePhases());

    auto t3 = end(o, 0);
    auto t4 = end(o, 0);
    t3.join();
    t4.join();

    REQUIRE(o.currentPhase() == 1);
    REQUIRE(o.morePhases());

    // now all wait for phase 1

    auto t5 = start(o, 1);
    auto t6 = start(o, 1);
    t5.join();
    t6.join();

    REQUIRE(o.currentPhase() == 1);
    REQUIRE(o.morePhases());

    SECTION("Default has phases 0 and 1") {
        auto t7 = end(o, 1);
        auto t8 = end(o, 1);
        t7.join();
        t8.join();

        REQUIRE(o.currentPhase() == 2);
        REQUIRE(!o.morePhases());
    }

    SECTION("Can add more phases") {
        auto t7 = end(o, 1, true, 1);
        auto t8 = end(o, 1, true, 1);
        o.phasesAtLeastTo(2);
        t7.join();
        t8.join();
        REQUIRE(o.currentPhase() == 2);
        REQUIRE(o.morePhases());
    }
}

// more easily construct V1::ActorPhase instances
using PhaseConfig =
    std::tuple<PhaseNumber, int, std::optional<int>, std::optional<std::chrono::milliseconds>>;

std::unordered_map<PhaseNumber, V1::ActorPhase<int>> makePhaseConfig(
    Orchestrator& orchestrator, const std::vector<PhaseConfig>& phaseConfigs) {

    std::unordered_map<PhaseNumber, V1::ActorPhase<int>> out;
    for (auto&& [phaseNum, phaseVal, iters, dur] : phaseConfigs) {
        auto [it, success] =
            out.try_emplace(phaseNum,
                            orchestrator,
                            std::make_unique<const V1::IterationCompletionCheck>(dur, iters),
                            phaseNum,
                            phaseVal);
        // prevent misconfiguration within test (dupe phaseNum vals)
        {
            std::unique_lock<mutex> lk(asserting);
            REQUIRE(success);
            REQUIRE(*(it->second) == phaseVal);
        }
    }
    return out;
};

TEST_CASE("Two non-blocking Phases") {
    Orchestrator o;
    o.addRequiredTokens(1);
    o.phasesAtLeastTo(1);

    std::unordered_set<PhaseNumber> seenPhases{};
    std::unordered_set<int> seenActorPhaseValues;

    auto phaseConfig{makePhaseConfig(o, {{0, 7, 2_i, nullopt}, {1, 9, 2_i, nullopt}})};

    auto count = 0;
    for (auto&& [p, h] : PhaseLoop<int>{o, std::move(phaseConfig)}) {
        seenPhases.insert(p);
        for (auto&& _ : h) {
            seenActorPhaseValues.insert(*h);
            ++count;
        }
    }

    REQUIRE(count == 4);
    REQUIRE(seenPhases == std::unordered_set<PhaseNumber>{0, 1});
    REQUIRE(seenActorPhaseValues == std::unordered_set<int>{7, 9});
}

TEST_CASE("Single Blocking Phase") {
    Orchestrator o;
    o.addRequiredTokens(1);

    std::unordered_set<PhaseNumber> seen{};

    auto phaseConfig{makePhaseConfig(o, {{0, 7, 1_i, nullopt}})};
    for (auto&& [p, h] : PhaseLoop<int>{o, std::move(phaseConfig)}) {
        seen.insert(p);
    }

    REQUIRE(seen == std::unordered_set<PhaseNumber>{0});
}

TEST_CASE("single-threaded range-based for loops all phases blocking") {
    Orchestrator o;
    o.addRequiredTokens(1);
    o.phasesAtLeastTo(2);

    auto phaseConfig{makePhaseConfig(o,
                                     {// all blocking on # iterations
                                      {0, 7, 1_i, nullopt},
                                      {1, 9, 2_i, nullopt},
                                      {2, 11, 3_i, nullopt}})};

    std::unordered_set<PhaseNumber> seen;

    auto iters = 0;

    for (auto&& [phase, holder] : PhaseLoop<int>{o, std::move(phaseConfig)}) {
        seen.insert(phase);
        for (auto&& _ : holder) {
            ++iters;
        }
    }

    REQUIRE(seen == std::unordered_set<PhaseNumber>{0L, 1L, 2L});
    REQUIRE(iters == 6);
}

TEST_CASE("single-threaded range-based for loops no phases blocking") {
    Orchestrator o;
    o.addRequiredTokens(1);
    o.phasesAtLeastTo(2);

    auto phaseConfig{makePhaseConfig(o,
                                     {// none blocking
                                      {0, 7, nullopt, nullopt},
                                      {1, 9, nullopt, nullopt},
                                      {2, 11, nullopt, nullopt}})};

    std::unordered_set<PhaseNumber> seen;

    auto iters = 0;

    for (auto&& [phase, holder] : PhaseLoop<int>{o, std::move(phaseConfig)}) {
        seen.insert(phase);
        for (auto&& _ : holder) {
            ++iters;
        }
    }

    REQUIRE(seen == std::unordered_set<PhaseNumber>{0L, 1L, 2L});
    REQUIRE(iters == 0);  // all non-blocking
}

TEST_CASE("single-threaded range-based for loops non-blocking then blocking") {
    Orchestrator o;
    o.addRequiredTokens(1);
    o.phasesAtLeastTo(1);

    auto phaseConfig{makePhaseConfig(o,
                                     {// non-block then block
                                      {0, 7, nullopt, nullopt},
                                      {1, 9, 1_i, nullopt}})};
    std::unordered_set<PhaseNumber> seen;

    auto iters = 0;
    for (auto&& [phase, holder] : PhaseLoop<int>{o, std::move(phaseConfig)}) {
        seen.insert(phase);
        for (auto&& _ : holder) {
            ++iters;
        }
    }

    REQUIRE(seen == std::unordered_set<PhaseNumber>{0L, 1L});
    REQUIRE(iters == 1);
}

TEST_CASE("single-threaded range-based for loops blocking then non-blocking") {
    Orchestrator o;
    o.addRequiredTokens(1);
    o.phasesAtLeastTo(1);

    auto phaseConfig{makePhaseConfig(o,
                                     {// block then non-block
                                      {0, 7, 1_i, nullopt},
                                      {1, 9, nullopt, nullopt}})};

    std::unordered_set<PhaseNumber> seen;

    auto iters = 0;

    for (auto&& [phase, holder] : PhaseLoop<int>{o, std::move(phaseConfig)}) {
        seen.insert(phase);
        for (auto&& _ : holder) {
            ++iters;
        }
    }

    REQUIRE(seen == std::unordered_set<PhaseNumber>{0L, 1L});
    REQUIRE(iters == 1);
}

TEST_CASE("single-threaded range-based for loops blocking then blocking") {
    Orchestrator o;
    o.addRequiredTokens(1);
    o.phasesAtLeastTo(1);

    auto phaseConfig{makePhaseConfig(o,
                                     {// block then block
                                      {0, 7, 1_i, nullopt},
                                      {1, 9, 1_i, nullopt}})};

    std::unordered_set<PhaseNumber> seen;

    auto iters = 0;

    for (auto&& [phase, holder] : PhaseLoop<int>{o, std::move(phaseConfig)}) {
        seen.insert(phase);
        for (auto&& _ : holder) {
            ++iters;
        }
    }

    REQUIRE(seen == std::unordered_set<PhaseNumber>{0L, 1L});
    REQUIRE(iters == 2);
}

TEST_CASE("Range-based for stops when Orchestrator says Phase is done") {
    Orchestrator o;
    o.addRequiredTokens(2);

    auto start = system_clock::now();
    chrono::duration d1 = start - start;
    chrono::duration d2 = start - start;

    auto t1 = std::thread([&]() {
        // blocks for a number of ms
        for (auto&& [p, h] : PhaseLoop<int>{o, makePhaseConfig(o, {{0, 0, nullopt, 75_ms}})})
            for (auto _ : h) {
            }  // nop
        d1 = system_clock::now() - start;
    });

    auto t2 = std::thread([&]() {
        // does not block
        for (auto&& [p, h] : PhaseLoop<int>{o, makePhaseConfig(o, {{0, 0, nullopt, nullopt}})})
            for (auto _ : h) {
            }  // nop
        d2 = system_clock::now() - start;
    });

    t1.join();
    t2.join();

    // TODO: add some commentary here

    REQUIRE(d2.count() / 10 >= d1.count() / 10);
    REQUIRE(d1 >= chrono::milliseconds{75});
    REQUIRE(d1 <= chrono::milliseconds{80});
}

TEST_CASE("Multi-threaded Range-based for loops") {
    Orchestrator o;
    o.addRequiredTokens(2);
    o.phasesAtLeastTo(1);

    const duration sleepTime = milliseconds{50};

    std::atomic_int failures = 0;

<<<<<<< HEAD
    auto t1 = std::thread([&]() {
        auto phaseConfig{makePhaseConfig(o,
                                         {// non-block then block
                                          {0, 7, nullopt, nullopt},
                                          {1, 9, 1_i, nullopt}})};
=======
    // have we completed the sleep in phase 0?
    std::atomic_bool phaseZeroSlept = false;
>>>>>>> 7a19268a

    // have we completed the sleep in phase 1?
    std::atomic_bool phaseOneSlept = false;

<<<<<<< HEAD
        for (auto&& [phase, holder] : PhaseLoop<int>{o, std::move(phaseConfig)}) {
            if (prevPhase != -1) {
                auto now = system_clock::now();
                t1TimePerPhase[prevPhase] = now - prevPhaseStart;
                prevPhaseStart = now;
            }
            prevPhase = phase;

            if (phase == 1) {
                // blocks t2 from progressing
                std::this_thread::sleep_for(sleepTime);
            } else if (phase == 0) {
                for (auto&& _ : holder) {
                }  // nop
            } else {
                ++failures;
=======
    auto t1 = std::thread([&]() {
        std::unordered_set<PhaseNumber> blocking{1};
        for (int phase : o.loop(blocking)) {
            switch (phase) {
                case 0:
                    while (o.currentPhase() == 0) {}
                    // is set after nop
                    if (!phaseZeroSlept) {
                        BOOST_LOG_TRIVIAL(error) << "Prematurely advanced from phase 0";
                        ++failures;
                    }
                    break;
                case 1:
                    std::this_thread::sleep_for(sleepTime);
                    phaseOneSlept = true;
                    break;
                default:
                    BOOST_LOG_TRIVIAL(error) << "Unknown phase " << phase;
                    ++failures;
>>>>>>> 7a19268a
            }
        }
    });
    // similar to t1 but swapped zeroes and ones
    auto t2 = std::thread([&]() {
        auto phaseConfig{makePhaseConfig(o,
                                         {// non-block then block
                                          {0, 7, 1_i, nullopt},
                                          {1, 9, nullopt, nullopt}})};

        auto prevPhaseStart = system_clock::now();
        int prevPhase = -1;

<<<<<<< HEAD
        for (auto&& [phase, holder] : PhaseLoop<int>{o, std::move(phaseConfig)}) {
            if (prevPhase != -1) {
                auto now = system_clock::now();
                t2TimePerPhase[prevPhase] = now - prevPhaseStart;
                prevPhaseStart = now;
            }
            prevPhase = phase;

            if (phase == 1) {
                for (auto&& _ : holder) {
                }  // nop
            } else if (phase == 0) {
                // blocks t1 from progressing
                std::this_thread::sleep_for(sleepTime);
            } else {
                ++failures;
=======
        for (int phase : o.loop(blocking)) {
            switch (phase) {
                case 0:
                    std::this_thread::sleep_for(sleepTime);
                    phaseZeroSlept = true;
                    break;
                case 1:
                    while (o.currentPhase() == 1) {}
                    if (!phaseOneSlept) {
                        BOOST_LOG_TRIVIAL(error) << "Prematurely advanced from phase 1";
                        ++failures;
                    }
                    break;
                default:
                    BOOST_LOG_TRIVIAL(error) << "Unknown phase " << phase;
                    ++failures;
>>>>>>> 7a19268a
            }
        }
    });

    t1.join();
    t2.join();

    REQUIRE(failures == 0);
}<|MERGE_RESOLUTION|>--- conflicted
+++ resolved
@@ -449,44 +449,23 @@
 
     std::atomic_int failures = 0;
 
-<<<<<<< HEAD
+    // have we completed the sleep in phase 0?
+    std::atomic_bool phaseZeroSlept = false;
+
+    // have we completed the sleep in phase 1?
+    std::atomic_bool phaseOneSlept = false;
+
     auto t1 = std::thread([&]() {
         auto phaseConfig{makePhaseConfig(o,
                                          {// non-block then block
                                           {0, 7, nullopt, nullopt},
                                           {1, 9, 1_i, nullopt}})};
-=======
-    // have we completed the sleep in phase 0?
-    std::atomic_bool phaseZeroSlept = false;
->>>>>>> 7a19268a
-
-    // have we completed the sleep in phase 1?
-    std::atomic_bool phaseOneSlept = false;
-
-<<<<<<< HEAD
+
         for (auto&& [phase, holder] : PhaseLoop<int>{o, std::move(phaseConfig)}) {
-            if (prevPhase != -1) {
-                auto now = system_clock::now();
-                t1TimePerPhase[prevPhase] = now - prevPhaseStart;
-                prevPhaseStart = now;
-            }
-            prevPhase = phase;
-
-            if (phase == 1) {
-                // blocks t2 from progressing
-                std::this_thread::sleep_for(sleepTime);
-            } else if (phase == 0) {
-                for (auto&& _ : holder) {
-                }  // nop
-            } else {
-                ++failures;
-=======
-    auto t1 = std::thread([&]() {
-        std::unordered_set<PhaseNumber> blocking{1};
-        for (int phase : o.loop(blocking)) {
             switch (phase) {
                 case 0:
-                    while (o.currentPhase() == 0) {}
+                    for (auto&& _ : holder) {
+                    }  // nop
                     // is set after nop
                     if (!phaseZeroSlept) {
                         BOOST_LOG_TRIVIAL(error) << "Prematurely advanced from phase 0";
@@ -500,7 +479,6 @@
                 default:
                     BOOST_LOG_TRIVIAL(error) << "Unknown phase " << phase;
                     ++failures;
->>>>>>> 7a19268a
             }
         }
     });
@@ -514,32 +492,15 @@
         auto prevPhaseStart = system_clock::now();
         int prevPhase = -1;
 
-<<<<<<< HEAD
         for (auto&& [phase, holder] : PhaseLoop<int>{o, std::move(phaseConfig)}) {
-            if (prevPhase != -1) {
-                auto now = system_clock::now();
-                t2TimePerPhase[prevPhase] = now - prevPhaseStart;
-                prevPhaseStart = now;
-            }
-            prevPhase = phase;
-
-            if (phase == 1) {
-                for (auto&& _ : holder) {
-                }  // nop
-            } else if (phase == 0) {
-                // blocks t1 from progressing
-                std::this_thread::sleep_for(sleepTime);
-            } else {
-                ++failures;
-=======
-        for (int phase : o.loop(blocking)) {
             switch (phase) {
                 case 0:
                     std::this_thread::sleep_for(sleepTime);
                     phaseZeroSlept = true;
                     break;
                 case 1:
-                    while (o.currentPhase() == 1) {}
+                    for (auto&& _ : holder) {
+                    }  // nop
                     if (!phaseOneSlept) {
                         BOOST_LOG_TRIVIAL(error) << "Prematurely advanced from phase 1";
                         ++failures;
@@ -548,7 +509,6 @@
                 default:
                     BOOST_LOG_TRIVIAL(error) << "Unknown phase " << phase;
                     ++failures;
->>>>>>> 7a19268a
             }
         }
     });
