--- conflicted
+++ resolved
@@ -13,7 +13,6 @@
 
 using namespace genny;
 using namespace std::chrono;
-
 
 namespace {
 
@@ -185,7 +184,6 @@
         REQUIRE(o.currentPhaseNumber() == 2);
         REQUIRE(o.morePhases());
     }
-<<<<<<< HEAD
 }
 
 // TODO: case when all blocking
@@ -373,6 +371,4 @@
     REQUIRE(duration_cast<milliseconds>(t1TimePerPhase[1]).count() == sleepTime.count());
 //    REQUIRE(t2TimePerPhase[0] == sleepTime);
 //    REQUIRE(t2TimePerPhase[1] == sleepTime);
-=======
->>>>>>> 07d0c8e2
 }