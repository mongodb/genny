--- conflicted
+++ resolved
@@ -57,9 +57,7 @@
         auto factory = genny::v1::PoolFactory(kSourceUri);
 
         auto factoryUri = factory.makeUri();
-        auto expectedUri = [&]() {
-            return std::string{"mongodb://"} + kSourceUri + std::string{"/?appName=Genny"};
-        };
+        auto expectedUri = [&]() { return std::string{"mongodb://"} + kSourceUri + std::string{"/?appName=Genny"}; };
         REQUIRE(factoryUri == expectedUri());
 
         auto pool = factory.makePool();
@@ -75,9 +73,7 @@
 
         SECTION("Validate the original URI") {
             auto factoryUri = factory.makeUri();
-            auto expectedUri = [&]() {
-                return kBaseString + "bigdata?appName=Genny&replicaSet=badChoices";
-            };
+            auto expectedUri = [&]() { return kBaseString + "bigdata?appName=Genny&replicaSet=badChoices"; };
             REQUIRE(factoryUri == expectedUri());
 
             auto pool = factory.makePool();
@@ -85,9 +81,7 @@
         }
 
         SECTION("Modify the URI and check that it works") {
-            auto expectedUri = [&]() {
-                return kBaseString + "webscale?appName=Genny&replicaSet=threeNode";
-            };
+            auto expectedUri = [&]() { return kBaseString + "webscale?appName=Genny&replicaSet=threeNode"; };
             factory.setOption(OptionType::kQueryOption, "replicaSet", "threeNode");
             factory.setOption(OptionType::kAccessOption, "Database", "webscale");
 
@@ -213,13 +207,7 @@
         auto sourceUrl = [&]() { return kProtocol + kHost; };
         auto factory = genny::v1::PoolFactory(sourceUrl());
 
-<<<<<<< HEAD
-        auto expectedUri = [&]() {
-            return kProtocol + "boss:pass@" + kHost + "/admin?appName=Genny&ssl=true";
-        };
-=======
         auto expectedUri = [&]() { return kProtocol + "boss:pass@" + kHost + "/admin?appName=Genny&tls=true"; };
->>>>>>> 12468bce
         factory.setOptions(OptionType::kAccessOption,
                            {{"Username", "boss"}, {"Password", "pass"}, {"Database", "admin"}});
 
