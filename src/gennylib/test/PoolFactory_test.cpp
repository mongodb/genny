// Copyright 2019-present MongoDB Inc.
//
// Licensed under the Apache License, Version 2.0 (the "License");
// you may not use this file except in compliance with the License.
// You may obtain a copy of the License at
//
// http://www.apache.org/licenses/LICENSE-2.0
//
// Unless required by applicable law or agreed to in writing, software
// distributed under the License is distributed on an "AS IS" BASIS,
// WITHOUT WARRANTIES OR CONDITIONS OF ANY KIND, either express or implied.
// See the License for the specific language governing permissions and
// limitations under the License.

#include <iostream>

#include <mongocxx/instance.hpp>
#include <mongocxx/pool.hpp>

#include <gennylib/v1/PoolFactory.hpp>
#include <gennylib/v1/PoolManager.hpp>

#include <metrics/metrics.hpp>

#include <testlib/ActorHelper.hpp>
#include <testlib/helpers.hpp>


namespace Catchers = Catch::Matchers;

using OptionType = genny::v1::PoolFactory::OptionType;

TEST_CASE("PoolFactory behavior") {
    mongocxx::instance::current();

    // Testing out core features of the PoolFactory
    SECTION("Make a few trivial localhost pools") {
        constexpr auto kSourceUri = "mongodb://127.0.0.1:27017";

        auto factory = genny::v1::PoolFactory(kSourceUri);

        auto factoryUri = factory.makeUri();
        auto expectedUri = [&]() { return kSourceUri + std::string{"/?appName=Genny"}; };
        REQUIRE(factoryUri == expectedUri());

        auto pool = factory.makePool();
        REQUIRE(pool);

        // We should be able to get more from the same factory
        auto extraPool = factory.makePool();
        REQUIRE(extraPool);
    }

    SECTION("Make a pool with the bare minimum uri") {
        constexpr auto kSourceUri = "127.0.0.1";

        auto factory = genny::v1::PoolFactory(kSourceUri);

        auto factoryUri = factory.makeUri();
        auto expectedUri = [&]() { return std::string{"mongodb://"} + kSourceUri + std::string{"/?appName=Genny"}; };
        REQUIRE(factoryUri == expectedUri());

        auto pool = factory.makePool();
        REQUIRE(pool);
    }

    SECTION("Replace the replset and the db") {
        constexpr auto kSourceUri = "mongodb://127.0.0.1/bigdata?replicaSet=badChoices";

        const std::string kBaseString = "mongodb://127.0.0.1/";

        auto factory = genny::v1::PoolFactory(kSourceUri);

        SECTION("Validate the original URI") {
            auto factoryUri = factory.makeUri();
            auto expectedUri = [&]() { return kBaseString + "bigdata?appName=Genny&replicaSet=badChoices"; };
            REQUIRE(factoryUri == expectedUri());

            auto pool = factory.makePool();
            REQUIRE(pool);
        }

        SECTION("Modify the URI and check that it works") {
            auto expectedUri = [&]() { return kBaseString + "webscale?appName=Genny&replicaSet=threeNode"; };
            factory.setOption(OptionType::kQueryOption, "replicaSet", "threeNode");
            factory.setOption(OptionType::kAccessOption, "Database", "webscale");

            auto factoryUri = factory.makeUri();
            REQUIRE(factoryUri == expectedUri());

            auto pool = factory.makePool();
            REQUIRE(pool);
        }
    }

    SECTION("Try various set() commands with odd cases") {
        const std::string kBaseString = "mongodb://127.0.0.1/";
        constexpr auto kOriginalDatabase = "admin";

        SECTION("Use the wrong case for 'Database' option") {
            auto sourceUri = [&]() { return kBaseString + kOriginalDatabase; };
            auto factory = genny::v1::PoolFactory(sourceUri());

            auto expectedUri = [&]() { return sourceUri() + "?appName=Genny&database=test"; };
            factory.setOption(OptionType::kQueryOption, "database", "test");

            auto factoryUri = factory.makeUri();
            REQUIRE(factoryUri == expectedUri());

            auto badSet = [&]() {
                factory.setOption(OptionType::kAccessOption, "database", "test");
            };
            REQUIRE_THROWS(badSet());
        }

        // Funny enough, going through MongoURI means we convert to strings.
        // So we can set access options like 'Database' through functions we would
        // not normally consider for traditional string flags
        SECTION("Set the 'Database' option in odd ways") {
            auto sourceUri = [&]() { return kBaseString + kOriginalDatabase; };
            auto factory = genny::v1::PoolFactory(sourceUri());


            SECTION("Use the flag option") {
                auto expectedUri = [&]() { return kBaseString + "true?appName=Genny"; };
                factory.setFlag(OptionType::kAccessOption, "Database");

                auto factoryUri = factory.makeUri();
                REQUIRE(factoryUri == expectedUri());
            }

            SECTION("Use the string option to reset the Database") {
                auto expectedUri = [&]() { return kBaseString + "true?appName=Genny"; };
                factory.setFlag(OptionType::kAccessOption, "Database", "true");

                auto factoryUri = factory.makeUri();
                REQUIRE(factoryUri == expectedUri());
            }

            SECTION("Use the flag option to flip the Database") {
                auto expectedUri = [&]() { return kBaseString + "false?appName=Genny"; };
                factory.setFlag(OptionType::kAccessOption, "Database", false);

                auto factoryUri = factory.makeUri();
                REQUIRE(factoryUri == expectedUri());
            }
        }

        SECTION("Overwrite the replSet option in a variety of ways") {
            auto sourceUri = [&]() { return kBaseString + "?appName=Genny&replSet=red"; };
            auto factory = genny::v1::PoolFactory(sourceUri());

            SECTION("Overwrite with a normal string") {
                auto expectedUri = [&]() { return kBaseString + "?appName=Genny&replSet=blue"; };
                factory.setOption(OptionType::kQueryOption, "replSet", "blue");

                auto factoryUri = factory.makeUri();
                REQUIRE(factoryUri == expectedUri());
            }

            SECTION("Overwrite with an empty string") {
                // An empty string is still a valid option, even if not a valid replset
                auto expectedUri = [&]() { return kBaseString + "?appName=Genny&replSet="; };
                factory.setOption(OptionType::kQueryOption, "replSet", "");

                auto factoryUri = factory.makeUri();
                REQUIRE(factoryUri == expectedUri());
            }
        }
    }

    // Moving on to actual pool cases
    SECTION("Make a pool with a severely limited max size") {
        const std::string kSourceUri = "mongodb://127.0.0.1";
        constexpr int32_t kMaxPoolSize = 2;

        auto factory = genny::v1::PoolFactory(kSourceUri);

        auto expectedUri = [&]() { return kSourceUri + "/?appName=Genny&maxPoolSize=2"; };
        factory.setOptionFromInt(OptionType::kQueryOption, "maxPoolSize", kMaxPoolSize);

        auto factoryUri = factory.makeUri();
        REQUIRE(factoryUri == expectedUri());

        auto pool = factory.makePool();
        REQUIRE(pool);

        std::vector<std::unique_ptr<mongocxx::pool::entry>> clients;
        for (int i = 0; i < kMaxPoolSize; ++i) {
            auto client = pool->try_acquire();
            auto gotClient = static_cast<bool>(client);
            REQUIRE(gotClient);

            clients.emplace_back(std::make_unique<mongocxx::pool::entry>(std::move(*client)));
        }

        // We should be full up now
        auto getOneMore = [&]() { return !static_cast<bool>(pool->try_acquire()); };
        REQUIRE(getOneMore());
    }

    SECTION("Make a pool with tls enabled and auth params") {
        const std::string kProtocol = "mongodb://";
        const std::string kHost = "127.0.0.1";
        constexpr auto kCAFile = "some-random-ca.pem";

        auto sourceUrl = [&]() { return kProtocol + kHost; };
        auto factory = genny::v1::PoolFactory(sourceUrl());

<<<<<<< HEAD
        auto expectedUri = [&]() { return kProtocol + "boss:pass@" + kHost + "/admin?tls=true"; };
=======
        auto expectedUri = [&]() { return kProtocol + "boss:pass@" + kHost + "/admin?appName=Genny&ssl=true"; };
>>>>>>> 6ccaf2ba
        factory.setOptions(OptionType::kAccessOption,
                           {{"Username", "boss"}, {"Password", "pass"}, {"Database", "admin"}});

        factory.setFlag(OptionType::kQueryOption, "tls");
        factory.setFlag(OptionType::kAccessOption, "AllowInvalidCertificates");
        factory.setOption(OptionType::kAccessOption, "CAFile", kCAFile);

        auto factoryUri = factory.makeUri();
        REQUIRE(factoryUri == expectedUri());

        auto factoryOpts = factory.makeOptions();

        auto tlsOpts = *factoryOpts.client_opts().tls_opts();
        auto allowInvalid = *tlsOpts.allow_invalid_certificates();
        REQUIRE(allowInvalid);

        std::string caFile = tlsOpts.ca_file()->terminated().data();
        REQUIRE(kCAFile == caFile);

        auto pool = factory.makePool();
        REQUIRE(pool);
    }

    SECTION("PoolManager can construct multiple pools") {
        genny::v1::PoolManager manager{"mongodb:://localhost:27017", {}};
        genny::NodeSource ns{"", ""};
        auto& config = ns.root();

        auto foo0 = manager.client("Foo", 0, config);
        auto foo0again = manager.client("Foo", 0, config);
        auto foo10 = manager.client("Foo", 10, config);
        auto bar0 = manager.client("Bar", 0, config);

        // Note to future maintainers:
        //
        // This assertion doesn't actually verify that we aren't calling
        // `createPool()` again when running `manager.client("Foo", 0, config)` a
        // second time.
        //
        // A different style of trying to write this test is to register a
        // callback which gets called by `createPool()` and use that to "spy on"
        // the `name` and `instance` for which `createPool()` gets called.
        // Something like TIG-1191 would probably be helpful.
        REQUIRE((manager.instanceCount() ==
                 std::unordered_map<std::string, size_t>({{"Foo", 2}, {"Bar", 1}})));
    }
}<|MERGE_RESOLUTION|>--- conflicted
+++ resolved
@@ -207,11 +207,7 @@
         auto sourceUrl = [&]() { return kProtocol + kHost; };
         auto factory = genny::v1::PoolFactory(sourceUrl());
 
-<<<<<<< HEAD
-        auto expectedUri = [&]() { return kProtocol + "boss:pass@" + kHost + "/admin?tls=true"; };
-=======
-        auto expectedUri = [&]() { return kProtocol + "boss:pass@" + kHost + "/admin?appName=Genny&ssl=true"; };
->>>>>>> 6ccaf2ba
+        auto expectedUri = [&]() { return kProtocol + "boss:pass@" + kHost + "/admin?appName=Genny&tls=true"; };
         factory.setOptions(OptionType::kAccessOption,
                            {{"Username", "boss"}, {"Password", "pass"}, {"Database", "admin"}});
 
