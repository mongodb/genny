--- conflicted
+++ resolved
@@ -64,14 +64,9 @@
   Threads: 50
   Phases:
     - Duration: 10 seconds
-<<<<<<< HEAD
       GlobalRate: 1 per 100 microseconds
-    )");
-=======
-      Rate: 1 per 100 microseconds
     )",
                       "");
->>>>>>> 057ad37f
 
     auto incProducer = std::make_shared<DefaultActorProducer<IncActor>>("IncActor");
     int num_threads = 50;
