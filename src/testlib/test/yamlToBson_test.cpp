// Copyright 2019-present MongoDB Inc.
//
// Licensed under the Apache License, Version 2.0 (the "License");
// you may not use this file except in compliance with the License.
// You may obtain a copy of the License at
//
// http://www.apache.org/licenses/LICENSE-2.0
//
// Unless required by applicable law or agreed to in writing, software
// distributed under the License is distributed on an "AS IS" BASIS,
// WITHOUT WARRANTIES OR CONDITIONS OF ANY KIND, either express or implied.
// See the License for the specific language governing permissions and
// limitations under the License.

#include <string>

#include <yaml-cpp/yaml.h>

#include <bsoncxx/builder/basic/document.hpp>
#include <bsoncxx/json.hpp>

#include <testlib/helpers.hpp>
#include <testlib/yamlToBson.hpp>

namespace genny::testing {

using Catch::Matchers::Matches;

namespace {
bsoncxx::document::value bson(const std::string& json) {
    return bsoncxx::from_json(json);
}
std::string json(const bsoncxx::document::view_or_value& doc) {
    return bsoncxx::to_json(doc, bsoncxx::ExtendedJsonMode::k_canonical);
}
YAML::Node yaml(const std::string& str) {
    return YAML::Load(str);
}
bsoncxx::document::value fromYaml(const std::string& yamlStr) {
    return toDocumentBson(yaml(yamlStr));
}


void test(const std::string& yaml, const bsoncxx::document::view_or_value& expect) {
    try {
        auto actual = fromYaml(yaml);
        INFO(bsoncxx::to_json(expect) << " == " << bsoncxx::to_json(actual));
        REQUIRE(expect.view() == actual.view());
    } catch (const std::exception& x) {
        WARN(yaml << " => " << json << " ==> " << x.what());
        throw;
    }
}

void test(const std::string& yaml, const std::string& json) {
    return test(yaml, bson(json));
}


namespace BasicBson = bsoncxx::builder::basic;
namespace BsonTypes = bsoncxx::types;

TEST_CASE("YAML To BSON Simple") {
    // use the smallest type that will fit
    test("foo: 0", BasicBson::make_document(BasicBson::kvp("foo", BsonTypes::b_int32{0})));

<<<<<<< HEAD
    // max valeu for int32 ↓
=======
    // max value for int32 ↓
>>>>>>> c8ece596
    test("foo: 2147483647",
         BasicBson::make_document(BasicBson::kvp("foo", BsonTypes::b_int32{2147483647})));
    //            ↑ + 1
    test("foo: 2147483648",
         BasicBson::make_document(BasicBson::kvp("foo", BsonTypes::b_int64{2147483648})));

    // max value for int64 ↓
    test("foo: 9223372036854775807",
         BasicBson::make_document(BasicBson::kvp("foo", BsonTypes::b_int64{9223372036854775807})));

    test("foo: bar", R"({"foo":"bar"})");
    test("foo: '0'", R"({"foo":"0"})");
    test("foo: 1", R"({"foo":1})");
    test("foo: 1.0", R"({"foo":1.0})");
    test("foo: null", R"({"foo":null})");
    test("foo: true", R"({"foo":true})");
    test("foo: false", R"({"foo":false})");
    test("foo: yes", R"({"foo":true})");
    test("foo: off", R"({"foo":false})");


    test("foo: {}", R"({"foo":{}})");
    test("foo: []", R"({"foo":[]})");
    test("foo: [[]]", R"({"foo":[[]]})");
    test("foo: [{}]", R"({"foo":[{}]})");
    test("foo: [1,{}]", R"({"foo":[1,{}]})");

    test("foo: [10.1]", R"({"foo":[10.1]})");
    test("foo: [10.1,]", R"({"foo":[10.1]})");
}

TEST_CASE("YAML To BSON Nested") {
    test(R"(
foo:
  bar:
  - some
  - mixed: [list]
)",
         R"(
{ "foo" : { "bar" : [ "some", { "mixed" : [ "list" ] } ] } }
)");
}

TEST_CASE("YAML with Anchors") {
    test(R"(
included: &inc
  Frodo: Baggins
  Gimli: Son of Glóin
foo: *inc
)",
         R"(
{ "included" : { "Frodo" : "Baggins", "Gimli" : "Son of Glóin" },
  "foo" : { "Frodo" : "Baggins", "Gimli" : "Son of Glóin" } }
)");
}

}  // namespace
}  // namespace genny::testing<|MERGE_RESOLUTION|>--- conflicted
+++ resolved
@@ -64,11 +64,7 @@
     // use the smallest type that will fit
     test("foo: 0", BasicBson::make_document(BasicBson::kvp("foo", BsonTypes::b_int32{0})));
 
-<<<<<<< HEAD
-    // max valeu for int32 ↓
-=======
     // max value for int32 ↓
->>>>>>> c8ece596
     test("foo: 2147483647",
          BasicBson::make_document(BasicBson::kvp("foo", BsonTypes::b_int32{2147483647})));
     //            ↑ + 1
