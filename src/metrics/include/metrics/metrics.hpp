// Copyright 2019-present MongoDB Inc.
//
// Licensed under the Apache License, Version 2.0 (the "License");
// you may not use this file except in compliance with the License.
// You may obtain a copy of the License at
//
// http://www.apache.org/licenses/LICENSE-2.0
//
// Unless required by applicable law or agreed to in writing, software
// distributed under the License is distributed on an "AS IS" BASIS,
// WITHOUT WARRANTIES OR CONDITIONS OF ANY KIND, either express or implied.
// See the License for the specific language governing permissions and
// limitations under the License.

#ifndef HEADER_058638D3_7069_42DC_809F_5DB533FCFBA3_INCLUDED
#define HEADER_058638D3_7069_42DC_809F_5DB533FCFBA3_INCLUDED

#include <cassert>
#include <chrono>
#include <iostream>
#include <unordered_map>
#include <vector>

#include <boost/core/noncopyable.hpp>
#include <boost/log/trivial.hpp>

namespace genny::metrics {

/*
 * Could add a template policy class on Registry to let the following types be templatized.
 */
using count_type = long long;
using gauged_type = long long;

// Convenience (wouldn't want to be configurable in the future)

template <typename ClockSource>
class period {
private:
    typename ClockSource::duration duration;

public:
    period() = default;

    operator typename ClockSource::duration() const {
        return duration;
    }

    // recursive case
    template <typename Arg0, typename... Args>
    period(Arg0 arg0, Args&&... args)
        : duration(std::forward<Arg0>(arg0), std::forward<Args>(args)...) {}

    // base-case for arg that is implicitly-convertible to ClockSource::duration
    template <typename Arg,
              typename = typename std::enable_if<
                  std::is_convertible<Arg, typename ClockSource::duration>::value,
                  void>::type>
    period(Arg&& arg) : duration(std::forward<Arg>(arg)) {}

    // base-case for arg that isn't explicitly-convertible to ClockSource::duration; marked explicit
    template <typename Arg,
              typename = typename std::enable_if<
                  !std::is_convertible<Arg, typename ClockSource::duration>::value,
                  void>::type,
              typename = void>
    explicit period(Arg&& arg) : duration(std::forward<Arg>(arg)) {}

    friend std::ostream& operator<<(std::ostream& os, const period& p) {
        return os << p.duration.count();
    }
};

// The v1 namespace is here for two reasons:
// 1) it's a step towards an ABI. These classes are basically the pimpls of the outer classes.
// 2) it prevents auto-completion of metrics::{X}Impl when you really want metrics::{X}.
//
// Note: Counter, Timer and Guage have been deprecated. Use Operation instead when writing actors.

/**
 * @namespace genny::metrics::v1 this namespace is private and only intended to be used by Genny's
 * internals. Actors should never have to type `genny::*::v1` into any types.
 */
namespace v1 {

/**
 * The ReporterT is given read-access to metrics data for the purposes
 * of reporting data. The ReporterT class is the only separately-compiled
 * component of the metrics library. It is not ABI safe.
 */
template <typename MetricsClockSource>
class ReporterT;

/**
 * Ignore this. Used for passkey for some methods.
 */
class Evil {
protected:
    Evil() = default;
};
class Permission : private Evil {

private:
    constexpr Permission() = default;

    template <typename MetricsClockSource>
    friend class ReporterT;
};

static_assert(std::is_empty<Permission>::value, "empty");


/**
 * Not intended to be used directly.
 * This is used by the *Impl classes as storage for TSD values.
 *
 * @tparam T The value to record at a particular time-point.
 */
template <class ClockSource, class T>
class TimeSeries : private boost::noncopyable {

public:
    using time_point = typename ClockSource::time_point;

    explicit constexpr TimeSeries() {
        // could make 10000*10000 a param passed down
        // from Registry if needed
        _vals.reserve(1000 * 1000);
    }

    /**
     * Add a TSD data point occurring `now()`.
     * Args are forwarded to the `T` constructor.
     */
    template <class... Args>
    void add(Args&&... args) {
        _vals.emplace_back(ClockSource::now(), std::forward<Args>(args)...);
    }

    // passkey:
    /**
     * Internal method to expose data-points for reporting, etc.
     * @return raw data
     */
    const std::vector<std::pair<time_point, T>>& getVals(Permission) const {
        return _vals;
    }

    /**
     * @return number of data points
     */
    long getDataPointCount(Permission) const {
        return std::distance(_vals.begin(), _vals.end());
    }

private:
    std::vector<std::pair<time_point, T>> _vals;
};


/**
 * Data-storage backing a `Counter`.
 * Please see the documentation there.
 */
template <typename ClockSource>
class CounterImpl : private boost::noncopyable {

public:
    void reportValue(const count_type& delta) {
        auto nval = (this->_count += delta);
        _timeSeries.add(nval);
    }

    // passkey:
    const TimeSeries<ClockSource, count_type>& getTimeSeries(Permission) const {
        return this->_timeSeries;
    }

private:
    TimeSeries<ClockSource, count_type> _timeSeries;
    count_type _count{};
};


/**
 * Data-storage backing a `Gauge`.
 * Please see the documentation there.
 */
template <typename ClockSource>
class GaugeImpl : private boost::noncopyable {

public:
    void set(const gauged_type& count) {
        _timeSeries.add(count);
    }

    // passkey:
    const TimeSeries<ClockSource, count_type>& getTimeSeries(Permission) const {
        return this->_timeSeries;
    }

private:
    TimeSeries<ClockSource, count_type> _timeSeries;
};


/**
 * Data-storage backing a `Timer`.
 * Please see the documentation there.
 */
template <typename ClockSource>
class TimerImpl : private boost::noncopyable {

public:
    void report(const typename ClockSource::time_point& started) {
        _timeSeries.add(ClockSource::now() - started);
    }

    // passkey:
    const TimeSeries<ClockSource, period<ClockSource>>& getTimeSeries(Permission) const {
        return this->_timeSeries;
    }

private:
    TimeSeries<ClockSource, period<ClockSource>> _timeSeries;
};


template <typename ClockSource>
class OperationImpl {

public:
    OperationImpl(const std::string& name,
                  TimerImpl<ClockSource>& timer,
                  CounterImpl<ClockSource>& iters,
                  CounterImpl<ClockSource>& docs,
                  CounterImpl<ClockSource>& bytes)
        : _opName{name},
          _timer{std::addressof(timer)},
          _iters{std::addressof(iters)},
          _docs{std::addressof(docs)},
          _bytes{std::addressof(bytes)} {}

    /**
     * Operation name getter to help with exception reporting.
     */
    const std::string& getOpName() const {
        return _opName;
    }


    void report(const typename ClockSource::time_point& started) {
        this->_timer->report(started);
        this->_iters->reportValue(1);
    }

    void reportBytes(const count_type& total) {
        this->_bytes->reportValue(total);
    }

    void reportOps(const count_type& total) {
        this->_docs->reportValue(total);
    }


private:
    const std::string _opName;
    TimerImpl<ClockSource>* _timer;
    CounterImpl<ClockSource>* _iters;
    CounterImpl<ClockSource>* _docs;
    CounterImpl<ClockSource>* _bytes;
};

/**
 * Counter is deprecated in favor of Operation.
 *
 * A Counter lets callers indicate <b>deltas</b> of a value at a particular time.
 * A Counter has an (internal, hidden) current value that can be incremented or
 * decremented over time.
 *
 * This is useful when simply recording the number of operations completed.
 *
 * ```c++
 * // setup:
 * auto requests = registry.counter("requests");
 *
 * // main method
 * while(true) {
 *   requests.incr();
 * }
 * ```
 */
template <typename ClockSource>
class Counter {

public:
    explicit constexpr Counter(v1::CounterImpl<ClockSource>& counter)
        : _counter{std::addressof(counter)} {}

    void incr(const count_type& val = 1) {
        _counter->reportValue(val);
    }
    void decr(const count_type& val = -1) {
        _counter->reportValue(val);
    }

private:
    v1::CounterImpl<ClockSource>* _counter;
};


/**
 * Gauge is deprecated in favor of Operation.
 *
 * A Gauge lets you record a known value. E.g. the number
 * of active sessions, how many threads are waiting on something, etc.
 * It is defined by each metric what the value is interpreted to be
 * between calls to `set()`. E.g.
 *
 * ```cpp
 * sessions.set(3);
 * // do something
 * sessions.set(5);
 * ```
 *
 * How to determine the value for the "do something" time-period
 * needs to be interpreted for each metric individually.
 */
template <typename ClockSource>
class Gauge {

public:
    explicit constexpr Gauge(v1::GaugeImpl<ClockSource>& gauge) : _gauge{std::addressof(gauge)} {}

    void set(const gauged_type& value) {
        _gauge->set(value);
    }

private:
    v1::GaugeImpl<ClockSource>* _gauge;
};


/**
 * A timer object that automatically reports the elapsed
 * time from when it was constructed in its dtor.
 *
 * Example usage:
 *
 * ```cpp
 * // setup:
 * auto timer = registry.timer("loops");
 *
 * // main method:
 * for(int i=0; i<5; ++i) {
 *     auto r = timer.raii();
 * }
 * ```
 *
 * You can call `.report()` multiple times manually
 * but that does not prevent the timer from reporting on
 * its own in its dtor.
 */
template <typename ClockSource>
class RaiiStopwatch {

public:
    explicit RaiiStopwatch(v1::TimerImpl<ClockSource>& timer)
        : _timer{std::addressof(timer)}, _started{ClockSource::now()} {}
    RaiiStopwatch(const RaiiStopwatch<ClockSource>& other) = delete;
    RaiiStopwatch(RaiiStopwatch<ClockSource>&& other) noexcept : _started{other._started} {
        this->_timer = other._timer;
        other._timer = nullptr;
    }

    RaiiStopwatch<ClockSource>& operator=(RaiiStopwatch<ClockSource> other) noexcept = delete;

    ~RaiiStopwatch() {
        if (this->_timer != nullptr) {
            this->report();
        };
    }

    void report() {
        assert(this->_timer);
        this->_timer->report(_started);
    }

private:
    using time_point = typename ClockSource::time_point;

    v1::TimerImpl<ClockSource>* _timer;
    const time_point _started;
};


/**
 * Similar to `RaiiStopwatch` but doesn't automatically
 * report on its own. Records the time at which it was constructed
 * and then emits a metric event every time `.report()` is called.
 *
 * Example usage:
 *
 * ```c++
 * // setup
 * auto oper = registry.timer("operation.success");
 *
 * // main method
 * for(int i=0; i<10; ++i) {
 *     auto t = oper.start();
 *     try {
 *         // do something
 *         t.report();
 *     } catch(...) { ... }
 * }
 * ```
 *
 * The `.report()` is only called in the successful
 * scenarios, not if an exception is thrown.
 */
template <typename ClockSource>
class Stopwatch {

public:
    explicit Stopwatch(v1::TimerImpl<ClockSource>& timer)
        : _timer{std::addressof(timer)}, _started{ClockSource::now()} {}

    void report() {
        this->_timer->report(_started);
    }

private:
    using time_point = typename ClockSource::time_point;

    v1::TimerImpl<ClockSource>* const _timer;
    const time_point _started;
};

/**
 * Timer is deprecated in favor of Operation.
 */
template <typename ClockSource>
class Timer {

public:
    explicit constexpr Timer(v1::TimerImpl<ClockSource>& t) : _timer{std::addressof(t)} {}

    /**
     * @return
     *  a `Stopwatch` instance that must be manually reported via `.report()`.
     *  When calling `.report()`, the amount of time elapsed from the calling of `.start()`
     *  to calling `.report()` is reported to the metrics back-end. Can call `.report()` multiple
     *  times. Use `.start()` when you want to record successful outcomes of some specific
     *  code-path. If you never call `.report()`, no metrics data will be recorded.
     *
     *  Both `Stopwatch` and `RaiiStopwatch` record timing data, and they can share names.
     *  They are simply two APIs for reporting timing data.
     */
    [[nodiscard]] Stopwatch<ClockSource> start() const {
        return Stopwatch<ClockSource>{*_timer};
    }

    /**
     * @return
     *  an `RaiiStopwatch` that will automatically report the time elapsed since it was
     *  constructed in its dtor. Call `.raii()` at the start of your method or scope to
     *  record how long that method or scope takes even in the case of exceptions or early-returns.
     *  You can also manually call `.report()` multiple times, but it's unclear if this is
     *  useful.
     *
     * Both `Stopwatch` and `RaiiStopwatch` record timing data, and they can share names.
     * They are simply two APIs for reporting timing data.
     */
    [[nodiscard]] RaiiStopwatch<ClockSource> raii() const {
        return RaiiStopwatch<ClockSource>{*_timer};
    };

private:
    v1::TimerImpl<ClockSource>* _timer;
};

template <typename ClockSource>
class OperationContextT {

public:
<<<<<<< HEAD
    OperationContextT(v1::OperationImpl<ClockSource>& op)
        : _op{std::addressof(op)}, _started{ClockSource::now()} {}

    ~OperationContextT() {
=======
    explicit OperationContext(v1::OperationImpl& op)
        : _op{std::addressof(op)}, _started{metrics::clock::now()} {}

    OperationContext(OperationContext&& rhs) noexcept
        : _op{std::move(rhs._op)},
          _started{std::move(rhs._started)},
          _isClosed{std::move(rhs._isClosed)},
          _totalBytes{std::move(rhs._totalBytes)},
          _totalOps{std::move(rhs._totalOps)} {
        rhs._isClosed = true;
    }

    ~OperationContext() {
>>>>>>> 5a8c92e7
        if (!_isClosed) {
            BOOST_LOG_TRIVIAL(warning)
                << "Metrics not reported because operation '" << this->_op->getOpName()
                << "' did not close with success() or fail().";
        }
    }

    void addBytes(const count_type& size) {
        _totalBytes += size;
    }

    void addOps(const count_type& size) {
        _totalOps += size;
    }

    void success() {
        this->report();
        _isClosed = true;
    }

    /**
     * An operation does not report metrics upon failure.
     */
    void fail() {
        _isClosed = true;
    }

private:
    using time_point = typename ClockSource::time_point;

    void report() {
        this->_op->report(_started);
        this->_op->reportBytes(_totalBytes);
        this->_op->reportOps(_totalOps);
    }

    v1::OperationImpl<ClockSource>* _op;
    time_point _started;
    count_type _totalBytes = 0;
    count_type _totalOps = 0;
    bool _isClosed = false;
};


template <typename ClockSource>
class OperationT {

public:
    explicit OperationT(v1::OperationImpl<ClockSource> op) : _op{std::move(op)} {}

    OperationContextT<ClockSource> start() {
        return OperationContextT<ClockSource>(this->_op);
    }

private:
    v1::OperationImpl<ClockSource> _op;
};


class MetricsClockSource {
private:
    using clock_type = std::chrono::steady_clock;

public:
    using duration = clock_type::duration;
    using time_point = std::chrono::time_point<clock_type>;

    static time_point now() {
        return clock_type::now();
    }
};


/**
 * Supports recording a number of types of Time-Series Values:
 *
 * - Counters:   a count of things that can be incremented or decremented
 * - Gauges:     a "current" number of things; a value that can be known and observed
 * - Timers:     recordings of how long certain operations took
 *
 * All data-points are recorded along with the ClockSource::now() value of when
 * the points are recorded.
 *
 * It is expensive to create a distinct metric name but cheap to record new values.
 * The first time `registry.counter("foo")` is called for a distinct counter
 * name "foo", a large block of memory is reserved to store its data-points. But
 * all calls to `registry.counter("foo")` return pimpl-backed wrappers that are cheap
 * to construct and are safe to pass-by-value. Same applies for other metric types.
 *
 * As of now, none of the metrics classes are thread-safe, however they are all
 * thread-compatible. Two threads may not record values to the same metrics names
 * at the same time.
 *
 * `metrics::Reporter` instances have read-access to the TSD data, but that should
 * only be used by workload-drivers to produce a report of the metrics at specific-points
 * in their workload lifecycle.
 */
template <typename ClockSource>
class RegistryT {

public:
    using clock = ClockSource;

    explicit RegistryT() = default;

    v1::Counter<ClockSource> counter(const std::string& name) {
        return v1::Counter<ClockSource>{this->_counters[name]};
    }
    v1::Timer<ClockSource> timer(const std::string& name) {
        return v1::Timer<ClockSource>{this->_timers[name]};
    }
    v1::Gauge<ClockSource> gauge(const std::string& name) {
        return v1::Gauge<ClockSource>{this->_gauges[name]};
    }
    OperationT<ClockSource> operation(const std::string& name) {
        auto op = v1::OperationImpl<ClockSource>(name,
                                                 this->_timers[name + "_timer"],
                                                 this->_counters[name + "_iters"],
                                                 this->_counters[name + "_docs"],
                                                 this->_counters[name + "_bytes"]);
        return OperationT{std::move(op)};
    }

    // passkey:
    const std::unordered_map<std::string, v1::CounterImpl<ClockSource>>& getCounters(
        v1::Permission) const {
        return this->_counters;
    };

    const std::unordered_map<std::string, v1::TimerImpl<ClockSource>>& getTimers(
        v1::Permission) const {
        return this->_timers;
    };

    const std::unordered_map<std::string, v1::GaugeImpl<ClockSource>>& getGauges(
        v1::Permission) const {
        return this->_gauges;
    };

    const typename ClockSource::time_point now(v1::Permission) const {
        return ClockSource::now();
    }

private:
    std::unordered_map<std::string, v1::CounterImpl<ClockSource>> _counters;
    std::unordered_map<std::string, v1::TimerImpl<ClockSource>> _timers;
    std::unordered_map<std::string, v1::GaugeImpl<ClockSource>> _gauges;
};

}  // namespace v1

using Registry = v1::RegistryT<v1::MetricsClockSource>;

static_assert(std::is_move_constructible<Registry>::value, "move");
static_assert(std::is_move_assignable<Registry>::value, "move");

// Registry::clock is actually the ClockSource template parameter, so we check the underlying
// clock_type in a roundabout way by going through the time_point type it exposes.
static_assert(Registry::clock::time_point::clock::is_steady, "clock must be steady");

using Operation = v1::OperationT<Registry::clock>;
using OperationContext = v1::OperationContextT<Registry::clock>;

}  // namespace genny::metrics

#endif  // HEADER_058638D3_7069_42DC_809F_5DB533FCFBA3_INCLUDED<|MERGE_RESOLUTION|>--- conflicted
+++ resolved
@@ -483,16 +483,10 @@
 class OperationContextT {
 
 public:
-<<<<<<< HEAD
-    OperationContextT(v1::OperationImpl<ClockSource>& op)
+    explicit OperationContextT(v1::OperationImpl<ClockSource>& op)
         : _op{std::addressof(op)}, _started{ClockSource::now()} {}
 
-    ~OperationContextT() {
-=======
-    explicit OperationContext(v1::OperationImpl& op)
-        : _op{std::addressof(op)}, _started{metrics::clock::now()} {}
-
-    OperationContext(OperationContext&& rhs) noexcept
+    OperationContextT(OperationContextT<ClockSource>&& rhs) noexcept
         : _op{std::move(rhs._op)},
           _started{std::move(rhs._started)},
           _isClosed{std::move(rhs._isClosed)},
@@ -501,8 +495,7 @@
         rhs._isClosed = true;
     }
 
-    ~OperationContext() {
->>>>>>> 5a8c92e7
+    ~OperationContextT() {
         if (!_isClosed) {
             BOOST_LOG_TRIVIAL(warning)
                 << "Metrics not reported because operation '" << this->_op->getOpName()
