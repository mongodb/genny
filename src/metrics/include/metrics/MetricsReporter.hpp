--- conflicted
+++ resolved
@@ -83,26 +83,18 @@
     }
 
 private:
-<<<<<<< HEAD
     using duration = typename MetricsClockSource::duration;
 
     void reportLegacyCsv(std::ostream& out,
                          long long systemTime,
                          long long metricsTime,
                          v1::Permission perm) const {
-=======
-    void reportCsv(std::ostream& out,
-                   long long systemTime,
-                   long long metricsTime,
-                   v1::Permission perm) const {
->>>>>>> c3f0dfbb
         out << "Clocks" << std::endl;
         writeClocks(out, systemTime, metricsTime);
         out << std::endl;
 
         out << "Counters" << std::endl;
         writeGennyActiveActorsMetric(out, perm);
-<<<<<<< HEAD
         writeMetricValuesLegacy(
             out, "_bytes", perm, [](const OperationEvent<MetricsClockSource>& event) {
                 return event.size;
@@ -115,17 +107,6 @@
             out, "_iters", perm, [](const OperationEvent<MetricsClockSource>& event) {
                 return event.iters;
             });
-=======
-        writeMetricValues(out, "_bytes", perm, [](const OperationEvent<MetricsClockSource>& event) {
-            return event.size;
-        });
-        writeMetricValues(out, "_docs", perm, [](const OperationEvent<MetricsClockSource>& event) {
-            return event.ops;
-        });
-        writeMetricValues(out, "_iters", perm, [](const OperationEvent<MetricsClockSource>& event) {
-            return event.iters;
-        });
->>>>>>> c3f0dfbb
         out << std::endl;
 
         out << "Gauges" << std::endl;
@@ -133,17 +114,10 @@
 
         out << "Timers" << std::endl;
         writeGennySetupMetric(out, perm);
-<<<<<<< HEAD
         writeMetricValuesLegacy(
             out, "_timer", perm, [](const OperationEvent<MetricsClockSource>& event) {
                 return nanosecondsCount(static_cast<duration>(event.duration));
             });
-=======
-        writeMetricValues(out, "_timer", perm, [](const OperationEvent<MetricsClockSource>& event) {
-            return nanosecondsCount(
-                static_cast<typename MetricsClockSource::duration>(event.duration));
-        });
->>>>>>> c3f0dfbb
         out << std::endl;
     }
 
@@ -154,26 +128,15 @@
             << "," << metricsTime << std::endl;
     }
 
-<<<<<<< HEAD
     static std::ostream& writeMetricNameLegacy(std::ostream& out,
                                                ActorId actorId,
                                                const std::string& actorName,
                                                const std::string& opName) {
-=======
-    static std::ostream& writeMetricName(std::ostream& out,
-                                         ActorId actorId,
-                                         const std::string& actorName,
-                                         const std::string& opName) {
->>>>>>> c3f0dfbb
         out << actorName << ".id-" << std::to_string(actorId) << "." << opName;
         return out;
     }
 
-<<<<<<< HEAD
     void writeMetricValuesLegacy(
-=======
-    void writeMetricValues(
->>>>>>> c3f0dfbb
         std::ostream& out,
         const std::string& suffix,
         Permission perm,
@@ -190,11 +153,7 @@
                     for (const auto& event : op.getEvents()) {
                         out << nanosecondsCount(event.first.time_since_epoch());
                         out << ",";
-<<<<<<< HEAD
                         writeMetricNameLegacy(out, actorId, actorName, opName) << suffix;
-=======
-                        writeMetricName(out, actorId, actorName, opName) << suffix;
->>>>>>> c3f0dfbb
                         out << ",";
                         out << getter(event.second);
                         out << std::endl;
@@ -211,7 +170,6 @@
         if (gennyOpsIt == ops.end()) {
             // We permit the Genny.Setup metric to be omitted to make unit testing easier.
             return;
-<<<<<<< HEAD
         }
 
         auto setupIt = gennyOpsIt->second.find("Setup");
@@ -310,9 +268,7 @@
                     continue;
                 }
 
-                for (const auto& [actorId, timeSeries] : opsByThread) {
-                    opThreadCounts[std::make_pair(actorName, opName)] += 1;
-                }
+                opThreadCounts[std::make_pair(actorName, opName)] += opsByThread.size();
             }
         }
         for (const auto& [key, count] : opThreadCounts) {
@@ -336,8 +292,8 @@
                     continue;
                 }
 
-                for (const auto& [actorId, timeSeries] : opsByThread) {
-                    for (const auto& event : timeSeries) {
+                for (const auto& [actorId, op] : opsByThread) {
+                    for (const auto& event : op.getEvents()) {
                         out << nanosecondsCount(event.first.time_since_epoch()) << ",";
                         out << actorName << ",";
                         out << actorId << ",";
@@ -354,79 +310,6 @@
             }
         }
         out << std::endl;
-=======
-        }
-
-        auto setupIt = gennyOpsIt->second.find("Setup");
-        if (setupIt == gennyOpsIt->second.end()) {
-            // We permit the Genny.Setup metric to be omitted to make unit testing easier.
-            return;
-        }
-
-        for (const auto& event : setupIt->second.at(0u).getEvents()) {
-            out << nanosecondsCount(event.first.time_since_epoch());
-            out << ",";
-            out << "Genny.Setup";
-            out << ",";
-            out << nanosecondsCount(
-                static_cast<typename MetricsClockSource::duration>(event.second.duration));
-            out << std::endl;
-        }
-    }
-
-    void writeGennyActiveActorsMetric(std::ostream& out, Permission perm) const {
-        const auto& ops = _registry->getOps(perm);
-
-        auto gennyOpsIt = ops.find("Genny");
-        if (gennyOpsIt == ops.end()) {
-            // We permit the Genny.ActiveActors metric to be omitted to make unit testing easier.
-            return;
-        }
-
-        auto startedActorsIt = gennyOpsIt->second.find("ActorStarted");
-        if (startedActorsIt == gennyOpsIt->second.end()) {
-            // We permit the Genny.ActiveActors metric to be omitted to make unit testing easier.
-            return;
-        }
-
-        const auto& startedActors = startedActorsIt->second.at(0u);
-        const auto& finishedActors = gennyOpsIt->second.find("ActorFinished")->second.at(0u);
-
-        auto startedEventIt = startedActors.getEvents().begin();
-        auto finishedEventIt = finishedActors.getEvents().begin();
-
-        auto numActors = 0;
-        auto writeMetric = [&](const typename MetricsClockSource::time_point& when) {
-            out << nanosecondsCount(when.time_since_epoch());
-            out << ",";
-            out << "Genny.ActiveActors";
-            out << ",";
-            out << numActors;
-            out << std::endl;
-        };
-
-        // The termination condition of the while-loop is based only on `finishedActors` because
-        // there should always be as many ActorFinished events as there are ActorStarted events and
-        // an actor can only be finished after it has been started.
-        while (finishedEventIt != finishedActors.getEvents().end()) {
-            if (startedEventIt == startedActors.getEvents().end() ||
-                startedEventIt->first > finishedEventIt->first) {
-                numActors -= finishedEventIt->second.ops;
-                writeMetric(finishedEventIt->first);
-                ++finishedEventIt;
-            } else if (startedEventIt->first < finishedEventIt->first) {
-                numActors += startedEventIt->second.ops;
-                writeMetric(startedEventIt->first);
-                ++startedEventIt;
-            } else {
-                // startedEventIt->first == finishedEventIt->first is a violation of the monotonic
-                // clock property. This would only happen as a result of a bug in a unit test.
-                throw std::logic_error{
-                    "Expected time to advance between one actor starting and another actor"
-                    " finishing"};
-            }
-        }
->>>>>>> c3f0dfbb
     }
 
     /**
