SchemaVersion: 2018-07-01
Owner: "@mongodb/product-query"
Description: |
  Run TPC-H query 15 against the denormalized schema. Using an 'executionStats' explain causes each command to run its execution plan until no
  documents remain, which ensures that the query executes in its entirety.

batchSize: &batchSize {^Parameter: {Name: "BatchSize", Default: 101}}
query15Date: &query15Date {^Parameter: {Name: "Query15Date", Default: "1996-01-01"}}

TPCHDenormalizedQuery15CreateView: &TPCHDenormalizedQuery15CreateView
  Repeat: &Repeat {^Parameter: {Name: "Repeat", Default: 1}}
  Database: &db tpch
  Operations:
<<<<<<< HEAD
=======
  # TODO: disable metrics collection once TIG-4128 is complete.
>>>>>>> 7a82fd38
  - OperationName: RunCommand
    OperationCommand:
      create: &query15View revenue
      viewOn: customer
      pipeline:
        [
          {$unwind: "$orders"},
          {$addFields: {lineitem: "$orders.lineitem", "orders.lineitem": "$$REMOVE"}},
          {$unwind: "$lineitem"},
          {$replaceWith: "$lineitem"},
          {$match: {
            $and: [
              {$expr: {$gte: ["$l_shipdate", {$dateFromString: {dateString: *query15Date}}]}},
              {$expr: {
                $lt: [
                  "$l_shipdate",
                  {$dateAdd: {startDate: {$dateFromString: {dateString: *query15Date}}, unit: "month", amount: 3}}
                ]}}]}},
          {$group: {
            _id: "$l_suppkey",
            total_revenue:
              {$sum: {$multiply: ["$l_extendedprice", {$subtract: [1, "$l_discount"]}]}}}},
          {$project: {_id: 0, supplier_no: "$_id", total_revenue: 1}},
        ]

TPCHDenormalizedQuery15Warmup:
  Repeat: *Repeat
  Database: *db
  Operations:
  - OperationName: RunCommand
    OperationCommand: &TPCHDenormalizedQuery15Aggregation
      aggregate: *query15View
      pipeline:
        [
          {$group: {_id: "$total_revenue", supplier_no: {$push: "$supplier_no"}}},
          {$sort: {_id: -1}},
          {$limit: 1},
          {$unwind: "$supplier_no"},
          {$project: {_id: 0, total_revenue: "$_id", supplier_no: 1}},
          {$lookup: {from: "supplier", localField: "supplier_no", foreignField: "s_suppkey", as: "supplier"}},
          {$unwind: "$supplier"},
          {$project: {
            s_suppkey: "$supplier.s_suppkey",
            s_name: "$supplier.s_name",
            s_address: "$supplier.s_address",
            s_phone: "$supplier.s_phone",
            total_revenue: 1
          }},
        ]
      cursor: {batchSize: *batchSize}
      allowDiskUse: true

TPCHDenormalizedQuery15DropView: &TPCHDenormalizedQuery15DropView
  Repeat: *Repeat
  Database: *db
  Operations:
  - OperationName: RunCommand
    OperationCommand:
      drop: *query15View

TPCHDenormalizedQuery15:
  Repeat: *Repeat
  Database: *db
  Operations:
  - OperationMetricsName: Query15
    OperationName: RunCommand
    OperationCommand: *TPCHDenormalizedQuery15Aggregation

TPCHDenormalizedQuery15Explain:
  Repeat: *Repeat
  Database: *db
  Operations:
  - OperationMetricsName: Query15
    OperationName: RunCommand
    OperationCommand:
      explain: *TPCHDenormalizedQuery15Aggregation
      verbosity:
<<<<<<< HEAD
        executionStats
=======
        executionStats
  # TODO: disable metrics collection once TIG-4128 is complete.
  - OperationName: RunCommand
    OperationCommand:
      drop: revenue
>>>>>>> 7a82fd38
<|MERGE_RESOLUTION|>--- conflicted
+++ resolved
@@ -11,10 +11,7 @@
   Repeat: &Repeat {^Parameter: {Name: "Repeat", Default: 1}}
   Database: &db tpch
   Operations:
-<<<<<<< HEAD
-=======
   # TODO: disable metrics collection once TIG-4128 is complete.
->>>>>>> 7a82fd38
   - OperationName: RunCommand
     OperationCommand:
       create: &query15View revenue
@@ -71,6 +68,7 @@
   Repeat: *Repeat
   Database: *db
   Operations:
+  # TODO: disable metrics collection once TIG-4128 is complete.
   - OperationName: RunCommand
     OperationCommand:
       drop: *query15View
@@ -92,12 +90,4 @@
     OperationCommand:
       explain: *TPCHDenormalizedQuery15Aggregation
       verbosity:
-<<<<<<< HEAD
-        executionStats
-=======
-        executionStats
-  # TODO: disable metrics collection once TIG-4128 is complete.
-  - OperationName: RunCommand
-    OperationCommand:
-      drop: revenue
->>>>>>> 7a82fd38
+        executionStats