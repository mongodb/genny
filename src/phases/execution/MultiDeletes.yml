SchemaVersion: 2018-07-01
Owner: "@mongodb/server-execution"
Description: >
  Runs a workload that deletes a large range of documents while performing writes on another collection.
  Allows for comparing the performance of the DELETE_STAGE vs the BATCHED_DELETE_STAGE, primarily in terms
  of deletion throughput, and w:majority latencies of the concurrent writes.
  The mass deletion namespace is test.Collection0
  The concurrent writes namespace is test.concurrentWritesColl

Keywords:
- RunCommand
- Loader
- LoggingActor
- CrudActor
- insert
- delete
- batch
- deleteMany
- latency

GlobalDefaults:
  # Configurable parameters.
  DocumentCount: &DocumentCount {^Parameter: {Name: "DocumentCount", Default: 100_000_000}}
  # Number of documents to batch into an insert. This should be configurable because large docs may hit a memory limit if the batch size is fixed.
  InsertBatchSize: &InsertBatchSize {^Parameter: {Name: "InsertBatchSize", Default: 1_000}}
  # The size of the documents inserted and deleted into collections during this test.
  TargetDocumentSizeBytes: &TargetDocumentSizeBytes {^Parameter: {Name: "TargetDocumentSizeBytes", Default: 1_024}}
  # Compute document padding based on target size and field sizes
  DocumentPaddingSizeBytes: &DocumentPaddingSizeBytes
    ^NumExpr:
      withExpression: "target_size - id_length - (field_count * (field_length+value_length)) - padding_field"
      andValues: {target_size: *TargetDocumentSizeBytes, id_length: 22, field_count: 7, field_length: 8, value_length: &ValueLength 6, padding_field: 14}
  # Whether to use the BATCHED_DELETE query exec stage over DELETE.
  UseBatchedDeleteStage: &UseBatchedDeleteStage {^Parameter: {Name: "UseBatchedDeleteStage", Default: 0}}
  # Configuration file to use: with no secondary indexes (default) or creating secondaries for the non-padding fields.
  ConfigFile: &ConfigFile {^Parameter: {Name: "ConfigurationFile", Default: "../../phases/execution/config/MultiDeletes/Default.yml"}}
  # Insert same document for both default and with secondary indexes to remove one variable.
  InsertDocument: &DocumentToInsert
    a: &rs {^FastRandomString: {length: *ValueLength, alphabet: "0123456789"}}
    b: *rs
    c: *rs
    d: *rs
    e: *rs
    f: *rs
    g: *rs  # up to field_count fields
    padding: {^FastRandomString: {length: *DocumentPaddingSizeBytes}}
  # Delete by primary index always.
  DeleteQuery: &DeleteQuery
    {_id: {$gte: {^ObjectId: "000000000000000000000000"}}}

# Constants.
WriteRate: &WriteRate 1 per 500 microseconds  # 2000/second
ConcurrentWritesColl: &ConcurrentWritesColl concurrentWritesColl

<<<<<<< HEAD
Database: &Database test
=======
# Constants hardcoded in server (see TIG-3945, TIG-3882).
Database: &Database __internalBatchedDeletesTesting
>>>>>>> 71843cdd
MassDeletionsColl: &MassDeletionsColl Collection0

Actors:
# Phase 1: Initialize the database.
- Name: InitializeDatabase
  Type: RunCommand
  Threads: 1
  Phases:
  - Repeat: 1
    Database: *Database
    Operations:
      LoadConfig:
        Path: *ConfigFile
        Key: InitializeDatabaseOps
  - &Nop {Nop: true}
  - *Nop
  - *Nop
  - *Nop
  - *Nop

# Phase 2: Select between DELETE and BATCHED_DELETE query exec stage.
- Name: SelectDeleteExecutor
  Type: RunCommand
  Threads: 1
  Phases:
  - *Nop
  - Repeat: 1
    Database: admin
    Operation:
      OperationMetricsName: SelectDeleteExecutor
      OperationName: RunCommand
      OperationCommand:
        setParameter: 1
        batchUserMultiDeletes: *UseBatchedDeleteStage
  - *Nop
  - *Nop
  - *Nop
  - *Nop

# Phase 3: Populate the collection for mass deletion.
- Name: PopulateInitialData0
  Type: Loader
  Threads: &LoaderThreads 4
  Phases:
  - *Nop
  - *Nop
  - Repeat: 1
    Database: *Database
    MultipleThreadsPerCollection: true
    CollectionCount: 1
    DocumentCount: *DocumentCount
    BatchSize: *InsertBatchSize
    Document:
      *DocumentToInsert
  - *Nop
  - *Nop
  - *Nop

# Phase 3: Guard against timeout due to no logging during PopulateInitialData0.
- Name: LoggingActor0
  Type: LoggingActor
  Threads: 1
  Phases:
  - *Nop
  - *Nop
  - LogEvery: 9 minutes
    Blocking: None
  - *Nop
  - *Nop
  - *Nop

# Phase 4: Issue a large delete that should take a considerable amount of time to run. This delete
# will run with no concurrent writes to the database.
- Name: LargeMultiDelete0
  Type: CrudActor
  Database: *Database
  Phases:
  - *Nop
  - *Nop
  - *Nop
  - Repeat: 1
    MetricsName: DuringMassDeletion0
    Database: *Database
    Collection: *MassDeletionsColl
    Operations:
    - OperationName: bulkWrite
      OperationCommand:
        WriteOperations:
        - WriteCommand: deleteMany
          Filter:
            *DeleteQuery
          OperationOptions:
            WriteConcern: { Level: "majority" }
  - *Nop
  - *Nop

# Phase 5: Populate the collection for mass deletion again, in preparation for phase 6 when concurrent writes will be
# issued to another collection in the same database.
- Name: PopulateInitialData1
  Type: Loader
  Threads: *LoaderThreads
  Phases:
  - *Nop
  - *Nop
  - *Nop
  - *Nop
  - Repeat: 1
    Database: *Database
    Collection: *MassDeletionsColl
    MultipleThreadsPerCollection: true
    CollectionCount: 1
    DocumentCount: *DocumentCount
    BatchSize: *InsertBatchSize
    Document:
      *DocumentToInsert
  - *Nop

# Phase 5: Guard against timeout due to no logging during PopulateInitialData1.
- Name: LoggingActor1
  Type: LoggingActor
  Threads: 1
  Phases:
  - *Nop
  - *Nop
  - *Nop
  - *Nop
  - LogEvery: 9 minutes
    Blocking: None
  - *Nop

# Phase 6: Issue a large delete that should take a considerable amount of time to run. This delete
# will run with concurrent writes to another collection.
- Name: LargeMultiDelete1
  Type: CrudActor
  Database: *Database
  Phases:
  - *Nop
  - *Nop
  - *Nop
  - *Nop
  - *Nop
  - Repeat: 1
    MetricsName: DuringMassDeletion1
    Collection: *MassDeletionsColl
    Operations:
    - OperationName: bulkWrite
      OperationCommand:
        WriteOperations:
        - WriteCommand: deleteMany
          Filter:
            *DeleteQuery
          OperationOptions:
            WriteConcern: { Level: "majority" }

# Phase 6: Perform some write operations - see how write latency is impacted on ConcurrentWritesColl by the large delete on MassDeletionsColl.
- Name: Insert
  Type: CrudActor
  Database: *Database
  Phases:
  - *Nop
  - *Nop
  - *Nop
  - *Nop
  - *Nop
  - Blocking: None
    GlobalRate: *WriteRate
    Database: *Database
    Collection: *ConcurrentWritesColl
    Operations:
    - OperationName: insertOne
      OperationCommand:
        Document:
          *DocumentToInsert<|MERGE_RESOLUTION|>--- conflicted
+++ resolved
@@ -52,12 +52,7 @@
 WriteRate: &WriteRate 1 per 500 microseconds  # 2000/second
 ConcurrentWritesColl: &ConcurrentWritesColl concurrentWritesColl
 
-<<<<<<< HEAD
 Database: &Database test
-=======
-# Constants hardcoded in server (see TIG-3945, TIG-3882).
-Database: &Database __internalBatchedDeletesTesting
->>>>>>> 71843cdd
 MassDeletionsColl: &MassDeletionsColl Collection0
 
 Actors:
