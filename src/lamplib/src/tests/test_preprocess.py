--- conflicted
+++ resolved
@@ -564,15 +564,12 @@
     QueryOptions:
       maxPoolSize: 100
     URI: FakeUri
-<<<<<<< HEAD
     NoPreWarm: false
-=======
   Stream:
     Type: mongostream
     QueryOptions:
       maxPoolSize: 100
     URI: FakeMongostreamUri
->>>>>>> 51a970b2
 SchemaVersion: '2018-07-01'
 OverriddenKey: ThisIsTheCorrectValue
 NotOverriddenKey: ValueShouldStaySame
