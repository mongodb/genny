--- conflicted
+++ resolved
@@ -84,41 +84,13 @@
         self.workload_root = workload_root
 
     def all_workload_files(self) -> Set[str]:
-<<<<<<< HEAD
         if self.workload_root is None:
             pattern = os.path.join(
                 self.workspace_root, "src", "*", "src", "workloads", "**", "*.yml"
-=======
-        pattern = os.path.join(self.workspace_root, "src", "*", "src", "workloads", "**", "*.yml")
-        return {*glob.glob(pattern, recursive=True)}
-
-    def modified_workload_files(self) -> Set[str]:
-        """Relies on git to find files in src/workloads modified versus origin/master"""
-        src_path = os.path.join(self.workspace_root, "src")
-        all_repo_directories = {
-            path for path in os.listdir(src_path) if os.path.isdir(os.path.join(src_path, path))
-        }
-        command = (
-            "git diff --name-only --diff-filter=AMR "
-            "$(git merge-base HEAD origin) -- src/workloads/"
-        )
-        modified_workloads = set()
-        for repo_directory in all_repo_directories:
-            repo_path = os.path.join(src_path, repo_directory)
-            cmd = run_command(cmd=[command], cwd=repo_path, shell=True, check=True)
-            if cmd.returncode != 0:
-                SLOG.fatal("Failed to compare workload directory to origin.", *cmd)
-                raise RuntimeError(
-                    "Failed to compare workload directory to origin: stdout: {cmd.stdout} stderr: {cmd.stderr}"
-                )
-            lines = cmd.stdout
-            modified_workloads.update(
-                {os.path.join(repo_path, line) for line in lines if line.endswith(".yml")}
->>>>>>> 4bcbabcb
             )
         else:
             pattern = os.path.join(self.workload_root, "src", "workloads", "**", "*.yml")
-        return {*glob.glob(pattern)}
+        return {*glob.glob(pattern, recursive=True)}
 
 
 class CLIOperation(NamedTuple):
