import glob
import os
import structlog

from genny.tasks import genny_runner
from genny.toolchain import toolchain_info

SLOG = structlog.get_logger(__name__)

""" A list of files to ignore. They are in WIP, not relevant etc..."""
WIP_YML_FILES = ["CrudActorFSMAdvanced.yml"]


def dry_run_workload(
    yaml_file_path: str, is_darwin: bool, genny_repo_root: str, workspace_root: str
):
    yaml_file_basename = os.path.basename(yaml_file_path)

    if yaml_file_basename in WIP_YML_FILES:
        SLOG.info("Skipping dry run for workloads for future functionality.", file=yaml_file_path)
        return

    if yaml_file_basename in [
        "MixedWorkloadsGennyStress.yml",
        "ClusteredCollection.yml",
        "ClusteredCollectionLargeRecordIds.yml",
    ]:
        SLOG.info(f"TIG-3290 skipping dry run for {yaml_file_basename}.", file=yaml_file_path)
        return

    if is_darwin and yaml_file_basename in [
        "AuthNInsert.yml",
        "ParallelInsert.yml",
        "LoggingActorExample.yml",
        "Mixed10KThreads.yml",
        "MajorityReads10KThreads.yml",
        "MajorityWrites10KThreads.yml",
<<<<<<< HEAD
=======
        "ConnectionPoolStress.yml",
>>>>>>> 0c6262b0
    ]:
        SLOG.info("TIG-1435 skipping dry run on macOS", file=yaml_file_path)
        return

    genny_runner.main_genny_runner(
        workload_yaml_path=yaml_file_path,
        mongo_uri="mongodb://localhost:27017",
        verbosity="info",
        override=None,
        dry_run=True,
        smoke_test=False,
        genny_repo_root=genny_repo_root,
        workspace_root=workspace_root,
        cleanup_metrics=True,
    )


def dry_run_workloads(genny_repo_root: str, workspace_root: str, given_workload: str = None):
    info = toolchain_info(genny_repo_root=genny_repo_root, workspace_root=workspace_root)

    if given_workload is not None:
        workloads = [given_workload]
    else:
        glob_pattern = os.path.join(genny_repo_root, "src", "workloads", "*", "*.yml")
        workloads = glob.glob(glob_pattern)
    curr = 0
    for workload in workloads:
        SLOG.info("Checking workload", workload=workload, index=curr, of_how_many=len(workloads))
        dry_run_workload(
            yaml_file_path=workload,
            is_darwin=info.is_darwin,
            genny_repo_root=genny_repo_root,
            workspace_root=workspace_root,
        )
        curr += 1<|MERGE_RESOLUTION|>--- conflicted
+++ resolved
@@ -35,10 +35,7 @@
         "Mixed10KThreads.yml",
         "MajorityReads10KThreads.yml",
         "MajorityWrites10KThreads.yml",
-<<<<<<< HEAD
-=======
         "ConnectionPoolStress.yml",
->>>>>>> 0c6262b0
     ]:
         SLOG.info("TIG-1435 skipping dry run on macOS", file=yaml_file_path)
         return
