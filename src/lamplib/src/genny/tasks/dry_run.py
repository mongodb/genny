--- conflicted
+++ resolved
@@ -24,11 +24,8 @@
         "MixedWorkloadsGennyStress.yml",
         "ClusteredCollection.yml",
         "ClusteredCollectionLargeRecordIds.yml",
-<<<<<<< HEAD
         "Lookup.yml",
-=======
         "GraphLookup.yml",
->>>>>>> ec3c7318
     ]:
         SLOG.info(f"TIG-3290 skipping dry run for {yaml_file_basename}.", file=yaml_file_path)
         return
