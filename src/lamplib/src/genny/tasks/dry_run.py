--- conflicted
+++ resolved
@@ -24,11 +24,8 @@
         "MixedWorkloadsGennyStress.yml",
         "ClusteredCollection.yml",
         "ClusteredCollectionLargeRecordIds.yml",
-<<<<<<< HEAD
         "ConnectionsBuildup.yml",
-=======
         "CreateIndex.yml",
->>>>>>> 952bea6f
     ]:
         SLOG.info(f"EVG-21054 skipping dry run for {yaml_file_basename}.", file=yaml_file_path)
         return
