--- conflicted
+++ resolved
@@ -48,11 +48,8 @@
         "MajorityWrites10KThreads.yml",
         "ConnectionPoolStress.yml",
         "SinusoidalReadWrites.yml",
-<<<<<<< HEAD
-        "MultiPlanStormSortSkip.yml"
-=======
+        "MultiPlanStormSortSkip.yml",
         "UpdateSingleLargeDocumentWith10kThreads.yml",
->>>>>>> a08046a1
     ]:
         SLOG.info("TIG-1435 skipping dry run on macOS", file=yaml_file_path)
         return
