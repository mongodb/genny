import glob
import os
import structlog

from genny.tasks import genny_runner
from genny.toolchain import toolchain_info

SLOG = structlog.get_logger(__name__)

""" A list of files to ignore. They are in WIP, not relevant etc..."""
WIP_YML_FILES = ["CrudActorFSMAdvanced.yml"]


def dry_run_workload(
    yaml_file_path: str, is_darwin: bool, genny_repo_root: str, workspace_root: str
):
    yaml_file_basename = os.path.basename(yaml_file_path)

    if yaml_file_basename in WIP_YML_FILES:
        SLOG.info("Skipping dry run for workloads for future functionality.", file=yaml_file_path)
        return

    if yaml_file_basename in [
        "MixedWorkloadsGennyStress.yml",
        "AggregationsOutput.yml",
        "ClusteredCollection.yml",
        "ClusteredCollectionLargeRecordIds.yml",
        "ConnectionsBuildup.yml",
        "CreateBigIndex.yml",
        "YCSBLikeQueryableEncrypt1Cf16.yml",
        "YCSBLikeQueryableEncrypt1Cf32.yml",
        "YCSBLikeQueryableEncrypt1Cfdefault.yml",
        "YCSBLikeQueryableEncrypt5Cf16.yml",
        "YCSBLikeQueryableEncrypt5Cf32.yml",
        "YCSBLikeQueryableEncrypt5Cfdefault.yml",
        "ExponentialCompact.yml",
        "CursorStormMongos.yml"
    ]:
        SLOG.info(f"EVG-21054 skipping dry run for {yaml_file_basename}.", file=yaml_file_path)
        return

    if is_darwin and yaml_file_basename in [
        "AuthNInsert.yml",
        "ParallelInsert.yml",
        "LoggingActorExample.yml",
        "Mixed10KThreads.yml",
        "MixedWorkloadsGennyStressWithScans.yml",
        "MajorityReads10KThreads.yml",
        "MajorityWrites10KThreads.yml",
        "ConnectionPoolStress.yml",
<<<<<<< HEAD
        "SinusoidalReadWrites.yml"
=======
        "SinusoidalReadWrites.yml",
        "UpdateSingleLargeDocumentWith10kThreads.yml",
>>>>>>> a08046a1
    ]:
        SLOG.info("TIG-1435 skipping dry run on macOS", file=yaml_file_path)
        return

    genny_runner.main_genny_runner(
        workload_yaml_path=yaml_file_path,
        mongo_uri="mongodb://localhost:27017",
        verbosity="info",
        override=None,
        dry_run=True,
        smoke_test=False,
        genny_repo_root=genny_repo_root,
        workspace_root=workspace_root,
        cleanup_metrics=True,
    )


def dry_run_workloads(genny_repo_root: str, workspace_root: str, given_workload: str = None):
    info = toolchain_info(genny_repo_root=genny_repo_root, workspace_root=workspace_root)

    if given_workload is not None:
        workloads = [given_workload]
    else:
        glob_pattern = os.path.join(genny_repo_root, "src", "workloads", "*", "*.yml")
        workloads = glob.glob(glob_pattern)
    curr = 0
    for workload in workloads:
        SLOG.info("Checking workload", workload=workload, index=curr, of_how_many=len(workloads))
        dry_run_workload(
            yaml_file_path=workload,
            is_darwin=info.is_darwin,
            genny_repo_root=genny_repo_root,
            workspace_root=workspace_root,
        )
        curr += 1<|MERGE_RESOLUTION|>--- conflicted
+++ resolved
@@ -48,12 +48,8 @@
         "MajorityReads10KThreads.yml",
         "MajorityWrites10KThreads.yml",
         "ConnectionPoolStress.yml",
-<<<<<<< HEAD
-        "SinusoidalReadWrites.yml"
-=======
         "SinusoidalReadWrites.yml",
         "UpdateSingleLargeDocumentWith10kThreads.yml",
->>>>>>> a08046a1
     ]:
         SLOG.info("TIG-1435 skipping dry run on macOS", file=yaml_file_path)
         return
