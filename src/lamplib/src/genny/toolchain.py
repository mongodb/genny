import json
import os
import platform

import structlog
from typing import Optional, NamedTuple

from genny.cmd_runner import run_command
from genny.download import Downloader


SLOG = structlog.get_logger(__name__)

# Map of platform.system() to vcpkg's OS names.
_triplet_os_map = {"Darwin": "osx", "Linux": "linux", "NT": "windows"}


# Define complex operations as private methods on the module to keep the
# public Context object clean.
def _create_compile_environment(
    triplet_os: str, toolchain_dir: str, triplet_arch: str, system_env: Optional[dict] = None
) -> dict:
    system_env = system_env if system_env else os.environ.copy()

    out = dict()
    paths = [system_env["PATH"]]

    # For mongodbtoolchain compiler (if there).
    paths.insert(0, "/opt/mongodbtoolchain/v4/bin")

    if triplet_arch == "arm64" and triplet_os == "linux":
        paths.insert(
            0,
            os.path.join(
                toolchain_dir, "installed/arm64-linux/tools/cmake-3.25.0-rc4-linux-aarch64/bin"
            ),
        )
        paths.insert(0, os.path.join(toolchain_dir, "installed/arm64-linux/tools/ninja"))

    else:
        # For cmake and ctest
        if triplet_os == "linux":
            # Only use bundled cmake on Linux because bundled cmake doesn't work on OS X due to integrity checks.
            # It's easier just to ask users to "brew install cmake"
            paths.insert(
                0,
                os.path.join(
                    toolchain_dir,
                    "downloads/tools/cmake-3.24.0-linux/cmake-3.24.0-linux-x86_64/bin",
                ),
            )

        # For ninja
        ninja_bin_dir = os.path.join(
            toolchain_dir, "downloads/tools/ninja/1.10.2-{}:".format(triplet_os)
        )
        paths.insert(0, ninja_bin_dir)

    out["PATH"] = ":".join(paths)
    out["NINJA_STATUS"] = "[%f/%t (%p) %es] "  # make the ninja output even nicer
    return out


class ToolchainInfo(NamedTuple):
    toolchain_dir: str
    triplet_os: str
    toolchain_env: dict
    linux_distro: str
    triplet_arch: str

    @property
    def is_darwin(self) -> bool:
        return self.triplet_os == "osx"

    def to_dict(self):
        return {
            "toolchain_dir": self.toolchain_dir,
            "triplet_os": self.triplet_os,
            "toolchain_env": self.toolchain_env,
            "linux_distro": self.linux_distro,
            "triplet_arch": self.triplet_arch,
        }

    @staticmethod
    def from_dict(data):
        return ToolchainInfo(
            toolchain_dir=data["toolchain_dir"],
            triplet_os=data["triplet_os"],
            toolchain_env=data["toolchain_env"],
            linux_distro=data["linux_distro"],
            triplet_arch=data["triplet_arch"],
        )


def _compute_toolchain_info(
    genny_repo_root: str,
    workspace_root: str,
    os_family: str,
    linux_distro: str,
    ignore_toolchain_version: bool,
) -> ToolchainInfo:
    triplet_arch = "x64"
    if linux_distro == "amazon2_arm64":
        triplet_arch = "arm64"
    if os_family == "Darwin":
        triplet_arch = "arm64" if platform.processor() == "arm" else "x64"

    if os_family not in _triplet_os_map:
        raise Exception(f"os_family {os_family} is unknown. Pass the --linux-distro option.")
    triplet_os = _triplet_os_map[os_family]
    toolchain_downloader = ToolchainDownloader(
        genny_repo_root=genny_repo_root,
        workspace_root=workspace_root,
        os_family=os_family,
        linux_distro=linux_distro,
        ignore_toolchain_version=ignore_toolchain_version,
        triplet_arch=triplet_arch,
    )
    toolchain_dir = toolchain_downloader.result_dir
    toolchain_env = _create_compile_environment(triplet_os, toolchain_dir, triplet_arch)
    if not toolchain_downloader.fetch_and_install():
        raise Exception("Could not fetch and install")
    return ToolchainInfo(
        toolchain_dir=toolchain_dir,
        triplet_os=triplet_os,
        triplet_arch=triplet_arch,
        toolchain_env=toolchain_env,
        linux_distro=linux_distro,
    )


def toolchain_info(
    genny_repo_root: str,
    workspace_root: str,
    triplet_arch: Optional[str] = None,
    os_family: Optional[str] = None,
    linux_distro: Optional[str] = None,
    ignore_toolchain_version: Optional[bool] = None,
) -> ToolchainInfo:
    passed_args = [os_family, linux_distro, ignore_toolchain_version]
    passed_any = any(x for x in passed_args)

    save_path = os.path.join(genny_repo_root, "build", "ToolchainInfo.json")
    has_save = os.path.exists(save_path)

    SLOG.debug(
        "Evaluating if need to recompute toolchain info",
        save_path=save_path,
        save_exists=has_save,
        passed_args=passed_args,
        passed_any=passed_any,
    )

    if not passed_any and not has_save:
        msg = (
            f"You need to 'run-genny install' before running this command. "
            f"No toolchain info saved at {save_path}."
        )
        raise Exception(msg)
    if passed_any or not has_save:
        SLOG.debug(
            "Passed build args or no saved toolchain info",
            passed_any=passed_any,
            has_save=has_save,
            save_path=save_path,
        )
        info: ToolchainInfo = _compute_toolchain_info(
            genny_repo_root=genny_repo_root,
            workspace_root=workspace_root,
            os_family=os_family,
            linux_distro=linux_distro,
            ignore_toolchain_version=ignore_toolchain_version,
        )
        os.makedirs(os.path.dirname(save_path), exist_ok=True)
        with open(save_path, "w") as handle:
            json.dump(info.to_dict(), handle)
            SLOG.debug("Wrote toolchain info.", to_path=save_path)
    if not os.path.exists(save_path):
        raise Exception(f"Saved toolchain path {save_path} does not exist.")
    with open(save_path, "r") as handle:
        SLOG.debug("Loaded existing toolchain info", from_path=save_path)
        return ToolchainInfo.from_dict(json.load(handle))


class ToolchainDownloader(Downloader):
    # These build IDs are from the genny-toolchain Evergreen task (which pulls from 10gen/vcpkg repo)
    # Old UI: https://evergreen.mongodb.com/waterfall/genny-toolchain
    # New UI: https://spruce.mongodb.com/commits/genny-toolchain
    #
    # Find a compile task (for any build variant) and get TOOLCHAIN_BUILD_ID from URL
    # https://spruce.mongodb.com/task/genny_toolchain_<$build-variant>_t_compile_<$TOOLCHAIN_BUILD_ID>
    # Example for merged PR build on archlinux variant:
    # https://spruce.mongodb.com/task/genny_toolchain_archlinux_t_compile_82eb7c32ad09726f3ef0ddc8d7f24a18b03d9644_21_11_23_16_37_21
    # =>                                                                  82eb7c32ad09726f3ef0ddc8d7f24a18b03d9644_21_11_23_16_37_21
    # Example for patch build on macos_1100_arm64 variant:
    # https://spruce.mongodb.com/task/genny_toolchain_macos_1100_arm64_t_compile_patch_87457e6fec1d98f270c84d915f83bec53554ecee_6451d23fc9ec4441c9ce233d_23_05_03_03_17_20
    # =>                                                                         patch_87457e6fec1d98f270c84d915f83bec53554ecee_6451d23fc9ec4441c9ce233d_23_05_03_03_17_20
    # If we were 💅 we could do the string logic here in python, but we're not that fancy.
    #
<<<<<<< HEAD

    TOOLCHAIN_BUILD_ID = "77d7b8df6042f53ef392097cde191b2bfef252cc_23_05_05_02_21_38"
=======
    
    TOOLCHAIN_BUILD_ID = "ae2e01a2da9996a364cf01ecafd90c1f4d893829_23_02_06_21_45_41"
>>>>>>> f225d368
    TOOLCHAIN_GIT_HASH = TOOLCHAIN_BUILD_ID.split("_")[0]

    def __init__(
        self,
        genny_repo_root: str,
        workspace_root: str,
        os_family: str,
        linux_distro: str,
        triplet_arch: str,
        ignore_toolchain_version: bool,
    ):
        running_in_evergreen = "EVR_TASK_ID" in os.environ

        # Install the toolchain in /opt on OS X on dev laptp[s] so we don't
        # have to ask users to do crazy things to get "/data" to work.
        # Evergreen OS X machines don't have this problem
        toolchain_root = (
            "/opt/data/mci" if os_family == "Darwin" and not running_in_evergreen else "/data/mci"
        )

        super().__init__(
            genny_repo_root=genny_repo_root,
            workspace_root=workspace_root,
            os_family=os_family,
            linux_distro=linux_distro,
            install_dir=toolchain_root,
            name="gennytoolchain",
        )
        self.ignore_toolchain_version = ignore_toolchain_version
        self.triplet_arch = triplet_arch

    def _get_url(self):
        # TODO: Need to update prefixes for waterfall
        if self._os_family == "Darwin":
            if self.triplet_arch == "arm64":
                prefix = "macos_1100_arm64"
            else:
                prefix = "macos_1100"
        else:
            prefix = self._linux_distro
        return (
            "https://s3.amazonaws.com/mciuploads/genny-toolchain/"
            "genny_toolchain_{}_{}/gennytoolchain.tgz".format(
                prefix, ToolchainDownloader.TOOLCHAIN_BUILD_ID
            )
        )

    def _can_ignore(self):
        # If the toolchain dir is outdated, or we ignore the toolchain version.
        return os.path.exists(self.result_dir) and (
            self.ignore_toolchain_version or self._check_toolchain_githash()
        )

    def _check_toolchain_githash(self):
        res = "".join(
            run_command(cmd=["git", "rev-parse", "HEAD"], cwd=self.result_dir, check=True).stdout
        )
        return res.strip() == ToolchainDownloader.TOOLCHAIN_GIT_HASH<|MERGE_RESOLUTION|>--- conflicted
+++ resolved
@@ -197,13 +197,8 @@
     # =>                                                                         patch_87457e6fec1d98f270c84d915f83bec53554ecee_6451d23fc9ec4441c9ce233d_23_05_03_03_17_20
     # If we were 💅 we could do the string logic here in python, but we're not that fancy.
     #
-<<<<<<< HEAD
 
     TOOLCHAIN_BUILD_ID = "77d7b8df6042f53ef392097cde191b2bfef252cc_23_05_05_02_21_38"
-=======
-    
-    TOOLCHAIN_BUILD_ID = "ae2e01a2da9996a364cf01ecafd90c1f4d893829_23_02_06_21_45_41"
->>>>>>> f225d368
     TOOLCHAIN_GIT_HASH = TOOLCHAIN_BUILD_ID.split("_")[0]
 
     def __init__(
