--- conflicted
+++ resolved
@@ -199,11 +199,7 @@
     # If we were 💅 we could do the string logic here in python, but we're not that fancy.
     #
 
-<<<<<<< HEAD
-    TOOLCHAIN_BUILD_ID = "patch_1789759fb0f6fdd2ac08241872376ce56fb7f3b8_660c4442edfc18000773e278_24_04_02_17_46_14"
-=======
     TOOLCHAIN_BUILD_ID = "cf5743e0a96212cb7fae298399b1759489723cdb_24_04_16_17_45_56"
->>>>>>> 67f55a09
     TOOLCHAIN_GIT_HASH = TOOLCHAIN_BUILD_ID.split("_")[0]
 
     def __init__(
