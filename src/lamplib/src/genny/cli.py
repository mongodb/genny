--- conflicted
+++ resolved
@@ -220,13 +220,9 @@
     "--repeat-until-fail",
     required=False,
     default=1,
-<<<<<<< HEAD
-    help=("Repeat each test this many times until failing. Default is 1."),
-=======
     help=(
         "Repeat this many times, unless a test fails. Default is 1. This is useful for flaky tests."
     ),
->>>>>>> ae9427c4
 )
 @click.pass_context
 def cmake_test(ctx: click.Context, regex: str, repeat_until_fail: int) -> None:
