--- conflicted
+++ resolved
@@ -550,19 +550,19 @@
     ),
 )
 @click.option(
-<<<<<<< HEAD
+    "-t",
+    "--tasks",
+    required=True,
+    type=click.Choice(["all_tasks", "variant_tasks", "patch_tasks"]),
+)
+@click.option(
     "-w",
     "--workload-repo",
     required=True,
     help=("The workload repo name from where the tasks need to be  generated. By default "),
-=======
-    "--tasks",
-    required=True,
-    type=click.Choice(["all_tasks", "variant_tasks", "patch_tasks"]),
->>>>>>> 2780ef5f
-)
-@click.pass_context
-def auto_tasks(ctx: click.Context, workload_repo: str):
+)
+@click.pass_context
+def auto_tasks(ctx: click.Context, tasks: str, workload_repo: str):
     from genny.tasks import auto_tasks
 
     auto_tasks.main(
