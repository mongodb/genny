--- conflicted
+++ resolved
@@ -18,19 +18,11 @@
     BatchSize: 1000
     Document:  # Documents are approximately 1 KiB in size
       t: {$randomint: {min: 0, max: 10}}
-<<<<<<< HEAD
       w: {$randomint: {distribution: geometric, p: 0.1}}
       x: 0
       y: {$randomint: {min: 0, max: 1000}}
       z: {$randomint: {min: 0, max: 2147483647}}  # This is for max int for low probability of conflicts
       int0: &int {$randomint: {distribution: binomial, t: 200, p: 0.5}}
-=======
-      w: {$randomint: {min: 0, max: 10}}
-      x: 0
-      y: {$randomint: {min: 0, max: 1000}}
-      z: {$randomint: {min: 0, max: 2147483647}}  # This is for max int for low probability of conflicts
-      int0: &int {$randomint: {min: 0, max: 10000}}
->>>>>>> f5eb8c50
       int1: *int
       int2: *int
       int3: *int
@@ -63,10 +55,7 @@
       string8: *string
       string9: *string
       stringShort: {$randomstring: {length: 1}}
-<<<<<<< HEAD
       stringLong: {$randomstring: {length: 100}}
-=======
->>>>>>> f5eb8c50
       compressibleStringArray:
         - &cstring AAAAAAAAAAAAAAAAAAAA
         - *cstring
@@ -82,7 +71,6 @@
     # The Loader needs to be updated to take options to support unique, etc. I will do as a
     # follow-up. PERF-1758
     Indexes:
-<<<<<<< HEAD
       - keys: {t: 1, w: 1}
       - keys: {y: 1}
       - keys: {t: 1, stringShort: 1}
@@ -94,18 +82,6 @@
       - keys: {int3: 1}
       - keys: {int4: 1}
       - keys: {int5: 1, int6: 1}
-=======
-      - {t: 1, w: 1}
-      - {y: 1}
-      - {t: 1, StringShort: 1}
-      - {string0: 1}
-      - {string1: 1}
-      - {z: 1}  # will make this unique
-      - {y: 1, StringShort: 1}
-      - {int0: 1, int1: 1, int2: 1}
-      - {int3: 1}
-      - {int4: 1}
->>>>>>> f5eb8c50
     Phases:
       - Repeat: 1
       - Operation: Nop
@@ -113,13 +89,8 @@
     Type: MultiCollectionUpdate
     Threads: 10
     Database: *DB
-<<<<<<< HEAD
-    CollectionCount: 10  # This is specifically 1% of collections
+    CollectionCount: 100  # This is specifically 1% of collections
     UpdateFilter: {y: {$randomint: {distribution: poisson, mean: 100}}}
-=======
-    CollectionCount: 100  # This is specifically 1% of collections
-    UpdateFilter: {y: {$randomint: {min: 0, max: 1000}}}
->>>>>>> f5eb8c50
     Update: {$inc: {x: 1}}
     Phases:
       - Operation: Nop
@@ -129,13 +100,8 @@
     Type: MultiCollectionQuery
     Threads: 10
     Database: *DB
-<<<<<<< HEAD
-    CollectionCount: 10  # This is specifically 10% of collections.
+    CollectionCount: 1000  # This is specifically 10% of collections.
     Filter: {y: {$randomint: {distribution: poisson, mean: 100}}}
-=======
-    CollectionCount: 10000  # This is specifically 10% of collections.
-    Filter: {y: {$randomint: {min: 0, max: 1000}}}
->>>>>>> f5eb8c50
     Limit: 20
     Phases:
       - Operation: Nop
