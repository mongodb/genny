--- conflicted
+++ resolved
@@ -2,7 +2,8 @@
 #include <iostream>
 #include <optional>
 
-<<<<<<< HEAD
+#include <yaml-cpp/yaml.h>
+
 #include <gennylib/metrics.hpp>
 #include <gennylib/version.hpp>
 
@@ -10,23 +11,14 @@
 
 
 int main(int argc, char** argv) {
-=======
-#include <yaml-cpp/yaml.h>
-
-#include <gennylib/version.hpp>
-
-int main(int argc, char**argv) {
->>>>>>> 22d1e336
     // basically just a test that we're using c++17
     auto v = std::make_optional(genny::getVersion());
     std::cout << u8"🧞 Genny" << " Version " << v.value_or("ERROR") << u8" 💝🐹🌇⛔" << std::endl;
 
-<<<<<<< HEAD
     genny::driver::DefaultDriver d;
-    return d.run(argc, argv);
-=======
+
     if (argc <= 2) {
-        return 0;
+        return d.run(argc, argv);
     }
 
     // test we can load yaml (just smoke-testing yaml for now, this will be real soon!)
@@ -42,6 +34,5 @@
     std::cout << std::endl << "Using Schema Version:" << std::endl
               << config["SchemaVersion"].as<std::string>() << std::endl;
 
-    return 0;
->>>>>>> 22d1e336
+    return d.run(argc, argv);
 }