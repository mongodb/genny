#include <fstream>
#include <iostream>
#include <optional>

<<<<<<< HEAD
#include <gennylib/metrics.hpp>
#include <gennylib/version.hpp>

#include "DefaultDriver.hpp"


int main(int argc, char** argv) {
=======
#include <yaml-cpp/yaml.h>

#include <gennylib/version.hpp>

int main(int argc, char**argv) {
>>>>>>> 30c79602
    // basically just a test that we're using c++17
    auto v = std::make_optional(genny::getVersion());
    std::cout << u8"🧞 Genny" << " Version " << v.value_or("ERROR") << u8" 💝🐹🌇⛔" << std::endl;

<<<<<<< HEAD
    genny::driver::DefaultDriver d;
    return d.run(argc, argv);
=======
    if (argc <= 2) {
        return 0;
    }

    // test we can load yaml (just smoke-testing yaml for now, this will be real soon!)
    const char* fileName = argv[1];
    if (argc >= 3 && strncmp("--debug", argv[2], 100) != 0) {
        fileName = argv[2];
        auto yamlFile = std::ifstream {fileName, std::ios_base::binary};
        std::cout << "YAML File" << fileName << ":" << std::endl << yamlFile.rdbuf();
    }

    auto config = YAML::LoadFile(fileName);

    std::cout << std::endl << "Using Schema Version:" << std::endl
              << config["SchemaVersion"].as<std::string>() << std::endl;

    return 0;
>>>>>>> 30c79602
}<|MERGE_RESOLUTION|>--- conflicted
+++ resolved
@@ -2,7 +2,8 @@
 #include <iostream>
 #include <optional>
 
-<<<<<<< HEAD
+#include <yaml-cpp/yaml.h>
+
 #include <gennylib/metrics.hpp>
 #include <gennylib/version.hpp>
 
@@ -10,21 +11,10 @@
 
 
 int main(int argc, char** argv) {
-=======
-#include <yaml-cpp/yaml.h>
-
-#include <gennylib/version.hpp>
-
-int main(int argc, char**argv) {
->>>>>>> 30c79602
     // basically just a test that we're using c++17
     auto v = std::make_optional(genny::getVersion());
     std::cout << u8"🧞 Genny" << " Version " << v.value_or("ERROR") << u8" 💝🐹🌇⛔" << std::endl;
 
-<<<<<<< HEAD
-    genny::driver::DefaultDriver d;
-    return d.run(argc, argv);
-=======
     if (argc <= 2) {
         return 0;
     }
@@ -42,6 +32,9 @@
     std::cout << std::endl << "Using Schema Version:" << std::endl
               << config["SchemaVersion"].as<std::string>() << std::endl;
 
+    genny::driver::DefaultDriver d;
+    return d.run(argc, argv);
+
     return 0;
->>>>>>> 30c79602
+
 }