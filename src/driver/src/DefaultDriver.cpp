// Copyright 2019-present MongoDB Inc.
//
// Licensed under the Apache License, Version 2.0 (the "License");
// you may not use this file except in compliance with the License.
// You may obtain a copy of the License at
//
// http://www.apache.org/licenses/LICENSE-2.0
//
// Unless required by applicable law or agreed to in writing, software
// distributed under the License is distributed on an "AS IS" BASIS,
// WITHOUT WARRANTIES OR CONDITIONS OF ANY KIND, either express or implied.
// See the License for the specific language governing permissions and
// limitations under the License.

#include <algorithm>
#include <sstream>
#include <thread>
#include <vector>

#include <boost/algorithm/string/join.hpp>
#include <boost/exception/diagnostic_information.hpp>
#include <boost/exception/exception.hpp>
#include <boost/filesystem.hpp>
#include <boost/log/core.hpp>
#include <boost/log/expressions.hpp>
#include <boost/log/trivial.hpp>
#include <boost/program_options.hpp>

#include <yaml-cpp/yaml.h>

#include <loki/ScopeGuard.h>

#include <gennylib/Cast.hpp>
#include <gennylib/context.hpp>
#include <gennylib/parallel.hpp>

#include <metrics/MetricsReporter.hpp>
#include <metrics/metrics.hpp>

#include <driver/v1/DefaultDriver.hpp>

namespace genny::driver {
namespace {


YAML::Node loadFile(const std::string& source) {
    try {
        return YAML::LoadFile(source);
    } catch (const std::exception& ex) {
        BOOST_LOG_TRIVIAL(error) << "Error loading yaml from " << source << ": " << ex.what();
        throw;
    }
}

namespace fs = boost::filesystem;

template <typename Actor>
void runActor(Actor&& actor,
              std::atomic<driver::DefaultDriver::OutcomeCode>& outcomeCode,
              Orchestrator& orchestrator) {
    auto guard = Loki::MakeGuard([&]() { orchestrator.abort(); });

    try {
        actor->run();
    } catch (const boost::exception& x) {
        BOOST_LOG_TRIVIAL(error) << "Unexpected boost::exception: "
                                 << boost::diagnostic_information(x, true);
        outcomeCode = driver::DefaultDriver::OutcomeCode::kBoostException;
    } catch (const std::exception& x) {
        BOOST_LOG_TRIVIAL(error) << "Unexpected std::exception: " << x.what();
        outcomeCode = driver::DefaultDriver::OutcomeCode::kStandardException;
    } catch (...) {
        BOOST_LOG_TRIVIAL(error) << "Unknown error";
        // Don't try to handle unknown errors, let us crash ungracefully
        throw;
    }
}

void reportMetrics(genny::metrics::Registry& metrics,
                   const std::string& actorName,
                   const std::string& operationName,
                   bool success,
                   metrics::clock::time_point startTime) {
    auto finishTime = metrics::clock::now();
    auto actorSetup = metrics.operation(actorName, operationName, 0u, std::nullopt, true);
    auto outcome = success ? metrics::OutcomeType::kSuccess : metrics::OutcomeType::kFailure;
    auto duration = std::chrono::duration_cast<std::chrono::microseconds>(finishTime - startTime);
    actorSetup.report(std::move(finishTime), std::move(duration), std::move(outcome));
}

// Ugh. This is basically just implementing the following python:
//     ignored = set("foo","bar")
//     return [u for u in unused if not any(ignore in u for ignore in ignored)]
//
// The 'unused' param is pass by value because we need to modify it via remove_if.
UnusedNodes removeFalsePositives(UnusedNodes unused) {
    // The "Clients" key being looks bad but is actually okay for dry-run workloads since
    // connection pools are lazily constructed on first access.

    static const std::vector<std::string> ignored{".yml/Description", ".yml/Owner", ".yml/AutoRun", ".yml/Clients"};
    UnusedNodes out{};
    std::copy_if(
        unused.begin(), unused.end(), std::back_inserter(out), [&](const std::string& path) {
            // not any of the ignored values are in our path value.
            return !std::any_of(ignored.begin(), ignored.end(), [&](const std::string& ignore) {
                return path.find(ignore) != std::string::npos;
            });
        });
    return out;
}

void reportUnused(const NodeSource& nodeSource) {
    auto raw = nodeSource.unused();

    auto unused = removeFalsePositives(raw);
    auto many = std::distance(unused.begin(), unused.end());
    auto verb = many == 1 ? "was" : "were";
    auto plural = many == 1 ? "" : "s";
    BOOST_LOG_TRIVIAL(info) << "<BETA FEATURE>";
    BOOST_LOG_TRIVIAL(info) << "There " << verb << " " << many << " YAML structure" << plural
                            << " not used when constructing the workload.";
    if (!unused.empty()) {
        BOOST_LOG_TRIVIAL(info) << "\n\t" << boost::algorithm::join(unused, "\n\t");
        BOOST_LOG_TRIVIAL(info) << "False-positives are possible. "
                                   "Please let us know in #workload-generation slack "
                                   "if this looks wrong.";
    }
    BOOST_LOG_TRIVIAL(info) << "</BETA FEATURE>";
}

DefaultDriver::OutcomeCode doRunLogic(const DefaultDriver::ProgramOptions& options) {
    // setup logging as the first thing we do.
    boost::log::core::get()->set_filter(boost::log::trivial::severity >= options.logVerbosity);

    const auto workloadName = fs::path(options.workloadSource).stem().string();
    auto startTime = genny::metrics::Registry::clock::now();

    if (options.runMode == DefaultDriver::RunMode::kListActors) {
        globalCast().streamProducersTo(std::cout);
        genny::metrics::Registry metrics;
        reportMetrics(metrics, workloadName, "Setup", true, startTime);
        return DefaultDriver::OutcomeCode::kSuccess;
    }

    if (options.workloadSource.empty()) {
        std::cerr << "Must specify a workload YAML file" << std::endl;
        genny::metrics::Registry metrics;
        reportMetrics(metrics, workloadName, "Setup", false, startTime);
        return DefaultDriver::OutcomeCode::kUserException;
    }

    fs::path phaseConfigSource;
    if (options.workloadSourceType == DefaultDriver::ProgramOptions::YamlSource::kString) {
        phaseConfigSource = fs::current_path();
    } else {
        /*
         * The directory structure for workloads and phase configs is as follows:
         * /etc (or /src if building without installing)
         *     /workloads
         *         /[name-of-workload-theme]
         *             /[my-workload.yml]
         * The path to the phase config snippet is obtained as a relative path from the workload
         * file.
         */
        phaseConfigSource = fs::path(options.workloadSource).parent_path();
    }

    YAML::Node yaml;
    if (options.workloadSourceType == DefaultDriver::ProgramOptions::YamlSource::kFile) {
        yaml = loadFile(options.workloadSource);
    } else if (options.workloadSourceType == DefaultDriver::ProgramOptions::YamlSource::kString) {
        yaml = YAML::Load(options.workloadSource);
    } else {
        throw std::invalid_argument("Unrecognized workload source type.");
    }

    auto orchestrator = Orchestrator{};

    NodeSource nodeSource{YAML::Dump(yaml),
                          options.workloadSourceType ==
                                  DefaultDriver::ProgramOptions::YamlSource::kFile
                              ? options.workloadSource
                              : "inline-yaml"};


    auto workloadContext =
        WorkloadContext{nodeSource.root(), orchestrator, globalCast()};

    genny::metrics::Registry& metrics = workloadContext.getMetrics();

    if (options.runMode == DefaultDriver::RunMode::kDryRun) {
        std::cout << "Workload context constructed without errors." << std::endl;
<<<<<<< HEAD
        reportMetrics(metrics, workloadName, "Setup", true, startTime);
=======
        reportMetrics(metrics, workloadName, true, startTime);
        reportUnused(nodeSource);
>>>>>>> fd0d07ef
        return DefaultDriver::OutcomeCode::kSuccess;
    }

    orchestrator.addRequiredTokens(
        int(std::distance(workloadContext.actors().begin(), workloadContext.actors().end())));

    reportMetrics(metrics, workloadName, "Setup", true, startTime);

    auto startedActors = metrics.operation(workloadName, "ActorStarted", 0u, std::nullopt, true);
    auto finishedActors = metrics.operation(workloadName, "ActorFinished", 0u, std::nullopt, true);

    std::atomic<DefaultDriver::OutcomeCode> outcomeCode = DefaultDriver::OutcomeCode::kSuccess;

    std::mutex reporting;
    parallelRun(workloadContext.actors(),
                [&](const auto& actor) {
                   {
                       auto ctx = startedActors.start();
                       ctx.addDocuments(1);

                       std::lock_guard<std::mutex> lk{reporting};
                       ctx.success();
                   }

                   runActor(actor, outcomeCode, orchestrator);

                   {
                       auto ctx = finishedActors.start();
                       ctx.addDocuments(1);

                       std::lock_guard<std::mutex> lk{reporting};
                       ctx.success();
                   }
               });

    if (metrics.getFormat().useCsv()) {
        const auto reporter = genny::metrics::Reporter{metrics};

        {
            std::ofstream metricsOutput;
            metricsOutput.open(metrics.getPathPrefix().string() + ".csv",
                               std::ofstream::out | std::ofstream::trunc);
            reporter.report(metricsOutput, metrics.getFormat());
        }
    }

<<<<<<< HEAD
    // We don't use the workload name because downstream sources may expect consistent
    // names for timing files.
    reportMetrics(metrics, "WorkloadTimingRecorder", "Workload", true, startTime);

=======
    reportUnused(nodeSource);
>>>>>>> fd0d07ef
    return outcomeCode;
}

}  // namespace


DefaultDriver::OutcomeCode DefaultDriver::run(const DefaultDriver::ProgramOptions& options) const {
    try {
        // Wrap doRunLogic in another catch block in case it throws an exception of its own e.g.
        // file not found or io errors etc - exceptions not thrown by ActorProducers.
        return doRunLogic(options);
    } catch (const boost::exception& x) {
        BOOST_LOG_TRIVIAL(error) << "Caught boost::exception "
                                 << boost::diagnostic_information(x, true);
    } catch (const std::exception& x) {
        BOOST_LOG_TRIVIAL(error) << "Caught std::exception " << x.what();
    }
    return DefaultDriver::OutcomeCode::kInternalException;
}


namespace {

/**
 * Normalize the metrics output file command-line option.
 *
 * @param str the input option value from the command-lien
 * @return the file-path that should be used to open the output stream.
 */
// There may be a more conventional way to define conversion/normalization
// functions for use with boost::program_options. The tutorial isn't the
// clearest thing. If we need to do more than 1-2, look into that further.
std::string normalizeOutputFile(const std::string& str) {
    if (str == "-") {
        return std::string("/dev/stdout");
    }
    return str;
}

boost::log::trivial::severity_level parseVerbosity(const std::string& level) {

    if (level == "trace") {
        return boost::log::trivial::trace;
    }
    if (level == "debug") {
        return boost::log::trivial::debug;
    }
    if (level == "info") {
        return boost::log::trivial::info;
    }
    if (level == "warning") {
        return boost::log::trivial::warning;
    }
    if (level == "error") {
        return boost::log::trivial::error;
    }
    if (level == "fatal") {
        return boost::log::trivial::fatal;
    }

    throw std::invalid_argument("Invalid verbosity level '" + level +
                                "'. Need one of trace/debug/info/warning/error/fatal");
}

}  // namespace

const std::string RUNNER_NAME = "genny";

DefaultDriver::ProgramOptions::ProgramOptions(int argc, char** argv) {
    namespace po = boost::program_options;

    std::ostringstream progDescStream;
    // Section headers are prefaced with new lines.
    progDescStream << u8"\n🧞 Usage:\n";
    progDescStream << "    " << RUNNER_NAME << " <subcommand> [options] <workload-file>\n";
    progDescStream << u8"\n🧞 Subcommands:‍";
    progDescStream << u8R"(
    run          Run the workload normally
    dry-run      Exit before the run step -- this may still make network
                 connections during workload initialization
    list-actors  List all actors available for use
    )" << "\n";

    progDescStream << "🧞 Options";
    po::options_description progDescription{progDescStream.str()};
    po::positional_options_description positional;

    // clang-format off
    progDescription.add_options()
            ("subcommand", po::value<std::string>(), "1st positional argument")
            ("help,h",
             "Show help message")

            ("workload-file,w",
             po::value<std::string>(),
             "Path to workload configuration yaml file. "
             "Paths are relative to the program's cwd. "
             "Can also specify as the last positional argument.")
            ("verbosity,v",
              po::value<std::string>()->default_value("info"),
              "Log severity for boost logging. Valid values are trace/debug/info/warning/error/fatal.");

    positional.add("subcommand", 1);
    positional.add("workload-file", -1);

    auto run = po::command_line_parser(argc, argv)
            .options(progDescription)
            .positional(positional)
            .run();
    // clang-format on

    {
        auto stream = std::ostringstream();
        stream << progDescription;
        this->description = stream.str();
    }

    po::variables_map vm;
    po::store(run, vm);
    po::notify(vm);

    if (!vm.count("subcommand")) {
        std::cerr << "ERROR: missing subcommand" << std::endl;
        this->runMode = RunMode::kHelp;
        this->parseOutcome = OutcomeCode::kUserException;
        return;
    }
    const auto subcommand = vm["subcommand"].as<std::string>();

    if (subcommand == "list-actors")
        this->runMode = RunMode::kListActors;
    else if (subcommand == "dry-run")
        this->runMode = RunMode::kDryRun;
    else if (subcommand == "run")
        this->runMode = RunMode::kNormal;
    else if (subcommand == "help")
        this->runMode = RunMode::kHelp;
    else {
        std::cerr << "ERROR: Unexpected subcommand " << subcommand << std::endl;
        this->runMode = RunMode::kHelp;
        this->parseOutcome = OutcomeCode::kUserException;
        return;
    }

    if (vm.count("help") >= 1)
        this->runMode = RunMode::kHelp;

    this->logVerbosity = parseVerbosity(vm["verbosity"].as<std::string>());

    if (vm.count("workload-file") > 0) {
        this->workloadSource = vm["workload-file"].as<std::string>();
        this->workloadSourceType = YamlSource::kFile;
    } else {
        this->workloadSourceType = YamlSource::kString;
    }
}
}  // namespace genny::driver<|MERGE_RESOLUTION|>--- conflicted
+++ resolved
@@ -190,12 +190,8 @@
 
     if (options.runMode == DefaultDriver::RunMode::kDryRun) {
         std::cout << "Workload context constructed without errors." << std::endl;
-<<<<<<< HEAD
         reportMetrics(metrics, workloadName, "Setup", true, startTime);
-=======
-        reportMetrics(metrics, workloadName, true, startTime);
         reportUnused(nodeSource);
->>>>>>> fd0d07ef
         return DefaultDriver::OutcomeCode::kSuccess;
     }
 
@@ -242,14 +238,7 @@
         }
     }
 
-<<<<<<< HEAD
-    // We don't use the workload name because downstream sources may expect consistent
-    // names for timing files.
-    reportMetrics(metrics, "WorkloadTimingRecorder", "Workload", true, startTime);
-
-=======
     reportUnused(nodeSource);
->>>>>>> fd0d07ef
     return outcomeCode;
 }
 
