--- conflicted
+++ resolved
@@ -58,13 +58,9 @@
         int(std::distance(workloadContext.actors().begin(), workloadContext.actors().end())));
     orchestrator.phasesAtLeastTo(1);  // will later come from reading the yaml!
 
-<<<<<<< HEAD
-    stopwatch.report();
-=======
     setupTimer.report();
 
     auto activeActors = metrics.counter("Genny.ActiveActors");
->>>>>>> 950693f3
 
     std::mutex lock;
     std::vector<std::thread> threads;
