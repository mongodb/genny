#include <algorithm>
#include <cassert>
#include <cstdlib>
#include <fstream>
#include <thread>
#include <vector>

#include <boost/log/trivial.hpp>

#include <yaml-cpp/yaml.h>

#include <gennylib/MetricsReporter.hpp>
#include <gennylib/PhasedActor.hpp>
#include <gennylib/actors/HelloWorld.hpp>
#include <gennylib/context.hpp>


#include "DefaultDriver.hpp"


namespace {

YAML::Node loadConfig(const char* fileName) {
    try {
        return YAML::LoadFile(fileName);
    } catch (const std::exception& ex) {
        BOOST_LOG_TRIVIAL(error) << "Error loading yaml from " << fileName << ": " << ex.what();
        throw ex;
    }
}

}  // namespace

<<<<<<< HEAD
=======
    auto actorSetupTimer = metrics.timer("actorSetup");
    auto threadCounter = metrics.counter("threadCounter");

    auto stopwatch = actorSetupTimer.start();
    std::vector<std::unique_ptr<genny::PhasedActor>> actors;
    actors.push_back(std::make_unique<genny::actor::HelloWorld>(orchestrator, metrics, "one"));
    actors.push_back(std::make_unique<genny::actor::HelloWorld>(orchestrator, metrics, "two"));
    stopwatch.report();
>>>>>>> 69a47daa

int genny::driver::DefaultDriver::run(int argc, char** argv) const {

    if (argc < 2) {
        BOOST_LOG_TRIVIAL(fatal) << "Usage: " << argv[0] << " WORKLOAD_FILE.yml";
        return EXIT_FAILURE;
    }

    auto yaml = loadConfig(argv[1]);
    auto registry = genny::metrics::Registry{};
    auto orchestrator = Orchestrator{};

    auto producers = std::vector<genny::ActorProducer>{&genny::actor::HelloWorld::producer};
    auto workloadContext = WorkloadContext{yaml, registry, orchestrator, producers};

    orchestrator.setActors(workloadContext.actors());

    std::mutex lock;
    std::vector<std::thread> threads;
<<<<<<< HEAD
    std::transform(cbegin(workloadContext.actors()),
                   cend(workloadContext.actors()),
                   std::back_inserter(threads),
                   [](const auto& actor) {
                       return std::thread{&genny::Actor::run, actor.get()};
                   });

=======
    std::transform(
        cbegin(actors), cend(actors), std::back_inserter(threads), [&](const auto& actor) {
            return std::thread{[&]() {
                lock.lock();
                threadCounter.incr();
                lock.unlock();
                actor->run();
                lock.lock();
                threadCounter.decr();
                lock.unlock();
            }};
        });
>>>>>>> 69a47daa

    for (auto& thread : threads)
        thread.join();

    const auto reporter = genny::metrics::Reporter{registry};
    reporter.report(std::cout);

    return 0;
}<|MERGE_RESOLUTION|>--- conflicted
+++ resolved
@@ -31,17 +31,6 @@
 
 }  // namespace
 
-<<<<<<< HEAD
-=======
-    auto actorSetupTimer = metrics.timer("actorSetup");
-    auto threadCounter = metrics.counter("threadCounter");
-
-    auto stopwatch = actorSetupTimer.start();
-    std::vector<std::unique_ptr<genny::PhasedActor>> actors;
-    actors.push_back(std::make_unique<genny::actor::HelloWorld>(orchestrator, metrics, "one"));
-    actors.push_back(std::make_unique<genny::actor::HelloWorld>(orchestrator, metrics, "two"));
-    stopwatch.report();
->>>>>>> 69a47daa
 
 int genny::driver::DefaultDriver::run(int argc, char** argv) const {
 
@@ -50,6 +39,12 @@
         return EXIT_FAILURE;
     }
 
+    genny::metrics::Registry metrics;
+
+    auto actorSetupTimer = metrics.timer("actorSetup");
+    auto threadCounter = metrics.counter("threadCounter");
+
+    auto stopwatch = actorSetupTimer.start();
     auto yaml = loadConfig(argv[1]);
     auto registry = genny::metrics::Registry{};
     auto orchestrator = Orchestrator{};
@@ -58,31 +53,24 @@
     auto workloadContext = WorkloadContext{yaml, registry, orchestrator, producers};
 
     orchestrator.setActors(workloadContext.actors());
+    stopwatch.report();
 
     std::mutex lock;
     std::vector<std::thread> threads;
-<<<<<<< HEAD
-    std::transform(cbegin(workloadContext.actors()),
-                   cend(workloadContext.actors()),
-                   std::back_inserter(threads),
-                   [](const auto& actor) {
-                       return std::thread{&genny::Actor::run, actor.get()};
-                   });
-
-=======
     std::transform(
-        cbegin(actors), cend(actors), std::back_inserter(threads), [&](const auto& actor) {
+        cbegin(workloadContext.actors()), cend(workloadContext.actors()), std::back_inserter(threads), [&](const auto& actor) {
             return std::thread{[&]() {
                 lock.lock();
                 threadCounter.incr();
                 lock.unlock();
+
                 actor->run();
+
                 lock.lock();
                 threadCounter.decr();
                 lock.unlock();
             }};
         });
->>>>>>> 69a47daa
 
     for (auto& thread : threads)
         thread.join();
