--- conflicted
+++ resolved
@@ -87,14 +87,6 @@
     :param dict env_dict: a dict representing the values from bootstrap.yml and runtime.yml
     :return: True if this workload should be autorun, else False.
     """
-<<<<<<< HEAD
-=======
-    try:
-        out = subprocess.check_output('git rev-parse --show-toplevel', shell=True)
-    except subprocess.CalledProcessError as e:
-        print(e.output, file=sys.stderr)
-        raise e
->>>>>>> 2cd21f38
 
     # First check that the workload has a proper AutoRun section.
     if 'AutoRun' not in workload_dict or not isinstance(workload_dict['AutoRun'], dict):
@@ -183,24 +175,6 @@
 
     return errors
 
-
-def validate_user_workloads(workloads):
-    if len(workloads) == 0:
-        return ['No workloads specified']
-
-    errors = []
-    genny_root = get_project_root()
-    for w in workloads:
-        workload_path = '{}/src/workloads/{}'.format(genny_root, w)
-        if not os.path.isfile(workload_path):
-            errors.append('no file at path {}'.format(workload_path))
-            continue
-        if not workload_path.endswith('.yml'):
-            errors.append('{} is not a .yml workload file'.format(workload_path))
-
-    return errors
-
-
 def construct_task_json(workloads, variants):
     """
     :param list workloads: a list of filenames of workloads to generate tasks for, each in the format subdirectory/Task.yml
@@ -245,7 +219,6 @@
         description="Generates json that can be used as input to evergreen's generate.tasks, representing genny workloads to be run")
 
     parser.add_argument('--variants', nargs='+', required=True, help='buildvariants that workloads should run on')
-<<<<<<< HEAD
     parser.add_argument('-o', '--output', default='build/generated_tasks.json',
                         help='path of file to output result json to, relative to the genny root directory')
 
@@ -269,22 +242,6 @@
             print('No AutoRun workloads found matching environment, generating no tasks.')
             return
     elif args.modified:
-=======
-    parser.add_argument('--workloads', nargs='+',
-                        help='paths of workloads to run, relative to src/workloads/ in the genny repository root')
-    parser.add_argument('-o', '--output', default='build/generated_tasks.json',
-                        help='path of file to output result json to, relative to the genny root directory')
-    args = parser.parse_args(sys.argv[1:])
-
-    if args.workloads is not None:
-        errs = validate_user_workloads(args.workloads)
-        if len(errs) > 0:
-            for e in errs:
-                print('invalid workload: {}'.format(err), file=sys.stderr)
-            return
-        workloads = args.workloads
-    else:
->>>>>>> 2cd21f38
         workloads = modified_workload_files()
         if len(workloads) == 0:
             print(
@@ -292,7 +249,6 @@
                 No results from command: git diff --name-only --diff-filter=AMR $(git merge-base HEAD origin/master) -- ../workloads/\n\
                 Ensure that any added/modified workloads have been committed locally.')
             return
-<<<<<<< HEAD
     elif args.workloads is not None:
         errs = validate_user_workloads(args.workloads)
         if len(errs) > 0:
@@ -300,21 +256,12 @@
                 print('invalid workload: {}'.format(err), file=sys.stderr)
             return
         workloads = args.workloads
-=======
->>>>>>> 2cd21f38
 
     task_json = construct_task_json(workloads, args.variants)
     if args.output == 'stdout':
         print(task_json)
         return
 
-<<<<<<< HEAD
-=======
-    if args.output == 'stdout':
-        print(task_json)
-        return
-
->>>>>>> 2cd21f38
     # Interpret args.output relative to the genny root directory.
     project_root = get_project_root()
     output_path = '{}/{}'.format(project_root, args.output)
