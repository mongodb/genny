--- conflicted
+++ resolved
@@ -35,12 +35,8 @@
             "genny-metrics-legacy-report = gennylib.legacy_report:main__legacy_report",
             "lint-yaml = gennylib.yaml_linter:main",
             "genny = gennylib.genny_runner:main_genny_runner",
-<<<<<<< HEAD
             "genny-canaries = gennylib.canaries_runner:main_canaries_runner",
-            "genny-auto-tasks = gennylib.genny_auto_tasks:main",
-=======
-            "genny-auto-tasks = gennylib.auto_tasks:main",
->>>>>>> 44ca5e0b
+            "genny-auto-tasks = gennylib.auto_tasks:main"        
         ]
     },
 )