// Copyright 2019-present MongoDB Inc.
//
// Licensed under the Apache License, Version 2.0 (the "License");
// you may not use this file except in compliance with the License.
// You may obtain a copy of the License at
//
// http://www.apache.org/licenses/LICENSE-2.0
//
// Unless required by applicable law or agreed to in writing, software
// distributed under the License is distributed on an "AS IS" BASIS,
// WITHOUT WARRANTIES OR CONDITIONS OF ANY KIND, either express or implied.
// See the License for the specific language governing permissions and
// limitations under the License.

#include <stack>
#include <memory>

#include <config/Node.hpp>

#include <boost/core/demangle.hpp>

namespace genny {

namespace {

// Helper to parse yaml string and throw a useful error message if parsing fails
YAML::Node parse(std::string yaml, const std::string& path) {
    try {
        return YAML::Load(yaml);
    } catch (const YAML::ParserException& x) {
        BOOST_THROW_EXCEPTION(InvalidYAMLException(path, x));
    }
}

NodeType determineType(const YAML::Node node) {
    auto yamlTyp = node.Type();
    switch (yamlTyp) {
        case YAML::NodeType::Undefined:
            return NodeType::Undefined;
        case YAML::NodeType::Null:
            return NodeType::Null;
        case YAML::NodeType::Scalar:
            return NodeType::Scalar;
        case YAML::NodeType::Sequence:
            return NodeType::Sequence;
        case YAML::NodeType::Map:
            return NodeType::Map;
    }
}

class YamlKey {
public:
    explicit YamlKey(std::string key)
            : _key{key} {}
    explicit YamlKey(long key)
            : _key{key} {}
    const YAML::Node apply(const YAML::Node n) const {
        try {
            return n[std::get<std::string>(_key)];
        } catch(const std::bad_variant_access&) {
            return n[std::get<long>(_key)];
        }
    }
    bool isParent() const {
        try {
            return std::get<std::string>(_key) == "..";
        } catch(const std::bad_variant_access&) {
            return false;
        }
    }
    friend std::ostream& operator<<(std::ostream& out, const YamlKey& key) {
        try {
            out << std::get<std::string>(key._key);
        } catch(const std::bad_variant_access&) {
            out << std::get<long>(key._key);
        }
        return out;
    }
private:
    using type = std::variant<std::string, long>;
    type _key;
};


using Child = std::unique_ptr<NodeImpl>;
using ChildSequence = std::vector<Child>;
using ChildMap = std::map<std::string, Child>;

std::string appendPath(std::string path, std::string key) {
    return path + "/" + key;
}

}  // namespace


// NodeSource PiMPL
class NodeSourceImpl {
public:
    NodeSourceImpl(std::string yaml, std::string path)
    : _rootYaml(parse(yaml, path)), _path{path} {}

    Node root() const;
    YAML::Node rootYaml() const {
        return _rootYaml;
    }
private:
    YAML::Node _rootYaml;
    std::unique_ptr<const NodeImpl> _root;
    std::string _path;
};

class NodeImpl {
public:
<<<<<<< HEAD
    explicit NodeFields(YAML::Node yaml, const BaseNodeImpl* self, const BaseNodeImpl* parent)
        : _yaml{yaml},
          _self{self},
          _parent{parent},
          _nodeType{determineType(_yaml)},
          _childSequence(childSequence(_yaml, self)),
          _childMap(childMap(_yaml, self)),
          _repr{YAML::Dump(_yaml)} {}
=======
    NodeImpl(const NodeImpl& parent, YamlKey key)
            : _source{parent._source}, _path{parent._path} {
        _path.push_back(key);
    }

    ~NodeImpl() = default;

    explicit operator bool() const {
        return bool(getNode());
    }

    std::string path() const;

    const YAML::Node getNode() const {
        std::stack<YAML::Node> out;

        out.push(_source->rootYaml());
        for(const auto& key : _path) {
            if (key.isParent()) {
                if (out.empty()) {
                    return YAML::Node{};
                }
                out.pop();
                continue;
            }
            out.push(key.apply(out.top()));
        }

        return out.top();
    }

    Node stringGet(std::string key) const {
        return Node{key, this};
    }

    Node longGet(long key) const {
        return Node{key, this};
    }
>>>>>>> 3a5944ff

    bool isNull() const {
        return type() == NodeType::Null;
    }

    bool isScalar() const {
        return type() == NodeType::Scalar;
    }

    bool isSequence() const {
        return type() == NodeType::Sequence;
    }

    bool isMap() const {
        return type() == NodeType::Map;
    }

    NodeType type() const {
        return determineType(getNode());
    }

    size_t size() const {
        return this->getNode().size();
    }

    YAML::Node getNode() {
        return _yaml;
    }

    template <typename K>
<<<<<<< HEAD
    const BaseNodeImpl* get(K&& key, const Node& node) const {
        const BaseNodeImpl* out = nullptr;

        if constexpr (std::is_convertible_v<K, std::string>) {
            if (key != "..") {
                out = stringGet(std::forward<K>(key));
            } else {

            }
=======
    const NodeImpl* get(K&& key) const {
        if constexpr (std::is_convertible_v<K, std::string>) {
            return stringGet(std::forward<K>(key));
>>>>>>> 3a5944ff
        } else {
            // not a string
            static_assert(std::is_convertible_v<K, size_t>);
<<<<<<< HEAD
            out = longGet(std::forward<K>(key));
        }

        if (out) {
            // we found an exact match
        }
    }

    // TODO: make private
    const BaseNodeImpl* _self;
    const BaseNodeImpl* _parent;

=======
            return longGet(std::forward<K>(key));
        }
    }

>>>>>>> 3a5944ff
private:
    std::vector<YamlKey> _path;
    const NodeSourceImpl* _source;
};

<<<<<<< HEAD
    // TODO: kill
    const std::string _repr;

    YAML::Node _yaml;

    const NodeType _nodeType;
    const ChildSequence _childSequence;
    const ChildMap _childMap;

    const BaseNodeImpl* stringGet(const std::string& key) const {
        if (const auto& found = _childMap.find(key); found != _childMap.end()) {
            return &*(found->second);
        }
        return nullptr;
    }

    const BaseNodeImpl* longGet(long key) const {
        if (key < 0 || key >= _childSequence.size()) {
            return nullptr;
        }
        const auto& child = _childSequence.at(key);
        return &*(child);
    }

    static ChildSequence childSequence(const YAML::Node node, const BaseNodeImpl* self) {
        ChildSequence out;
        if (node.Type() != YAML::NodeType::Sequence) {
            return out;
        }
        for (YAML::Node kvp : node) {
            out.emplace_back(std::make_unique<BaseNodeImpl>(kvp, self));
        }
        return out;
    }

    static ChildMap childMap(YAML::Node node, const BaseNodeImpl* self) {
        ChildMap out;
        if (node.Type() != YAML::NodeType::Map) {
            return out;
        }
        for (const auto& kvp : node) {
            auto childKey = kvp.first.as<std::string>();
            out.emplace(childKey, std::make_unique<BaseNodeImpl>(kvp.second, self));
        }
        return out;
=======
std::string NodeImpl::path() const {
    std::stringstream out;
    for(const auto& key : _path) {
        out << key;
>>>>>>> 3a5944ff
    }
    return out.str();
}

const YAML::Node BaseNodeImpl::getNode() const {
    return this->rest->getNode();
}

// NodeSource
NodeSource::NodeSource(std::string yaml, std::string path)
    : _impl{std::make_unique<NodeSourceImpl>(yaml, path)} {}

Node NodeSource::root() const {
<<<<<<< HEAD
    return {&*_root, _path, ""};
=======
    return _impl->root();
>>>>>>> 3a5944ff
}

NodeSource::~NodeSource() = default;

Node NodeSourceImpl::root() const  {
    return Node{"", _root ? &*_root : nullptr};
}
// Node

bool Node::isScalar() const {
    if (!_impl) {
        return false;
    }
    return _impl->isScalar();
}

std::string Node::path() const {
    return _impl->path();
}

NodeType Node::type() const {
    return _impl->type();
}

bool Node::isSequence() const {
    return _impl->isSequence();
}

bool Node::isMap() const {
    return _impl->isMap();
}

bool Node::isNull() const {
    return _impl->isNull();
}

Node::operator bool() const {
<<<<<<< HEAD
    return bool(_impl);
}

Node Node::stringGet(std::string key) const {
    const BaseNodeImpl* child = _impl->rest->get(key, *this);
    return {child, appendPath(_path, key), key};
}

Node Node::longGet(long key) const {
    std::string keyStr = std::to_string(key);
    const auto self = _impl->rest->get(key, *this);
    return {self, appendPath(_path, keyStr), keyStr};
=======
    return _impl->operator bool();
}

Node Node::stringGet(std::string key) const {
    return _impl->stringGet(key);
}

Node Node::longGet(long key) const {
    return _impl->longGet(key);
>>>>>>> 3a5944ff
}

size_t Node::size() const {
    return _impl->size();
}

<<<<<<< HEAD
Node::Node(const BaseNodeImpl* impl, std::string path, std::string key)
: _impl{impl}, _path{path}, _key{key} {}
=======
YAML::Node Node::yaml() const {
    return _impl->getNode();
}
>>>>>>> 3a5944ff

Node::Node(std::string key, const NodeImpl *parent)
        : _impl{std::make_unique<NodeImpl>(*parent, YamlKey{key})} {}

Node::Node(long key, const NodeImpl *parent)
        : _impl{std::make_unique<NodeImpl>(*parent, YamlKey{key})} {}

Node::~Node() = default;


// Exception Types

namespace {
std::string createInvalidYamlExceptionWhat(const std::string& path,
                                           const YAML::ParserException& yamlException) {
    std::stringstream out;
    out << "Invalid YAML: ";
    out << "'" << yamlException.msg << "' ";
    out << "at (Line:Column)=(" << yamlException.mark.line << ":" << yamlException.mark.column
        << "). ";
    out << "On node with path '" << path << "'.";

    return out.str();
}
}

InvalidYAMLException::InvalidYAMLException(const std::string &path, const YAML::ParserException &yamlException)
        : _what{createInvalidYamlExceptionWhat(path, yamlException)} {}

InvalidConversionException::InvalidConversionException(const struct Node *node,
                                                       const YAML::BadConversion &yamlException,
                                                       const std::type_info &destType) {
    std::stringstream out;
    out << "Couldn't convert to '" << boost::core::demangle(destType.name()) << "': ";
    out << "'" << yamlException.msg << "' at (Line:Column)=(" << yamlException.mark.line << ":"
        << yamlException.mark.column << "). ";
    out << "On node with path '" << node->path() << "': ";
    out << *node;
    this->_what = out.str();
}

InvalidKeyException::InvalidKeyException(const std::string &msg, const genny::Node* node) {
    std::stringstream out;
//    out << "Invalid key 'key" << node->key() << "': ";
    out << msg << " ";
    out << "On node with path '" << node->path() << "': ";
//    out << *node;
    _what = out.str();
}

<<<<<<< HEAD
BaseNodeImpl::BaseNodeImpl(YAML::Node yaml, const BaseNodeImpl* parent)
: rest{std::make_unique<NodeFields>(yaml, this, parent)} {}


=======
>>>>>>> 3a5944ff
}  // namespace genny<|MERGE_RESOLUTION|>--- conflicted
+++ resolved
@@ -111,16 +111,6 @@
 
 class NodeImpl {
 public:
-<<<<<<< HEAD
-    explicit NodeFields(YAML::Node yaml, const BaseNodeImpl* self, const BaseNodeImpl* parent)
-        : _yaml{yaml},
-          _self{self},
-          _parent{parent},
-          _nodeType{determineType(_yaml)},
-          _childSequence(childSequence(_yaml, self)),
-          _childMap(childMap(_yaml, self)),
-          _repr{YAML::Dump(_yaml)} {}
-=======
     NodeImpl(const NodeImpl& parent, YamlKey key)
             : _source{parent._source}, _path{parent._path} {
         _path.push_back(key);
@@ -159,7 +149,6 @@
     Node longGet(long key) const {
         return Node{key, this};
     }
->>>>>>> 3a5944ff
 
     bool isNull() const {
         return type() == NodeType::Null;
@@ -190,100 +179,25 @@
     }
 
     template <typename K>
-<<<<<<< HEAD
-    const BaseNodeImpl* get(K&& key, const Node& node) const {
-        const BaseNodeImpl* out = nullptr;
-
-        if constexpr (std::is_convertible_v<K, std::string>) {
-            if (key != "..") {
-                out = stringGet(std::forward<K>(key));
-            } else {
-
-            }
-=======
     const NodeImpl* get(K&& key) const {
         if constexpr (std::is_convertible_v<K, std::string>) {
             return stringGet(std::forward<K>(key));
->>>>>>> 3a5944ff
         } else {
             // not a string
             static_assert(std::is_convertible_v<K, size_t>);
-<<<<<<< HEAD
-            out = longGet(std::forward<K>(key));
-        }
-
-        if (out) {
-            // we found an exact match
-        }
-    }
-
-    // TODO: make private
-    const BaseNodeImpl* _self;
-    const BaseNodeImpl* _parent;
-
-=======
             return longGet(std::forward<K>(key));
         }
     }
 
->>>>>>> 3a5944ff
 private:
     std::vector<YamlKey> _path;
     const NodeSourceImpl* _source;
 };
 
-<<<<<<< HEAD
-    // TODO: kill
-    const std::string _repr;
-
-    YAML::Node _yaml;
-
-    const NodeType _nodeType;
-    const ChildSequence _childSequence;
-    const ChildMap _childMap;
-
-    const BaseNodeImpl* stringGet(const std::string& key) const {
-        if (const auto& found = _childMap.find(key); found != _childMap.end()) {
-            return &*(found->second);
-        }
-        return nullptr;
-    }
-
-    const BaseNodeImpl* longGet(long key) const {
-        if (key < 0 || key >= _childSequence.size()) {
-            return nullptr;
-        }
-        const auto& child = _childSequence.at(key);
-        return &*(child);
-    }
-
-    static ChildSequence childSequence(const YAML::Node node, const BaseNodeImpl* self) {
-        ChildSequence out;
-        if (node.Type() != YAML::NodeType::Sequence) {
-            return out;
-        }
-        for (YAML::Node kvp : node) {
-            out.emplace_back(std::make_unique<BaseNodeImpl>(kvp, self));
-        }
-        return out;
-    }
-
-    static ChildMap childMap(YAML::Node node, const BaseNodeImpl* self) {
-        ChildMap out;
-        if (node.Type() != YAML::NodeType::Map) {
-            return out;
-        }
-        for (const auto& kvp : node) {
-            auto childKey = kvp.first.as<std::string>();
-            out.emplace(childKey, std::make_unique<BaseNodeImpl>(kvp.second, self));
-        }
-        return out;
-=======
 std::string NodeImpl::path() const {
     std::stringstream out;
     for(const auto& key : _path) {
         out << key;
->>>>>>> 3a5944ff
     }
     return out.str();
 }
@@ -297,11 +211,7 @@
     : _impl{std::make_unique<NodeSourceImpl>(yaml, path)} {}
 
 Node NodeSource::root() const {
-<<<<<<< HEAD
-    return {&*_root, _path, ""};
-=======
     return _impl->root();
->>>>>>> 3a5944ff
 }
 
 NodeSource::~NodeSource() = default;
@@ -339,20 +249,6 @@
 }
 
 Node::operator bool() const {
-<<<<<<< HEAD
-    return bool(_impl);
-}
-
-Node Node::stringGet(std::string key) const {
-    const BaseNodeImpl* child = _impl->rest->get(key, *this);
-    return {child, appendPath(_path, key), key};
-}
-
-Node Node::longGet(long key) const {
-    std::string keyStr = std::to_string(key);
-    const auto self = _impl->rest->get(key, *this);
-    return {self, appendPath(_path, keyStr), keyStr};
-=======
     return _impl->operator bool();
 }
 
@@ -362,21 +258,15 @@
 
 Node Node::longGet(long key) const {
     return _impl->longGet(key);
->>>>>>> 3a5944ff
 }
 
 size_t Node::size() const {
     return _impl->size();
 }
 
-<<<<<<< HEAD
-Node::Node(const BaseNodeImpl* impl, std::string path, std::string key)
-: _impl{impl}, _path{path}, _key{key} {}
-=======
 YAML::Node Node::yaml() const {
     return _impl->getNode();
 }
->>>>>>> 3a5944ff
 
 Node::Node(std::string key, const NodeImpl *parent)
         : _impl{std::make_unique<NodeImpl>(*parent, YamlKey{key})} {}
@@ -427,11 +317,4 @@
     _what = out.str();
 }
 
-<<<<<<< HEAD
-BaseNodeImpl::BaseNodeImpl(YAML::Node yaml, const BaseNodeImpl* parent)
-: rest{std::make_unique<NodeFields>(yaml, this, parent)} {}
-
-
-=======
->>>>>>> 3a5944ff
 }  // namespace genny