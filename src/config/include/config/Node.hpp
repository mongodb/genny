// Copyright 2019-present MongoDB Inc.
//
// Licensed under the Apache License, Version 2.0 (the "License");
// you may not use this file except in compliance with the License.
// You may obtain a copy of the License at
//
// http://www.apache.org/licenses/LICENSE-2.0
//
// Unless required by applicable law or agreed to in writing, software
// distributed under the License is distributed on an "AS IS" BASIS,
// WITHOUT WARRANTIES OR CONDITIONS OF ANY KIND, either express or implied.
// See the License for the specific language governing permissions and
// limitations under the License.

#ifndef HEADER_17681835_40A0_443E_939D_3679A1A6B5DD_INCLUDED
#define HEADER_17681835_40A0_443E_939D_3679A1A6B5DD_INCLUDED

#include <functional>
#include <optional>
#include <type_traits>
#include <utility>
#include <vector>

#include <boost/log/trivial.hpp>
#include <boost/throw_exception.hpp>

#include <yaml-cpp/yaml.h>

namespace genny {

namespace v1 {
// Helper to convert arbitrary types to strings if they have operator<<(ostream&) defined.
// This is used to build up paths when calling `node["foo"]` and `node[0]` etc.
template <typename T>
std::string toString(const T& t) {
    std::stringstream out;
    out << t;
    return out.str();
}
}  // namespace v1

/**
 * Specialize this type if you wish to provide
 * a conversion function for `O` but you can't
 * create a new constructor on `O` that takes in
 * a `const Node&` as its first parameter.
 */
template <typename O>
struct NodeConvert {};

/**
 * Throw this to indicate a bad conversion.
 */
class InvalidConversionException : public std::exception {
 public:
    InvalidConversionException(const class Node* node,
                               const YAML::BadConversion& yamlException,
                               const std::type_info& destType);

    const char* what() const noexcept override {
        return _what.c_str();
    }

 private:
    std::string _what;
};

/**
 * Throw this to indicate bad input yaml syntax.
 */
class InvalidYAMLException : public std::exception {
public:
    InvalidYAMLException(const std::string& path, const YAML::ParserException& yamlException);

    const char* what() const noexcept override {
        return _what.c_str();
    }

private:
    std::string _what;
};

/**
 * Throw this to indicate a bad path.
 */
class InvalidKeyException : public std::exception {
public:
    InvalidKeyException(const std::string& msg, const class Node* node);

    const char* what() const noexcept override {
        return _what.c_str();
    }

private:
    std::string _what;
};

enum class NodeType {
    Undefined,
    Null,
    Scalar,
    Sequence,
    Map,
};

<<<<<<< HEAD
struct BaseNodeImpl {
    BaseNodeImpl(YAML::Node node, const BaseNodeImpl *parent);
    const YAML::Node getNode() const;
    const std::unique_ptr<class NodeFields> rest;
};

//struct ValidParentDepth {
//    explicit ValidParentDepth()
//    : ValidParentDepth{0} {}
//
//    ValidParentDepth pop() const {
//        return ValidParentDepth{depth - 1};
//    }
//    ValidParentDepth push() const {
//        return ValidParentDepth{depth + 1};
//    }
//    bool useParent() const {
//        return depth == 1;
//    }
//    bool selfValid() const {
//        return depth == 0;
//    }
//    bool parentValid() {
//        return depth >= 0;
//    }
//
////    bool hasValidParent() const {
////        return depth >= 0;
////    }
////    bool isSelfValid() const {
////        return depth == 0;
////    }
//private:
//    explicit ValidParentDepth(int depth)
//    : depth{depth} {}
//    int depth;
//};

=======
>>>>>>> 3a5944ff
class Node {
public:
    ~Node();
    /**
     * @return
     *   what type we are.
     */
    NodeType type() const;
    /**
     * @return
     *   if we're a scalar type (string, number, etc).
     */
    bool isScalar() const;
    /**
     * @return
     *   if we're a sequence (array) type.
     */
    bool isSequence() const;
    /**
     * @return
     *   if we're a map type.
     */
    bool isMap() const;
    /**
     * @return
     *   if we're specified as `null`.
     *   This is not the same as not being defined.
     */
    bool isNull() const;
    size_t size() const;

    std::string path() const;
    explicit operator bool() const;

    template <typename K>
    Node operator[](K&& key) const {
        if constexpr (std::is_convertible_v<K, std::string>) {
            return stringGet(key);
        } else {
            static_assert(std::is_convertible_v<K, long>);
            return longGet(long(key));
        }
    }

    /**
     * @tparam O
     *   output type. Cannot convert to `YAML::Node` (we enforce this at compile-time).
     * @tparam Args
     *   any additional arguments to forward to the `O` constructor in addition to `*this` *or* to
     * pass to the `template<> class genny::NodeConvert<O> { using type=O; static O convert(const
     *   genny::Node& node, Args...) {...} };` impl.
     * @param args
     *   any additional arguments to forward to the `O` constructor in addition to `*this` *or* to
     * pass to the `template<> class genny::NodeConvert<O> { using type=O; static O convert(const
     *   genny::Node& node, Args...) {...} };` impl.
     * @return
     *   A `nullopt` if this (or parent) node isn't defined.
     *   Else the result of converting this node to O either via its constructor or via the
     *   `NodeConvert<O>::convert` function.
     *   Like `operation[]`, this will check its chain of parent nodes and inherit the value if it
     *   exists anywhere in the chain. If the value is not specified in any parent node, it will
     *   return an empty optional (`std::nullopt`).
     */
    template <typename O = Node, typename... Args>
    std::optional<O> maybe(Args&&... args) const {
        // Doesn't seem possible to test these static asserts since you'd get a compiler error
        // (by design) when trying to call node.to<YAML::Node>().
        static_assert(!std::is_same_v<std::decay_t<YAML::Node>, std::decay_t<O>>,
                      "Cannot convert to YAML::Node");
        static_assert(
                // This isn't the most reliable static_assert but hopefully this block
                // makes debugging compiler-errors easier.
                std::is_same_v<decltype(_maybeImpl<O, Args...>(std::forward<Args>(args)...)),
                        std::optional<O>>,
                "Destination type must satisfy at least *one* of the following:\n"
                "\n"
                "1.  is constructible from `const Node&` and the given arguments\n"
                "2.  has a `NodeConvert` struct like the following:\n"
                "\n"
                "        namespace genny {\n"
                "        template<> struct NodeConvert<Foo> {\n"
                "            using type = Foo;\n"
                "            static Foo convert(const Node& node, other, args) { ... }\n"
                "        };\n"
                "        }  // namesace genny\n"
                "\n"
                "3.  is a type built into YAML::Node e.g. int, string, vector<built-in-type>"
                "    etc.");
        if (!*this) {
            return std::nullopt;
        }
        try {
            return _maybeImpl<O, Args...>(std::forward<Args>(args)...);
        } catch (const YAML::BadConversion& x) {
            BOOST_THROW_EXCEPTION(InvalidConversionException(this, x, typeid(O)));
        }
    }

    /**
     * @tparam O
     *   output type
     * @tparam Args
     *   any additional arguments to forward to the `O` constructor in addition to `*this` *or* to
     * pass to the `template<> class genny::NodeConvert<O> { using type=O; static O convert(const
     *   genny::Node& node, Args...) {...} };` impl.
     * @param args
     *   any additional arguments to forward to the `O` constructor in addition to `*this` *or* to
     * pass to the `template<> class genny::NodeConvert<O> { using type=O; static O convert(const
     *   genny::Node& node, Args...) {...} };` impl.
     * @return
     *   the result of converting this node to O either via its constructor or via the
     *   `NodeConvert<O>::convert` function.
     *   Like `operation[]`, this will check its chain of parent nodes and inherit the value if it
     *   exists anywhere in the chain. If the value is not specified in any parent node, it will
     *   throw an `InvalidKeyException`. If you want to allow a value to be missing, use
     *   `.maybe<O>()`.
     * @throws InvalidKeyException
     *   if key not found
     * @throws InvalidConversionException
     *   if cannot convert to O or if value is not specified
     */
    template <typename O, typename... Args>
    O to(Args&&... args) const {
        auto out = maybe<O, Args...>(std::forward<Args>(args)...);
        if (!out) {
            BOOST_THROW_EXCEPTION(
                    InvalidKeyException("Tried to access node that doesn't exist.", this));
        }
        return *out;
    }

    /**
     * @param out
     *   output stream to dump `node` to in YAML format
     * @param node
     *   node to dump to `out`
     * @return out
     */
    friend std::ostream& operator<<(std::ostream& out, const Node& node) {
<<<<<<< HEAD
        return out << YAML::Dump(node._impl->getNode());
=======
        return out << YAML::Dump(node.yaml());
>>>>>>> 3a5944ff
    }


private:
<<<<<<< HEAD
    // This will point to the actual instance which may be resolved via inheritance and/or .. lookups
    const BaseNodeImpl* _impl;
    const std::string _path;
    const std::string _key;

=======
    friend class NodeImpl;
>>>>>>> 3a5944ff
    friend class NodeSource;
    friend class NodeSourceImpl;
    const std::unique_ptr<class NodeImpl> _impl;

    YAML::Node yaml() const;


<<<<<<< HEAD
    Node(const BaseNodeImpl* impl, std::string path, std::string key);
=======
    Node(std::string key, const class NodeImpl* parent);
    Node(long key, const class NodeImpl* parent);
>>>>>>> 3a5944ff

    Node stringGet(std::string key) const;
    Node longGet(long key) const;

    template <typename O, typename... Args>
    static constexpr bool isNodeConstructible() {
        // exclude is_trivially_constructible_v values because
        // for some reason `int` and other primitives report as is_constructible here for some
        // reason.
        return !std::is_trivially_constructible_v<O> &&
               std::is_constructible_v<O, const Node&, Args...>;
    }

    // Simple case where we have `O(const Node&,Args...)` constructor.
    template <typename O,
            typename... Args,
            typename = std::enable_if_t<isNodeConstructible<O, Args...>()>>
    std::optional<O> _maybeImpl(Args&&... args) const {
        // If you get compiler errors in _maybeImpl, see the note on the public maybe() function.
        return std::make_optional<O>(*this, std::forward<Args>(args)...);
    }

    template <typename O,
            typename... Args,
            typename = std::enable_if_t<
                    // don't have an `O(const Node&, Args...)` constructor
                    !isNodeConstructible<O, Args...>() &&
                    // rely on sfinae to determine if we have a `NodeConvert<O>` definition.
                    std::is_same_v<O, typename NodeConvert<O>::type> &&
                    // a bit pedantic but also require that we can call
                    // `NodeConvert<O>::convert` and get back an O.
                    std::is_same_v<O,
                            decltype(NodeConvert<O>::convert(std::declval<Node>(),
                                                             std::declval<Args>()...))>>,
            typename = void>
    std::optional<O> _maybeImpl(Args&&... args) const {
        // If you get compiler errors in _maybeImpl, see the note on the public maybe() function.
        return std::make_optional<O>(NodeConvert<O>::convert(*this, std::forward<Args>(args)...));
    }

    // This will get used if the ↑ fails to instantiate due to SFINAE.
    template <
            typename O,
            typename... Args,
            typename = std::enable_if_t<
                    // don't have an `O(const Node&, Args...)` constructor
                    !isNodeConstructible<O, Args...>() &&
                    // and the `YAML::convert<O>` struct has been defined.
                    std::is_same_v<decltype(YAML::convert<O>::encode(std::declval<O>())),
                    YAML::Node>>,
            typename = void,
            typename = void>
    std::optional<O> _maybeImpl(Args&&... args) const {
        static_assert(sizeof...(args) == 0,
                      "Cannot pass additional args when using built-in YAML conversion");
<<<<<<< HEAD
        return std::make_optional<O>(_impl->getNode().as<O>());
=======
        return std::make_optional<O>(yaml().as<O>());
>>>>>>> 3a5944ff
    }
};

class NodeSource {
public:
    ~NodeSource();
    NodeSource(std::string yaml, std::string path);
    Node root() const;

private:
    const std::unique_ptr<class NodeSourceImpl> _impl;
};

}  // namespace genny

#endif  // HEADER_17681835_40A0_443E_939D_3679A1A6B5DD_INCLUDED<|MERGE_RESOLUTION|>--- conflicted
+++ resolved
@@ -103,47 +103,6 @@
     Map,
 };
 
-<<<<<<< HEAD
-struct BaseNodeImpl {
-    BaseNodeImpl(YAML::Node node, const BaseNodeImpl *parent);
-    const YAML::Node getNode() const;
-    const std::unique_ptr<class NodeFields> rest;
-};
-
-//struct ValidParentDepth {
-//    explicit ValidParentDepth()
-//    : ValidParentDepth{0} {}
-//
-//    ValidParentDepth pop() const {
-//        return ValidParentDepth{depth - 1};
-//    }
-//    ValidParentDepth push() const {
-//        return ValidParentDepth{depth + 1};
-//    }
-//    bool useParent() const {
-//        return depth == 1;
-//    }
-//    bool selfValid() const {
-//        return depth == 0;
-//    }
-//    bool parentValid() {
-//        return depth >= 0;
-//    }
-//
-////    bool hasValidParent() const {
-////        return depth >= 0;
-////    }
-////    bool isSelfValid() const {
-////        return depth == 0;
-////    }
-//private:
-//    explicit ValidParentDepth(int depth)
-//    : depth{depth} {}
-//    int depth;
-//};
-
-=======
->>>>>>> 3a5944ff
 class Node {
 public:
     ~Node();
@@ -283,24 +242,12 @@
      * @return out
      */
     friend std::ostream& operator<<(std::ostream& out, const Node& node) {
-<<<<<<< HEAD
-        return out << YAML::Dump(node._impl->getNode());
-=======
         return out << YAML::Dump(node.yaml());
->>>>>>> 3a5944ff
     }
 
 
 private:
-<<<<<<< HEAD
-    // This will point to the actual instance which may be resolved via inheritance and/or .. lookups
-    const BaseNodeImpl* _impl;
-    const std::string _path;
-    const std::string _key;
-
-=======
     friend class NodeImpl;
->>>>>>> 3a5944ff
     friend class NodeSource;
     friend class NodeSourceImpl;
     const std::unique_ptr<class NodeImpl> _impl;
@@ -308,12 +255,8 @@
     YAML::Node yaml() const;
 
 
-<<<<<<< HEAD
-    Node(const BaseNodeImpl* impl, std::string path, std::string key);
-=======
     Node(std::string key, const class NodeImpl* parent);
     Node(long key, const class NodeImpl* parent);
->>>>>>> 3a5944ff
 
     Node stringGet(std::string key) const;
     Node longGet(long key) const;
@@ -369,11 +312,7 @@
     std::optional<O> _maybeImpl(Args&&... args) const {
         static_assert(sizeof...(args) == 0,
                       "Cannot pass additional args when using built-in YAML conversion");
-<<<<<<< HEAD
-        return std::make_optional<O>(_impl->getNode().as<O>());
-=======
         return std::make_optional<O>(yaml().as<O>());
->>>>>>> 3a5944ff
     }
 };
 
