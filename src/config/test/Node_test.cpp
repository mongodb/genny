#include <config/Node.hpp>

#include <catch2/catch.hpp>

#include <map>
#include <vector>

namespace genny {

struct EmptyStruct {};

struct ExtractsMsg {
    std::string msg;

    ExtractsMsg(const Node& node) : msg{node["msg"].to<std::string>()} {}
};

struct TakesEmptyStructAndExtractsMsg {
    std::string msg;

    TakesEmptyStructAndExtractsMsg(const Node& node, EmptyStruct*)
        : msg{node["msg"].to<std::string>()} {}
};

struct RequiresParamToEqualNodeX {
    RequiresParamToEqualNodeX(const Node& node, int x) {
        REQUIRE(node["x"].to<int>() == x);
    }

    RequiresParamToEqualNodeX(int any) {}
};

struct HasConversionSpecialization {
    int x;
};

// namespace genny {

TEST_CASE("Nested sequence like map") {
    NodeSource nodeSource("a: []", "");
    const auto& yaml = nodeSource.root();
    REQUIRE(bool(yaml["a"]["wtf"]["even_deeper"]) == false);
}

TEST_CASE("Out of Range") {
    SECTION("Out of list bounds") {
        NodeSource ns{"[100]", ""};
        const auto& node = ns.root();
        REQUIRE(node);
        REQUIRE(node.isSequence());
        REQUIRE(node[0]);
        REQUIRE(bool(node[1]) == false);
        REQUIRE(bool(node[-1]) == false);
    }
}


template <>
struct NodeConvert<HasConversionSpecialization> {
    using type = HasConversionSpecialization;

    static type convert(const Node& node, int delta) {
        return {node["x"].to<int>() + delta};
    }
};

TEST_CASE("Static Failures") {
    NodeSource ns{"{}", ""};
    const Node& node = ns.root();

    STATIC_REQUIRE(std::is_same_v<decltype(node.to<int>()), int>);
    STATIC_REQUIRE(std::is_same_v<decltype(node.to<HasConversionSpecialization>()),
                                  HasConversionSpecialization>);
}

TEST_CASE("YAML::Node Equivalency") {

    //
    // The assertions on YAML::Node aren't strictly necessary, but
    // having the API shown here justifies the behavior of genny::Node.
    //

    SECTION("Boolean Conversions") {
        {
            YAML::Node yaml = YAML::Load("foo: false");
            REQUIRE(yaml);
            REQUIRE(yaml["foo"]);
            REQUIRE(yaml["foo"].IsScalar());
            REQUIRE(yaml["foo"].as<bool>() == false);
        }
    }

    SECTION("Invalid Access") {
        {
            YAML::Node yaml = YAML::Load("foo: a");
            // test of the test
            REQUIRE(yaml["foo"].as<std::string>() == "a");
            // YAML::Node doesn't barf when treating a map like a sequence
            REQUIRE(bool(yaml[0]) == false);
            // ...but it does barf when treating a scalar like a sequence
            REQUIRE_THROWS_WITH([&]() { yaml["foo"][0]; }(),
                                Catch::Matches("operator\\[\\] call on a scalar"));
        }

        {
            NodeSource nodeSource{"foo: a", ""};
            const Node& node{nodeSource.root()};
            // test of the test
            REQUIRE(node["foo"].to<std::string>() == "a");
            // don't barf when treating a map like a sequence
            REQUIRE(bool(node[0]) == false);
            // ...or when treating a scalar like a sequence (this is arguably incorrect)
            REQUIRE(bool(node["foo"][0]) == false);
        }

        {
            YAML::Node yaml = YAML::Load("foos: [{a: 1}]");
            // YAML::Node doesn't barf when treating a map like a sequence
            REQUIRE(bool(yaml["foos"]["a"]) == false);
            // ...but it does barf when treating a scalar like a sequence
            REQUIRE_THROWS_WITH([&]() { yaml["foos"]["a"].as<int>(); }(),
                                Catch::Matches("bad conversion"));
        }
        {
            NodeSource nodeSource("foos: [{a: 1}]", "");
            auto& yaml{nodeSource.root()};
            REQUIRE(bool(yaml["foos"]["a"]) == false);
            REQUIRE_THROWS_WITH([&]() { yaml["foos"]["a"].to<int>(); }(),
                                Catch::Matches("Invalid key 'a': Tried to access node that doesn't "
                                               "exist. On node with path '/foos/a': "));
            // this is arguably "incorrect" but it's at least consistent with YAML::Node's behavior
            REQUIRE(yaml["foos"]["a"].maybe<int>().value_or(7) == 7);
        }
    }

    SECTION("iteration over sequences") {
        {
            YAML::Node yaml = YAML::Load("ns: [1,2,3]");
            int sum = 0;
            for (auto n : yaml["ns"]) {
                REQUIRE(n.first.IsDefined() == false);
                REQUIRE(n.second.IsDefined() == false);
                sum += n.as<int>();
            }
            REQUIRE(sum == 6);
        }

        {
            NodeSource ns{"ns: [1,2,3]", ""};
            auto& node = ns.root();
            int sum = 0;
            for (auto& [k, v] : node["ns"]) {
                REQUIRE(bool(v) == true);
                sum += v.to<int>();
                if (sum == 1) {
                    REQUIRE(v.path() == "/ns/0");
                }
            }
            REQUIRE(sum == 6);
        }
    }

    SECTION("iteration over maps") {
        {
            YAML::Node yaml = YAML::Load("foo: bar");
            int seen = 0;
            for (auto kvp : yaml) {
                ++seen;
                REQUIRE(kvp.first.as<std::string>() == "foo");
                REQUIRE(kvp.second.as<std::string>() == "bar");
            }
            REQUIRE(seen == 1);
        }
        {
            NodeSource ns("foo: bar", "");
            auto& node = ns.root();
            int seen = 0;
            for (auto& [k, v] : node) {
                ++seen;
                REQUIRE(k.toString() == "foo");
                REQUIRE(v.to<std::string>() == "bar");
                REQUIRE(v.path() == "/foo");
            }
            REQUIRE(seen == 1);
        }
    }

    SECTION("Default-constructed is valid") {
        auto defaultConstructed = YAML::Node{};
        REQUIRE(bool(defaultConstructed) == true);
        REQUIRE(defaultConstructed.Type() == YAML::NodeType::Null);
    }

    SECTION("we're equivalent to YAML::Node's handling of null and missing values") {
        {
            YAML::Node yaml = YAML::Load("foo: null");

            REQUIRE(yaml["foo"].IsDefined() == true);
            REQUIRE(yaml["foo"].IsNull() == true);
            REQUIRE(bool(yaml["foo"]) == true);

            REQUIRE(yaml["bar"].IsDefined() == false);
            REQUIRE(yaml["bar"].IsNull() == false);
            REQUIRE(bool(yaml["bar"]) == false);
        }

        {
            NodeSource nodeSource{"foo: null", ""};
            auto& node{nodeSource.root()};
            REQUIRE(node["foo"].isNull() == true);
            REQUIRE(bool(node["foo"]) == true);

            REQUIRE(node["bar"].isNull() == false);
            REQUIRE(bool(node["bar"]) == false);
        }
    }

    SECTION("Can convert to map<str,str>") {
        {
            YAML::Node yaml = YAML::Load("{a: A, b: B}");
            REQUIRE(yaml.as<std::map<std::string, std::string>>() ==
                    std::map<std::string, std::string>{{"a", "A"}, {"b", "B"}});
        }
        {
            NodeSource ns("{a: A, b: B}", "");
            auto& yaml = ns.root();
            REQUIRE(yaml.to<std::map<std::string, std::string>>() ==
                    std::map<std::string, std::string>{{"a", "A"}, {"b", "B"}});
        }
    }

    SECTION("isNull and fallback") {
        {
            YAML::Node yaml = YAML::Load("a: null");
            REQUIRE(yaml["a"].IsNull());
            REQUIRE(yaml["a"].as<int>(7) == 7);
        }
        {
            NodeSource ns("a: null", "");
            const Node& yaml = ns.root();

            REQUIRE(yaml["a"].isNull());
            // .maybe and .to provide stronger guarantees:
            // we throw rather than returning the fallback if the conversion fails
            REQUIRE_THROWS_WITH(
                [&]() { yaml["a"].maybe<int>(); }(),
                Catch::Matches("Couldn't convert to 'int': 'bad conversion' at "
                               "\\(Line:Column\\)=\\(0:0\\). On node with path '/a': ~"));
            REQUIRE_THROWS_WITH(
                [&]() { yaml["a"].to<int>(); }(),
                Catch::Matches("Couldn't convert to 'int': 'bad conversion' at "
                               "\\(Line:Column\\)=\\(0:0\\). On node with path '/a': ~"));
        }
    }

    SECTION("Missing values are boolean false") {
        {
            YAML::Node yaml = YAML::Load("{}");
            REQUIRE(bool(yaml) == true);
            auto dne = yaml["doesntexist"];
            REQUIRE(bool(dne) == false);
            REQUIRE((!dne) == true);
            if (dne) {
                FAIL("doesn't exist is boolean false");
            }
        }
        {
            NodeSource nodeSource("{}", "");
            auto& node{nodeSource.root()};
            REQUIRE(bool(node) == true);
            auto& dne = node["doesntexist"];
            REQUIRE(bool(dne) == false);
            REQUIRE((!dne) == true);
            if (dne) {
                FAIL("doesn't exist is boolean false");
            }
            REQUIRE(dne.maybe<int>() == std::nullopt);
            REQUIRE(dne.maybe<int>().value_or(9) == 9);
        }
    }

    SECTION("Accessing a Sequence like a Map") {
        {
            YAML::Node yaml = YAML::Load("a: [0,1]");
            REQUIRE(yaml["a"][0].as<int>() == 0);
            REQUIRE(bool(yaml["a"]) == true);
            REQUIRE(bool(yaml["a"][0]) == true);
            // out of range
            REQUIRE(bool(yaml["a"][2]) == false);
            REQUIRE(bool(yaml["a"][-1]) == false);

            REQUIRE(bool(yaml["a"]["wtf"]) == false);
            REQUIRE(bool(yaml["a"]["wtf"]["even_deeper"]) == false);
            REQUIRE_THROWS_WITH([&]() { yaml["a"]["wtf"]["even_deeper"].as<int>(); }(),
                                Catch::Matches("bad conversion"));
        }
        {
            NodeSource nodeSource("a: [0,1]", "");
            auto& yaml = nodeSource.root();
            REQUIRE(yaml["a"][0].to<int>() == 0);
            REQUIRE(bool(yaml["a"]) == true);
            REQUIRE(bool(yaml["a"][0]) == true);
            // out of range
            REQUIRE(bool(yaml["a"][2]) == false);
            REQUIRE(bool(yaml["a"][-1]) == false);

            REQUIRE(bool(yaml["a"]["wtf"]) == false);
            REQUIRE(bool(yaml["a"]["wtf"]["even_deeper"]) == false);
            REQUIRE_THROWS_WITH(
                [&]() {
                    yaml["a"]["wtf"]["even_deeper"].to<int>();
                    // We could do a better job at reporting that 'a' is a sequence
                }(),
                Catch::Matches("Invalid key 'even_deeper': Tried to access node that doesn't "
                               "exist. On node with path '/a/wtf/even_deeper': "));
        }
    }
}

TEST_CASE("NodeKey") {
    SECTION("Comparison") {
        v1::NodeKey a{"a"};
        v1::NodeKey m1{-1};
        REQUIRE(m1 < a);
        REQUIRE(!(m1 < m1));
        REQUIRE(!(a < a));
    }
    SECTION("As Map Key") {
        std::map<v1::NodeKey, long> actual{{v1::NodeKey{1}, 7}, {v1::NodeKey{2}, 17}, {v1::NodeKey{-1}, 100}};
        REQUIRE(actual.find(v1::NodeKey{1}) != actual.end());
        REQUIRE(actual.find(v1::NodeKey{1})->second == 7);
        REQUIRE(actual.find(v1::NodeKey{-1})->second == 100);
    }
    SECTION("When missing") {
        std::map<v1::NodeKey, long> actual{
            {v1::NodeKey{1}, 7},
        };
        REQUIRE(actual.find(v1::NodeKey{-1}) == actual.end());
    }
}

TEST_CASE("List out of bounds") {
    NodeSource nodeSource("a: [0,1]", "");
    auto& node = nodeSource.root();
    auto& a = node["a"];
    REQUIRE(bool(a) == true);
    auto& two = a[2];
    REQUIRE(bool(two) == false);
    auto& minusOne = a[-1];
    REQUIRE(bool(minusOne) == false);
}

TEST_CASE("value_or") {
    NodeSource ns{"{}", ""};
    auto& node = ns.root();
    REQUIRE(node["foo"].maybe<int>() == std::nullopt);
}

TEST_CASE("invalid access") {
    auto yaml = std::string(R"(
seven: 7
bee: b
intList: [1,2,3]
stringMap: {a: A, b: B}
nothing: null
sure: true
nope: false
)");
    NodeSource ns{yaml, ""};
    auto& node = ns.root();

    //    REQUIRE_THROWS_WITH([&](){}(), Catch::Matches(""));
    REQUIRE_THROWS_WITH(
        [&]() { node[0].to<int>(); }(),
        Catch::Matches(
            "Invalid key '0': Tried to access node that doesn't exist. On node with path '/0': "));
    REQUIRE_THROWS_WITH([&]() { node["seven"][0].to<int>(); }(),
                        Catch::Matches("Invalid key '0': Tried to access node that doesn't exist. "
                                       "On node with path '/seven/0': "));

    REQUIRE_THROWS_WITH([&]() { node["bee"].to<int>(); }(),
                        Catch::Matches("Couldn't convert to 'int': 'bad conversion' at "
                                       "\\(Line:Column\\)=\\(2:5\\). On node with path '/bee': b"));
}

TEST_CASE("Invalid YAML") {
    REQUIRE_THROWS_WITH(
        [&]() { NodeSource n("foo: {", "foo.yaml"); }(),
        Catch::Matches("Invalid YAML: 'end of map flow not found' at \\(Line:Column\\)=\\(0:0\\). "
                       "On node with path 'foo.yaml'."));
}


TEST_CASE("No Inheritance") {
    NodeSource ns{R"(
Coll: Test
Phases:
- Doc: foo
)",
                  ""};
    auto& node = ns.root();
    {
        auto& phases = node["Phases"];
        auto& zero = phases[0];
        auto& coll = zero["Coll"];
        REQUIRE(bool(coll) == false);
    }
    REQUIRE(bool(node["Phases"][0]["Coll"]) == false);
}

TEST_CASE("no nested inheritance") {
    NodeSource ns{"children: {seven: 7}", ""};
    auto& node = ns.root();

    auto& children = node["children"];
    auto& childrenfoo = children["foo"];
    auto& childrenfooseven = childrenfoo["seven"];
    auto childrenfoosevenmaybe = childrenfooseven.maybe<int>();
    REQUIRE(childrenfoosevenmaybe.value_or(8) == 8);
    REQUIRE(bool(childrenfooseven) == false);
}

TEST_CASE("more lack of inheritance") {
    {
        NodeSource ns{"seven: 7", ""};
        auto& node = ns.root();

        {
            auto& foo = node["foo"];
            auto& seven = foo["seven"];
            auto maybeSeven = seven.maybe<int>();
            REQUIRE(maybeSeven.value_or(8) == 8);
            REQUIRE(bool(seven) == false);
        }

        REQUIRE(node["foo"]["bar"][0]["seven"].maybe<int>().value_or(8) == 8);
        REQUIRE(node["seven"].to<int>() == 7);
        REQUIRE(bool(node["foo"]["bar"][0]["seven"]) == false);
    }

    NodeSource ns{R"(
Coll: Test
Phases:
- Doc: foo
- Coll: Bar
- Another:
  - Nested: {Coll: Baz}
)",
                  ""};
    auto& node = ns.root();

    REQUIRE(node["Coll"].to<std::string>() == "Test");
    REQUIRE(node["Coll"].maybe<std::string>().value_or("Or") == "Test");

    // Arguably this should throw? we're treating a sequence like a map
    REQUIRE(bool(node["Phases"]["Coll"]) == false);
    REQUIRE(node["Phases"]["Coll"].maybe<std::string>().value_or("Or") == "Or");

    REQUIRE(bool(node["Phases"][0]["Coll"]) == false);
    REQUIRE(node["Phases"][0]["Coll"].maybe<std::string>().value_or("Or") == "Or");

    REQUIRE(node["Phases"][1]["Coll"].to<std::string>() == "Bar");
    REQUIRE(node["Phases"][1]["Coll"].maybe<std::string>().value_or("Or") == "Bar");

    REQUIRE(node["Phases"][2]["Coll"].maybe<std::string>().value_or("Or") == "Or");

    REQUIRE(node["Phases"][2]["Another"]["Coll"].maybe<std::string>().value_or("Or") == "Or");

    REQUIRE(node["Phases"][2]["Another"][0]["Nested"]["Coll"].maybe<std::string>().value_or("Or") ==
            "Baz");
}


TEST_CASE(".maybe and value_or") {
    auto yaml = std::string(R"(
seven: 7
bee: b
intList: [1,2,3]
stringMap: {a: A, b: B}
nothing: null
sure: true
nope: false
)");
    NodeSource ns{yaml, ""};
    const auto& node = ns.root();

    REQUIRE(node["seven"].maybe<int>().value_or(8) == 7);
    REQUIRE(bool(node["eight"]) == false);
    REQUIRE(node["eight"].maybe<int>().value_or(8) == 8);
    REQUIRE(node["intList"].maybe<std::vector<int>>().value_or(std::vector<int>{}) ==
            std::vector<int>{1, 2, 3});
    REQUIRE(node["intList2"].maybe<std::vector<int>>().value_or(std::vector<int>{1, 2}) ==
            std::vector<int>{1, 2});
    REQUIRE(node["stringMap"].maybe<std::map<std::string, std::string>>().value_or(
                std::map<std::string, std::string>{}) ==
            std::map<std::string, std::string>{{"a", "A"}, {"b", "B"}});
    REQUIRE(node["stringMap"][0].maybe<int>().value_or(7) == 7);

    REQUIRE(node["sure"].maybe<bool>().value_or(false) == true);
    REQUIRE(node["sure"].maybe<bool>().value_or(true) == true);
    REQUIRE(node["nope"].maybe<bool>().value_or(false) == false);
    REQUIRE(node["nope"].maybe<bool>().value_or(true) == false);
    REQUIRE(node["doesntExist"].maybe<bool>().value_or(true) == true);
    REQUIRE(node["doesntExist"].maybe<bool>().value_or(false) == false);

    REQUIRE(node["bee"].maybe<std::string>().value_or<std::string>("foo") == "b");
    REQUIRE(node["baz"].maybe<std::string>().value_or<std::string>("foo") == "foo");


    REQUIRE(node["stringMap"]["a"].maybe<std::string>().value_or<std::string>("7") == "A");
}

TEST_CASE("Node Type") {
    auto yaml = std::string(R"(
seven: 7
bee: b
mixedList: [1,2,"a", [inner]]
mixedMap: {seven: 7, bees: [b]}
nothing: null
sure: true
nope: false
)");
    NodeSource nodeSource{yaml, ""};
    const Node& node{nodeSource.root()};
    REQUIRE(node["nonexistant"].type() == Node::Type::Undefined);

    REQUIRE(node.type() == Node::Type::Map);
    REQUIRE(node.isMap());

    REQUIRE(node["seven"].isScalar());
    REQUIRE(node["seven"].type() == Node::Type::Scalar);

    REQUIRE(node["bee"].isScalar());
    REQUIRE(node["bee"].type() == Node::Type::Scalar);

    REQUIRE(node["mixedList"].isSequence());
    REQUIRE(node["mixedList"].type() == Node::Type::Sequence);

    REQUIRE(node["mixedList"][0].isScalar());
    REQUIRE(node["mixedList"][0].type() == Node::Type::Scalar);

    REQUIRE(node["mixedList"][3].isSequence());
    REQUIRE(node["mixedList"][3].type() == Node::Type::Sequence);

    REQUIRE(node["mixedMap"].isMap());
    REQUIRE(node["mixedMap"].type() == Node::Type::Map);

    REQUIRE(node["mixedMap"]["seven"].isScalar());
    REQUIRE(node["mixedMap"]["seven"].type() == Node::Type::Scalar);

    REQUIRE(node["mixedMap"]["bees"].isSequence());
    REQUIRE(node["mixedMap"]["bees"].type() == Node::Type::Sequence);

    REQUIRE(node["nothing"].isNull());
    REQUIRE(node["nothing"].type() == Node::Type::Null);

    REQUIRE(node["sure"].isScalar());
    REQUIRE(node["sure"]);
    REQUIRE(!!node["sure"]);
    REQUIRE(node["sure"].to<bool>());

    auto sure = node["sure"].maybe<bool>();
    REQUIRE(sure);
    REQUIRE(*sure);
    REQUIRE(node["sure"].to<bool>());

    REQUIRE(node["nope"].isScalar());
    auto foo = node["nope"].maybe<bool>();
    REQUIRE(foo);
    REQUIRE(*foo == false);
    REQUIRE(node["nope"].to<bool>() == false);
}

// Mickey-mouse versions of structs from context.hpp
struct WLCtx;
struct ACtx;
struct PCtx;
struct Actr;

struct WLCtx {
    const Node& node;
    std::vector<std::unique_ptr<ACtx>> actxs;
    std::vector<std::unique_ptr<Actr>> actrs;

    explicit WLCtx(const Node& node) : node{node} {
        // Make a bunch of actor contexts
        for (auto& [k, actor] : node["Actors"]) {
            actxs.emplace_back(std::make_unique<ACtx>(actor, *this));
        }
        for (auto& actx : actxs) {
            // don't go thru a "ActorProducer" it shouldn't matter
            // cuz it just passes in the ActorContext& to the ctor
            actrs.push_back(std::make_unique<Actr>(*actx));
        }
    }
};

struct ACtx {
    const Node& node;
    std::unique_ptr<WLCtx> wlc;
    std::vector<std::unique_ptr<PCtx>> pcs;

    ACtx(const Node& node, WLCtx& wlctx) : node{node} {
        pcs = constructPhaseContexts(node, this);
    }

    static std::vector<std::unique_ptr<PCtx>> constructPhaseContexts(const Node& node, ACtx* actx) {
        std::vector<std::unique_ptr<PCtx>> out;
        auto& phases = (*actx).node["Phases"];
        for (const auto& [k, phase] : phases) {
            out.emplace_back(std::make_unique<PCtx>(phase, *actx));
        }
        return out;
    }
};

struct PCtx {
    const Node& node;
    ACtx* actx;

    bool isNop() {
        return node["Nop"].maybe<bool>().value_or(false);
    }

    PCtx(const Node& node, ACtx& actx) : node{node}, actx{std::addressof(actx)} {}
};

struct Actr {
    explicit Actr(ACtx& ctx) {
        REQUIRE(ctx.node["Nop"].maybe<bool>().value_or(false) == false);
    }
};

TEST_CASE("Mickey-mouse Use From context.hpp") {
    NodeSource yaml(R"(
    SchemaVersion: 2018-07-01
    Database: test
    Actors:
    - Name: MetricsNameTest
      Type: HelloWorld
      Threads: 1
      Phases:
      - Repeat: 1
    )",
                    "");
    WLCtx ctx{yaml.root()};
}


// Mickey-mouse versions of structs from context.hpp
struct WLCtx;
struct ACtx;
struct PCtx;
struct Actr;

struct WLCtx {
    Node node;
    std::vector<std::unique_ptr<ACtx>> actxs;
    std::vector<std::unique_ptr<Actr>> actrs;
    explicit WLCtx(Node node)
    : node{node} {
        // Make a bunch of actor contexts
        for (const auto& actor : node["Actors"]) {
            actxs.emplace_back(std::make_unique<ACtx>(actor, *this));
        }
        for(auto& actx : actxs) {
            // don't go thru a "ActorProducer" it shouldn't matter
            // cuz it just passes in the ActorContext& to the ctor
            actrs.push_back(std::make_unique<Actr>(*actx));
        }
    }
};
struct ACtx {
    Node node;
    std::unique_ptr<WLCtx> wlc;
    std::vector<std::unique_ptr<PCtx>> pcs;
    ACtx(Node node, WLCtx& wlctx)
    : node{node} {
        pcs = constructPhaseContexts(node, this);
    }
    static std::vector<std::unique_ptr<PCtx>> constructPhaseContexts(Node node, ACtx* actx) {
        std::vector<std::unique_ptr<PCtx>> out;
        auto phases = (*actx).node["Phases"];
        for(const auto& phase : phases) {
            out.emplace_back(std::make_unique<PCtx>(phase, *actx));
        }
        return out;
    }
};
struct PCtx {
    Node node;
    ACtx* actx;
    bool isNop() {
        return node["Nop"].maybe<bool>().value_or(false);
    }
    PCtx(Node node, ACtx& actx)
    : node{node}, actx{std::addressof(actx)} {}
};
struct Actr {
    explicit Actr(ACtx& ctx) {
        REQUIRE(ctx.node["Nop"].maybe<bool>().value_or(false) == false);
    }
};

TEST_CASE("Mickey-mouse Use From context.hpp") {
    Node yaml (R"(
    SchemaVersion: 2018-07-01
    Database: test
    Actors:
    - Name: MetricsNameTest
      Type: HelloWorld
      Threads: 1
      Phases:
      - Repeat: 1
    )", "");
    WLCtx ctx{yaml};
}

TEST_CASE("use values from iteration") {

    NodeSource ns{R"(
Actors:
- Name: Foo
  Phases:
  - Repeat: 1
)", ""};
    auto& node = ns.root();

<<<<<<< HEAD
    Node* phase0;
    {
        unsigned seen = 0;
        for(auto&& actor : node["Actors"]) {
            for(auto&& phase : actor["Phases"]) {
=======
    std::optional<const Node*> phase0;
    {
        unsigned seen = 0;
        for(auto&& [k,actor] : node["Actors"]) {
            for(auto&& [p,phase] : actor["Phases"]) {
>>>>>>> d9c6e051
                phase0 = &phase;
                ++seen;
            }
        }
        REQUIRE(seen == 1);
    }

    const Node& phase0Node = (*(*phase0));
    REQUIRE(phase0Node["Repeat"].to<int>() == 1);
    REQUIRE(phase0Node["Repeat"].path() == "/Actors/0/Phases/0/Repeat");
    REQUIRE(phase0Node["Repeat"][".."].path() == "/Actors/0/Phases/0/Repeat/..");
    REQUIRE(bool(phase0Node["Name"]) == false);
    REQUIRE(phase0Node["Nop"].maybe<bool>().value_or(false) == false);
}

TEST_CASE("size") {
    {
        NodeSource ns{"foo: bar", ""};
        auto& node = ns.root();
        REQUIRE(node.size() == 1);
        // scalars have size 0
        REQUIRE(node["foo"].size() == 0);
    }
    {
        NodeSource ns{"{}", ""};
        auto& node = ns.root();
        REQUIRE(node.size() == 0);
    }
    {
        NodeSource ns{"a: null", ""};
        auto& node = ns.root();
        REQUIRE(node["a"].size() == 0);
    }
    {
        NodeSource ns{"[1,2,3]", ""};
        auto& node = ns.root();
        REQUIRE(node.size() == 3);
    }
    {
        NodeSource ns{"a: {b: {c: []}}", ""};
        auto& node = ns.root();
        REQUIRE(node.size() == 1);
        REQUIRE(node["a"].size() == 1);
        REQUIRE(node["a"]["b"].size() == 1);
        REQUIRE(node["a"]["b"]["c"].size() == 0);
    }
    {
        NodeSource ns{"", ""};
        auto& node = ns.root();
        REQUIRE(node.size() == 0);
    }
    {
        NodeSource ns{
            "foos: [1,2,3]\n"
            "children: {a: 7}",
            ""};
        auto& node = ns.root();
        REQUIRE(node.size() == 2);
        REQUIRE(node["foos"].size() == 3);
        REQUIRE(node["children"].size() == 1);
        // scalars have size 0
        REQUIRE(node["children"]["a"].size() == 0);
    }
}

TEST_CASE("Parent .. traversal isn't a thing") {
    NodeSource ns{"a: {b: { c: {d: D, e: E} } }", ""};
    auto& node = ns.root();
    REQUIRE(node["a"]["b"]["c"]["d"].to<std::string>() == "D");
    REQUIRE(node["a"]["b"]["c"]["e"].to<std::string>() == "E");
    REQUIRE(bool(node["a"]["b"]["c"]["d"][".."]["e"]) == false);
    REQUIRE(bool(node["a"]["b"]["c"]["d"][".."]["e"][".."]["d"]) == false);
}

TEST_CASE("Node inheritance") {
    auto yaml = std::string(R"(
a: 7
b: 900
Children:
  a: 100
  One: {}
  Two: {a: 9}
  Three: {b: 70}
  Four:
    FourChild:
      a: 11
)");
    NodeSource ns(yaml, "");
    auto& node = ns.root();

    SECTION("Parent traversal") {
        REQUIRE(node["a"].to<int>() == 7);
        REQUIRE(node["Children"]["a"].to<int>() == 100);
        REQUIRE(bool(node["Children"][".."]["a"]) == false);
    }

    SECTION("value_or") {
        {
            auto& c = node["c"];
            REQUIRE(c.maybe<int>().value_or(1) == 1);
            REQUIRE(node["a"].maybe<int>().value_or(100) == 7);
            REQUIRE(node["Children"]["a"].maybe<int>().value_or(42) == 100);
            REQUIRE(node["does"]["not"]["exist"].maybe<int>().value_or(90) == 90);
        }
    }

    SECTION("No inheritance") {
        {
            int a = node["a"].to<int>();
            REQUIRE(a == 7);
        }

        {
            int a = node["Children"]["a"].to<int>();
            REQUIRE(a == 100);
        }

        {
            int b = node["Children"]["Three"]["b"].to<int>();
            REQUIRE(b == 70);
        }
    }
}

TEST_CASE("Node Built-Ins Construction") {
    auto yaml = std::string(R"(
SomeString: some_string
IntList: [1,2,3]
ListOfMapStringString:
- {a: A}
- {b: B}
)");
    NodeSource ns(yaml, "");
    const auto& node = ns.root();

    { REQUIRE(node["SomeString"].to<std::string>() == "some_string"); }
    { REQUIRE((node["IntList"].to<std::vector<int>>() == std::vector<int>{1, 2, 3})); }
    {
        using ListMapStrStr = std::vector<std::map<std::string, std::string>>;
        auto expect = ListMapStrStr{{{"a", "A"}}, {{"b", "B"}}};
        auto actual = node["ListOfMapStringString"].to<ListMapStrStr>();

        REQUIRE(expect == actual);
    }
}

TEST_CASE("Specialization") {
    NodeSource ns("{x: 8}", "");
    const auto& node = ns.root();
    REQUIRE(node.to<HasConversionSpecialization>(3).x == 11);
}

TEST_CASE("Basic Sequence Node Iteration") {
    NodeSource ns("foo: [1]", "");
    auto& node = ns.root();
    REQUIRE(node.size() == 1);
    auto& foo = node["foo"];
    REQUIRE(foo.size() == 1);
    REQUIRE(foo.begin() != foo.end());
    REQUIRE(foo.begin() == foo.begin());
    REQUIRE(foo.end() == foo.end());

    {
        auto it = foo.begin();
        REQUIRE(it != foo.end());
        auto& [k, v] = *it;
        REQUIRE(k.toString() == "0");
        REQUIRE(v.to<long>() == 1);
        REQUIRE(it != foo.end());
        ++it;
        REQUIRE(it == foo.end());
    }
}


TEST_CASE("Simple Path 1") {
    NodeSource ns{"", "f.yml"};
    auto& node = ns.root();
    REQUIRE(node.path() == "f.yml");
    REQUIRE(node[0].path() == "f.yml/0");
}

TEST_CASE("Simple Path 2") {
    NodeSource ns{"", ""};
    auto& node = ns.root();
    REQUIRE(node.path() == "");
    REQUIRE(node["a"]["b"].path() == "/a/b");
}


TEST_CASE("Node Paths") {
    auto yaml = std::string(R"(
msg: bar
One: {msg: foo}
Two: {}
)");
    NodeSource ns(yaml, "");
    auto& node = ns.root();
    REQUIRE(node["One"][".."].path() == "/One/..");
    REQUIRE(node.path() == "");
    REQUIRE(node[0].path() == "/0");
    REQUIRE(node["msg"].path() == "/msg");
    REQUIRE(node["msg"][".."].path() == "/msg/..");
    REQUIRE(node["msg"][".."][".."][".."][".."].path() == "/msg/../../../..");
    REQUIRE(node["One"]["msg"].path() == "/One/msg");
    REQUIRE(node["One"]["msg"][".."].path() == "/One/msg/..");
    REQUIRE(node["One"]["msg"][".."]["msg"][".."]["msg"].path() == "/One/msg/../msg/../msg");
    REQUIRE(node["One"]["foo"][0][1]["bar"].path() == "/One/foo/0/1/bar");
    REQUIRE(node["One"]["foo"][0][1]["bar"][".."].path() == "/One/foo/0/1/bar/..");

    REQUIRE_THROWS_WITH(
        node["One"]["foo"].to<std::string>(),
        Catch::Matches(
            R"(Invalid key 'foo': Tried to access node that doesn't exist. On node with path '/One/foo': )"));
}

TEST_CASE("Node iteration path") {
    auto yaml = std::string(R"(
one: [1]
two: [1,2]
mapOneDeep: {a: A}
mapTwoDeep: {a: {A: aA}}
)");
    NodeSource ns(yaml, "");
    auto& node = ns.root();
    {
        int seen = 0;
        for (auto&& [k, v] : node["one"]) {
            REQUIRE(v.path() == "/one/0");
            ++seen;
        }
        REQUIRE(seen == 1);
    }
    {
        int seen = 0;
        for (auto& [k, v] : node["two"]) {
            REQUIRE(v.path() == "/two/" + std::to_string(seen));
            ++seen;
        }
        REQUIRE(seen == 2);
    }
    {
        int seen = 0;
        for (auto&& [k, v] : node["mapOneDeep"]) {
            REQUIRE(v.path() == "/mapOneDeep/a");
            ++seen;
        }
        REQUIRE(seen == 1);
    }
}

TEST_CASE("Node Simple User-Defined Conversions") {
    EmptyStruct context;

    auto yaml = std::string(R"(
msg: bar
One: {msg: foo}
Two: {}
)");
    NodeSource ns(yaml, "");
    const auto& node = ns.root();

    {
        TakesEmptyStructAndExtractsMsg one =
            node["One"].to<TakesEmptyStructAndExtractsMsg>(&context);
        REQUIRE(one.msg == "foo");
    }
}

TEST_CASE("operator-left-shift") {
    {
        NodeSource ns{"Foo: 7", ""};
        const auto& node = ns.root();
        std::stringstream str;
        str << node;
        REQUIRE(str.str() == "Foo: 7");
    }
    {
        NodeSource ns{"Foo: {Bar: Baz}", ""};
        const auto& node = ns.root();
        std::stringstream str;
        str << node;
        REQUIRE(str.str() == "Foo: {Bar: Baz}");
    }
    // rely on YAML::Dump so don't need to enforce much beyond this
}

TEST_CASE("getPlural") {
    {
        NodeSource ns{"Foo: 7", ""};
        auto& node = ns.root();

        REQUIRE(node.getPlural<int>("Foo", "Foos") == std::vector<int>{7});
    }
    {
        NodeSource ns{"Foos: [1,2,3]", ""};
        auto& node = ns.root();

        REQUIRE(node.getPlural<int>("Foo", "Foos") == std::vector<int>{1, 2, 3});
    }
    {
        NodeSource ns{"Foo: 712", ""};
        auto& node = ns.root();

        int calls = 0;
        REQUIRE(node.getPlural<HasConversionSpecialization>(
                        "Foo",
                        "Foos",
                        [&](const Node& node) -> HasConversionSpecialization {
                            ++calls;
                            // add one to the node value
                            return HasConversionSpecialization{node.to<int>() + 1};
                        })[0]
                    .x == 713);
        REQUIRE(calls == 1);
    }

    {
        NodeSource ns{"Foos: [1,2,3]", ""};
        auto& node = ns.root();

        int calls = 0;
        REQUIRE(node.getPlural<HasConversionSpecialization>("Foo",
                                                            "Foos",
                                                            [&](const Node& node) {
                                                                ++calls;
                                                                // subtract 1 from the node value
                                                                return HasConversionSpecialization{
                                                                    node.to<int>() - 1};
                                                            })[2]
                    .x == 2);
        REQUIRE(calls == 3);
    }

    {
        NodeSource ns{"{}", ""};
        auto& node = ns.root();

        REQUIRE_THROWS_WITH(
            [&]() { node.getPlural<int>("Foo", "Foos"); }(),
            Catch::Matches(
                R"(Invalid key 'getPlural\('Foo', 'Foos'\)': Either 'Foo' or 'Foos' required. On node with path '': \{\})"));
    }

    {
        NodeSource ns{"{Foos: 7}", ""};
        auto& node = ns.root();

        REQUIRE_THROWS_WITH(
            [&]() { node.getPlural<int>("Foo", "Foos"); }(),
            Catch::Matches(
                R"(Invalid key 'getPlural\('Foo', 'Foos'\)': Plural 'Foos' must be a sequence type. On node with path '': \{Foos: 7\})"));
    }

    {
        NodeSource ns{"{Foo: 8, Foos: [1,2]}", ""};
        auto& node = ns.root();

        REQUIRE_THROWS_WITH(
            [&]() { node.getPlural<int>("Foo", "Foos"); }(),
            Catch::Matches(
                R"(Invalid key 'getPlural\('Foo', 'Foos'\)': Can't have both 'Foo' and 'Foos'. On node with path '': \{Foo: 8, Foos: \[1, 2\]\})"));
    }
}

TEST_CASE("maybe") {
    auto yaml = std::string(R"(
Children:
  msg: inherited
  overrides: {msg: overridden}
  deep:
    nesting:
      can:
        still: {inherit: {}, override: {msg: deeply_overridden}}
)");
    NodeSource ns(yaml, "");
    const auto& node = ns.root();

    node["does"]["not"]["exist"].maybe<RequiresParamToEqualNodeX>(3);
    REQUIRE(!node["does"]["not"]["exist"].maybe<ExtractsMsg>());
    REQUIRE(node["Children"].maybe<ExtractsMsg>()->msg == "inherited");
    REQUIRE(node["Children"]["overrides"].maybe<ExtractsMsg>()->msg == "overridden");
    REQUIRE(bool(node["Children"]["deep"]["nesting"]["can"]["still"]["inherit"]) == true);
    REQUIRE(
        node["Children"]["deep"]["nesting"]["can"]["still"]["override"].maybe<ExtractsMsg>()->msg ==
        "deeply_overridden");
}

TEST_CASE("Configurable additional-ctor-params Conversions") {
    auto yaml = std::string(R"(
x: 9
a: {x: 7}
b: {}
)");
    NodeSource ns(yaml, "");
    const auto& node = ns.root();

    node.to<RequiresParamToEqualNodeX>(9);
    node["a"].to<RequiresParamToEqualNodeX>(7);
}

TEST_CASE("Iteration") {
    auto yaml = std::string(R"(
Scalar: foo
SimpleMap: {a: b}
ListOfScalars: [1,2]
ListOfMap:
- {a: A, b: B}
SingleItemList: [37]
)");
    NodeSource ns(yaml, "");
    auto& node = ns.root();

    SECTION("Scalar") {
        auto& a = node["Scalar"];
        REQUIRE(a);
        for (auto& kvp : a) {
            FAIL("nothing to iterate");
        }
    }
    SECTION("SimpleMap") {
        auto& mp = node["SimpleMap"];
        REQUIRE(mp);
        int seen = 0;
<<<<<<< HEAD
        for (auto kvp : mp) {
            Node& k = kvp.first;
            Node& v = kvp.second;
            REQUIRE(k.to<std::string>() == "a");
=======
        for (auto& [k, v] : mp) {
            REQUIRE(k.toString() == "a");
>>>>>>> d9c6e051
            REQUIRE(v.to<std::string>() == "b");
            ++seen;
        }
        REQUIRE(seen == 1);
    }

    SECTION("ListOfScalars") {
        auto& lst = node["ListOfScalars"];
        REQUIRE(lst);
        int i = 1;
        for (auto& [k, v] : lst) {
            REQUIRE(v.to<int>() == i);
            ++i;
        }
        REQUIRE(i == 3);
    }

    SECTION("ListOfMap") {
        auto& lom = node["ListOfMap"];
        REQUIRE(lom);
        REQUIRE(lom.size() == 1);
        auto countMaps = 0;
        for (auto& [k, m] : lom) {
            ++countMaps;
            REQUIRE(m.size() == 2);

            auto countEntries = 0;
            for (auto& _ : m) {
                ++countEntries;
            }
            REQUIRE(countEntries == 2);

            REQUIRE(m["a"].to<std::string>() == "A");
            REQUIRE(m["b"].to<std::string>() == "B");
        }
        REQUIRE(countMaps == 1);
    }

    SECTION("SingleItemList") {
        auto& sil = node["SingleItemList"];
        REQUIRE(sil.size() == 1);
        REQUIRE(sil[0].to<int>() == 37);
        auto count = 0;
        for (auto& [k, v] : sil) {
            REQUIRE(v.to<int>() == 37);
            ++count;
        }
        REQUIRE(count == 1);
    }
}

}  // namespace genny<|MERGE_RESOLUTION|>--- conflicted
+++ resolved
@@ -726,19 +726,11 @@
 )", ""};
     auto& node = ns.root();
 
-<<<<<<< HEAD
-    Node* phase0;
-    {
-        unsigned seen = 0;
-        for(auto&& actor : node["Actors"]) {
-            for(auto&& phase : actor["Phases"]) {
-=======
     std::optional<const Node*> phase0;
     {
         unsigned seen = 0;
         for(auto&& [k,actor] : node["Actors"]) {
             for(auto&& [p,phase] : actor["Phases"]) {
->>>>>>> d9c6e051
                 phase0 = &phase;
                 ++seen;
             }
@@ -1163,15 +1155,8 @@
         auto& mp = node["SimpleMap"];
         REQUIRE(mp);
         int seen = 0;
-<<<<<<< HEAD
-        for (auto kvp : mp) {
-            Node& k = kvp.first;
-            Node& v = kvp.second;
-            REQUIRE(k.to<std::string>() == "a");
-=======
         for (auto& [k, v] : mp) {
             REQUIRE(k.toString() == "a");
->>>>>>> d9c6e051
             REQUIRE(v.to<std::string>() == "b");
             ++seen;
         }
