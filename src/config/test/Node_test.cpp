--- conflicted
+++ resolved
@@ -571,35 +571,6 @@
     REQUIRE(node["nope"].to<bool>() == false);
 }
 
-<<<<<<< HEAD
-
-TEST_CASE("use values from iteration") {
-
-    Node node {R"(
-Actors:
-- Name: Foo
-  Phases:
-  - Repeat: 1
-)", ""};
-
-    std::optional<Node> phase0;
-    {
-        unsigned seen = 0;
-        for(auto&& actor : node["Actors"]) {
-            for(auto&& phase : actor["Phases"]) {
-                phase0 = phase;
-                ++seen;
-            }
-        }
-        REQUIRE(seen == 1);
-    }
-
-    REQUIRE((*phase0)["Repeat"].to<int>() == 1);
-    REQUIRE((*phase0)["Repeat"].path() == "/Actors/0/Phases/0/Repeat");
-    REQUIRE((*phase0)["Repeat"][".."].path() == "/Actors/0/Phases/0/Repeat/..");
-    REQUIRE((*phase0)["Name"].to<std::string>() == "Foo");
-    REQUIRE((*phase0)["Nop"].maybe<bool>().value_or(false) == false);
-=======
 // Mickey-mouse versions of structs from context.hpp
 struct WLCtx;
 struct ACtx;
@@ -673,7 +644,37 @@
     )",
                     "");
     WLCtx ctx{yaml.root()};
->>>>>>> 9451ac75
+}
+
+
+TEST_CASE("use values from iteration") {
+
+    NodeSource ns{R"(
+Actors:
+- Name: Foo
+  Phases:
+  - Repeat: 1
+)", ""};
+    auto& node = ns.root();
+
+    std::optional<const Node*> phase0;
+    {
+        unsigned seen = 0;
+        for(auto&& [k,actor] : node["Actors"]) {
+            for(auto&& [p,phase] : actor["Phases"]) {
+                phase0 = &phase;
+                ++seen;
+            }
+        }
+        REQUIRE(seen == 1);
+    }
+
+    const Node& phase0Node = (*(*phase0));
+    REQUIRE(phase0Node["Repeat"].to<int>() == 1);
+    REQUIRE(phase0Node["Repeat"].path() == "/Actors/0/Phases/0/Repeat");
+    REQUIRE(phase0Node["Repeat"][".."].path() == "/Actors/0/Phases/0/Repeat/..");
+    REQUIRE(bool(phase0Node["Name"]) == false);
+    REQUIRE(phase0Node["Nop"].maybe<bool>().value_or(false) == false);
 }
 
 TEST_CASE("size") {
