// Copyright 2019-present MongoDB Inc.
//
// Licensed under the Apache License, Version 2.0 (the "License");
// you may not use this file except in compliance with the License.
// You may obtain a copy of the License at
//
// http://www.apache.org/licenses/LICENSE-2.0
//
// Unless required by applicable law or agreed to in writing, software
// distributed under the License is distributed on an "AS IS" BASIS,
// WITHOUT WARRANTIES OR CONDITIONS OF ANY KIND, either express or implied.
// See the License for the specific language governing permissions and
// limitations under the License.

#include <bsoncxx/builder/basic/array.hpp>
#include <bsoncxx/builder/basic/document.hpp>
#include <bsoncxx/builder/basic/kvp.hpp>
#include <bsoncxx/json.hpp>

#include <testlib/helpers.hpp>
#include <value_generators/DocumentGenerator.hpp>

namespace genny::v1 {
namespace {

namespace BasicBson = bsoncxx::builder::basic;
namespace BsonTypes = bsoncxx::types;

void assert_documents_equal(bsoncxx::document::view expected, bsoncxx::document::view actual) {
    REQUIRE(bsoncxx::to_json(expected, bsoncxx::ExtendedJsonMode::k_canonical) ==
            bsoncxx::to_json(actual, bsoncxx::ExtendedJsonMode::k_canonical));
}

void assert_arrays_equal(bsoncxx::array::view expected, bsoncxx::array::view actual) {
    REQUIRE(bsoncxx::to_json(expected, bsoncxx::ExtendedJsonMode::k_canonical) ==
            bsoncxx::to_json(actual, bsoncxx::ExtendedJsonMode::k_canonical));
}

TEST_CASE("Expression::parseExpression error cases") {
    genny::DefaultRandom rng{};
    rng.seed(269849313357703264LL);

    SECTION("valid syntax") {
        auto yaml = YAML::Load(R"(
{^RandomInt: {min: 50, max: 60}}
        )");

        auto expr = Expression::parseExpression(yaml, rng);
        REQUIRE(expr != nullptr);
    }

    SECTION("must be a mapping type") {
        auto yaml = YAML::Load(R"(
scalarValue
        )");

        REQUIRE_THROWS_AS(Expression::parseExpression(yaml, rng), InvalidValueGeneratorSyntax);

        yaml = YAML::Load(R"(
null
        )");

        REQUIRE_THROWS_AS(Expression::parseExpression(yaml, rng), InvalidValueGeneratorSyntax);

        yaml = YAML::Load(R"(
[sequence, value]
        )");

        REQUIRE_THROWS_AS(Expression::parseExpression(yaml, rng), InvalidValueGeneratorSyntax);

        yaml = YAML::Load(R"(
[]
        )");

        REQUIRE_THROWS_AS(Expression::parseExpression(yaml, rng), InvalidValueGeneratorSyntax);
    }

    SECTION("must have exactly one key") {
        auto yaml = YAML::Load(R"(
{extraKeyBefore: 1, ^RandomInt: {min: 50, max: 60}}
        )");

        REQUIRE_THROWS_AS(Expression::parseExpression(yaml, rng), InvalidValueGeneratorSyntax);

        yaml = YAML::Load(R"(
{^RandomInt: {min: 50, max: 60}, extraKeyAfter: 1}
        )");

        REQUIRE_THROWS_AS(Expression::parseExpression(yaml, rng), InvalidValueGeneratorSyntax);

        yaml = YAML::Load(R"(
{}
        )");

        REQUIRE_THROWS_AS(Expression::parseExpression(yaml, rng), InvalidValueGeneratorSyntax);
    }

    SECTION("must be a known expression type") {
        auto yaml = YAML::Load(R"(
{RandomInt: {min: 50, max: 60}}
        )");

        REQUIRE_THROWS_AS(Expression::parseExpression(yaml, rng), InvalidValueGeneratorSyntax);

        yaml = YAML::Load(R"(
{^NonExistent: {min: 50, max: 60}}
        )");

        REQUIRE_THROWS_AS(Expression::parseExpression(yaml, rng), InvalidValueGeneratorSyntax);
    }
}

TEST_CASE("Expression::parseObject error cases") {
    genny::DefaultRandom rng{};
    rng.seed(269849313357703264LL);

    SECTION("valid syntax") {
        auto yaml = YAML::Load(R"(
{^RandomInt: {min: 50, max: 60}}
        )");

        auto expr = Expression::parseObject(yaml, rng);
        REQUIRE(expr != nullptr);

        yaml = YAML::Load(R"(
{}
        )");

        expr = Expression::parseObject(yaml, rng);
        REQUIRE(expr != nullptr);

        yaml = YAML::Load(R"(
{RandomInt: {min: 50, max: 60}}
        )");

        expr = Expression::parseObject(yaml, rng);
        REQUIRE(expr != nullptr);
    }

    SECTION("must be a mapping type") {
        auto yaml = YAML::Load(R"(
scalarValue
        )");

        REQUIRE_THROWS_AS(Expression::parseObject(yaml, rng), InvalidValueGeneratorSyntax);

        yaml = YAML::Load(R"(
null
        )");

        REQUIRE_THROWS_AS(Expression::parseObject(yaml, rng), InvalidValueGeneratorSyntax);


        yaml = YAML::Load(R"(
[sequence, value]
        )");

        REQUIRE_THROWS_AS(Expression::parseObject(yaml, rng), InvalidValueGeneratorSyntax);

        yaml = YAML::Load(R"(
[]
        )");

        REQUIRE_THROWS_AS(Expression::parseObject(yaml, rng), InvalidValueGeneratorSyntax);
    }

    SECTION("must not mix '^' and non-'^' prefixed keys") {
        auto yaml = YAML::Load(R"(
{otherKey: 1, ^RandomInt: {min: 50, max: 60}}
        )");

        REQUIRE_THROWS_AS(Expression::parseObject(yaml, rng), InvalidValueGeneratorSyntax);

        yaml = YAML::Load(R"(
{^RandomInt: {min: 50, max: 60}, otherKey: 1}
        )");

        REQUIRE_THROWS_AS(Expression::parseObject(yaml, rng), InvalidValueGeneratorSyntax);
    }
}

TEST_CASE("Expression::parseOperand error cases") {
    genny::DefaultRandom rng{};
    rng.seed(269849313357703264LL);

    SECTION("Document with no templates") {
        auto yaml = YAML::Load(R"({a: 1})");
        auto expr = Expression::parseOperand(yaml, rng);
        assert_documents_equal(
            expr->evaluate(rng).getDocument(),
            BasicBson::make_document(BasicBson::kvp("a", BsonTypes::b_int32{1})));
    }


    SECTION("valid syntax") {
        auto yaml = YAML::Load(R"(
{min: 50, max: 60}
        )");

        auto expr = Expression::parseOperand(yaml, rng);
        REQUIRE(expr != nullptr);

        yaml = YAML::Load(R"(
{^RandomInt: {min: 50, max: 60}}
        )");

        expr = Expression::parseOperand(yaml, rng);
        REQUIRE(expr != nullptr);

        yaml = YAML::Load(R"(
{}
        )");

        expr = Expression::parseOperand(yaml, rng);
        REQUIRE(expr != nullptr);

        yaml = YAML::Load(R"(
scalarValue
        )");

        expr = Expression::parseOperand(yaml, rng);
        REQUIRE(expr != nullptr);

        yaml = YAML::Load(R"(
null
        )");

        expr = Expression::parseOperand(yaml, rng);
        REQUIRE(expr != nullptr);

        yaml = YAML::Load(R"(
[sequence, value]
        )");

        expr = Expression::parseOperand(yaml, rng);
        REQUIRE(expr != nullptr);

        yaml = YAML::Load(R"(
[]
        )");

        expr = Expression::parseOperand(yaml, rng);
        REQUIRE(expr != nullptr);
    }

    SECTION("must be defined") {
        auto yaml = YAML::Load(R"(
{}
        )")["nonExistent"];

        REQUIRE_THROWS_AS(Expression::parseOperand(yaml, rng), InvalidValueGeneratorSyntax);
    }
}

TEST_CASE("Expression parsing with ConstantExpression::parse") {
    genny::DefaultRandom rng{};
    rng.seed(269849313357703264LL);

    SECTION("type errors caught at parse-time") {
        auto yaml = YAML::Load(R"(
{^RandomInt: {min: [7], max: 100}}
        )");
        REQUIRE_THROWS(Expression::parseExpression(yaml, rng));
    }

    SECTION("valid syntax") {
        auto yaml = YAML::Load(R"(
1
        )");

        auto expr = ConstantExpression::parse(yaml, rng);
        REQUIRE(expr != nullptr);
        REQUIRE(expr->evaluate(rng).getInt64() == 1);

        yaml = YAML::Load(R"(
269849313357703264
        )");

        expr = ConstantExpression::parse(yaml, rng);
        REQUIRE(expr != nullptr);
        REQUIRE(expr->evaluate(rng).getInt64() == 269849313357703264LL);

        yaml = YAML::Load(R"(
3.14
        )");

        expr = ConstantExpression::parse(yaml, rng);
        REQUIRE(expr != nullptr);
        REQUIRE(expr->evaluate(rng).getDouble() == 3.14);

        yaml = YAML::Load(R"(
string
        )");

        expr = ConstantExpression::parse(yaml, rng);
        REQUIRE(expr != nullptr);
        REQUIRE(expr->evaluate(rng).getString() == "string");

        yaml = YAML::Load(R"(
'5'
        )");

        expr = ConstantExpression::parse(yaml, rng);
        REQUIRE(expr != nullptr);
        REQUIRE(expr->evaluate(rng).getString() == "5");

        yaml = YAML::Load(R"(
null
        )");

        expr = ConstantExpression::parse(yaml, rng);
        REQUIRE(expr != nullptr);
        REQUIRE(expr->evaluate(rng).getNull() == BsonTypes::b_null{});
    }

    SECTION("valid syntax for boolean values") {
        auto yaml = YAML::Load(R"(
true
            )");

        auto expr = ConstantExpression::parse(yaml, rng);
        REQUIRE(expr != nullptr);
        REQUIRE(expr->evaluate(rng).getBool() == true);

        yaml = YAML::Load(R"(
false
            )");

        expr = ConstantExpression::parse(yaml, rng);
        REQUIRE(expr != nullptr);
        REQUIRE(expr->evaluate(rng).getBool() == false);

        yaml = YAML::Load(R"(
on
            )");

        expr = ConstantExpression::parse(yaml, rng);
        REQUIRE(expr != nullptr);
        REQUIRE(expr->evaluate(rng).getBool() == true);

        yaml = YAML::Load(R"(
off
            )");

        expr = ConstantExpression::parse(yaml, rng);
        REQUIRE(expr != nullptr);
        REQUIRE(expr->evaluate(rng).getBool() == false);

        yaml = YAML::Load(R"(
yes
            )");

        expr = ConstantExpression::parse(yaml, rng);
        REQUIRE(expr != nullptr);
        REQUIRE(expr->evaluate(rng).getBool() == true);

        yaml = YAML::Load(R"(
no
            )");

        expr = ConstantExpression::parse(yaml, rng);
        REQUIRE(expr != nullptr);
        REQUIRE(expr->evaluate(rng).getBool() == false);
    }

    SECTION("valid syntax for literal objects") {
        auto yaml = YAML::Load(R"(
{min: 50, max: 60}
        )");

        auto expr = ConstantExpression::parse(yaml, rng);
        REQUIRE(expr != nullptr);

        assert_documents_equal(
            expr->evaluate(rng).getDocument(),
            BasicBson::make_document(BasicBson::kvp("min", BsonTypes::b_int32{50}),
                                     BasicBson::kvp("max", BsonTypes::b_int32{60})));

        yaml = YAML::Load(R"(
{}
        )");

        expr = ConstantExpression::parse(yaml, rng);
        REQUIRE(expr != nullptr);

        assert_documents_equal(expr->evaluate(rng).getDocument(), BasicBson::make_document());
    }

    SECTION("valid syntax for literal arrays") {
        auto yaml = YAML::Load(R"(
[sequence, value]
        )");

        auto expr = ConstantExpression::parse(yaml, rng);
        REQUIRE(expr != nullptr);

        assert_arrays_equal(expr->evaluate(rng).getArray(),
                            BasicBson::make_array("sequence", "value"));

        yaml = YAML::Load(R"(
[]
        )");

        expr = ConstantExpression::parse(yaml, rng);
        REQUIRE(expr != nullptr);

        assert_arrays_equal(expr->evaluate(rng).getArray(), BasicBson::make_array());
    }
}

TEST_CASE("Expression parsing with DocumentExpression::parse") {
    genny::DefaultRandom rng{};
    rng.seed(269849313357703264LL);

    SECTION("valid syntax") {
        auto yaml = YAML::Load(R"(
{min: 50, max: 60}
        )");

        auto expr = DocumentExpression::parse(yaml, rng);
        REQUIRE(expr != nullptr);
        assert_documents_equal(
            expr->evaluate(rng).getDocument(),
            BasicBson::make_document(BasicBson::kvp("min", BsonTypes::b_int32{50}),
                                     BasicBson::kvp("max", BsonTypes::b_int32{60})));

        yaml = YAML::Load(R"(
{}
        )");

        expr = DocumentExpression::parse(yaml, rng);
        REQUIRE(expr != nullptr);
        assert_documents_equal(expr->evaluate(rng).getDocument(), BasicBson::make_document());
    }

    SECTION("must be a mapping type") {
        auto yaml = YAML::Load(R"(
scalarValue
        )");

        REQUIRE_THROWS_AS(DocumentExpression::parse(yaml, rng), InvalidValueGeneratorSyntax);

        yaml = YAML::Load(R"(
[sequence, value]
        )");

        REQUIRE_THROWS_AS(DocumentExpression::parse(yaml, rng), InvalidValueGeneratorSyntax);

        yaml = YAML::Load(R"(
[]
        )");

        REQUIRE_THROWS_AS(DocumentExpression::parse(yaml, rng), InvalidValueGeneratorSyntax);
    }

    SECTION("must not be an expression") {
        auto yaml = YAML::Load(R"(
{^RandomInt: {min: 50, max: 60}}
        )");

        REQUIRE_THROWS_AS(DocumentExpression::parse(yaml, rng), InvalidValueGeneratorSyntax);

        yaml = YAML::Load(R"(
{otherKey: 1, ^RandomInt: {min: 50, max: 60}}
        )");

        REQUIRE_THROWS_AS(DocumentExpression::parse(yaml, rng), InvalidValueGeneratorSyntax);

        yaml = YAML::Load(R"(
{^RandomInt: {min: 50, max: 60}, otherKey: 1}
        )");

        REQUIRE_THROWS_AS(DocumentExpression::parse(yaml, rng), InvalidValueGeneratorSyntax);
    }
}

TEST_CASE("Expression parsing with ArrayExpression::parse") {
    genny::DefaultRandom rng{};
    rng.seed(269849313357703264LL);

    SECTION("valid syntax") {
        auto yaml = YAML::Load(R"(
[sequence, type]
        )");

        auto expr = ArrayExpression::parse(yaml, rng);
        REQUIRE(expr != nullptr);
        assert_arrays_equal(expr->evaluate(rng).getArray(),
                            BasicBson::make_array("sequence", "type"));

        yaml = YAML::Load(R"(
[]
        )");

        expr = ArrayExpression::parse(yaml, rng);
        REQUIRE(expr != nullptr);
        assert_arrays_equal(expr->evaluate(rng).getArray(), BasicBson::make_array());
    }

    SECTION("valid syntax for heterogeneous elements") {
        auto yaml = YAML::Load(R"(
[1, 269849313357703264, 3.14, string, true, null]
        )");

        auto expr = ArrayExpression::parse(yaml, rng);
        REQUIRE(expr != nullptr);
        assert_arrays_equal(expr->evaluate(rng).getArray(),
                            BasicBson::make_array(BsonTypes::b_int32{1},
                                                  BsonTypes::b_int64{269849313357703264LL},
                                                  BsonTypes::b_double{3.14},
                                                  "string",
                                                  BsonTypes::b_bool{true},
                                                  BsonTypes::b_null{}));
    }

    SECTION("valid syntax for multiple expression elements") {
        auto yaml = YAML::Load(R"(
- {^RandomInt: {min: 10, max: 10}}
- {^RandomInt: {min: 10, max: 10}}
- 10
        )");

        auto expr = ArrayExpression::parse(yaml, rng);
        REQUIRE(expr != nullptr);
        assert_arrays_equal(expr->evaluate(rng).getArray(),
                            BasicBson::make_array(BsonTypes::b_int64{10},
                                                  BsonTypes::b_int64{10},
                                                  BsonTypes::b_int32{10}));

        yaml = YAML::Load(R"(
- {^RandomInt: {min: 20, max: {^RandomInt: {min: 20, max: 20}}}}
- {^RandomInt: {min: {^RandomInt: {min: 20, max: 20}}, max: 20}}
- 20
        )");

        expr = ArrayExpression::parse(yaml, rng);
        REQUIRE(expr != nullptr);
        assert_arrays_equal(expr->evaluate(rng).getArray(),
                            BasicBson::make_array(BsonTypes::b_int64{20},
                                                  BsonTypes::b_int64{20},
                                                  BsonTypes::b_int32{20}));
    }

    SECTION("must be a sequence type") {
        auto yaml = YAML::Load(R"(
scalarValue
        )");

        REQUIRE_THROWS_AS(ArrayExpression::parse(yaml, rng), InvalidValueGeneratorSyntax);

        yaml = YAML::Load(R"(
{min: 50, max: 60}
        )");

        REQUIRE_THROWS_AS(ArrayExpression::parse(yaml, rng), InvalidValueGeneratorSyntax);

        yaml = YAML::Load(R"(
{}
        )");

        REQUIRE_THROWS_AS(ArrayExpression::parse(yaml, rng), InvalidValueGeneratorSyntax);
    }
}

TEST_CASE("Expression parsing with RandomIntExpression") {
    genny::DefaultRandom rng{};
    rng.seed(269849313357703264LL);

    // We call Expression::evaluate() multiple times on the same Expression instance to verify
    // nothing goes wrong. The method is currently marked const but that could change in the future
    // as could the introduction of `mutable` members for caching purposes.
    const int kNumSamples = 10;

    SECTION("valid syntax for uniform distribution") {
        auto yaml = YAML::Load(R"(
{^RandomInt: {distribution: uniform, min: 50, max: 60}}
        )");

        auto expr = Expression::parseExpression(yaml, rng);
        REQUIRE(expr != nullptr);

        for (int i = 0; i < kNumSamples; ++i) {
            auto value = expr->evaluate(rng).getInt64();
            REQUIRE(value >= 50);
            REQUIRE(value <= 60);
        }
    }

    SECTION("uniform distribution requires both 'min' and 'max' parameters") {
        auto yaml = YAML::Load(R"(
{^RandomInt: {distribution: uniform, min: 50}}
        )");

        REQUIRE_THROWS_AS(Expression::parseExpression(yaml, rng), InvalidValueGeneratorSyntax);

        yaml = YAML::Load(R"(
{^RandomInt: {distribution: uniform, max: 60}}
        )");

        REQUIRE_THROWS_AS(Expression::parseExpression(yaml, rng), InvalidValueGeneratorSyntax);

        yaml = YAML::Load(R"(
{^RandomInt: {distribution: uniform}}
        )");

        REQUIRE_THROWS_AS(Expression::parseExpression(yaml, rng), InvalidValueGeneratorSyntax);
    }

    SECTION("uniform distribution requires integer 'min' and 'max' parameters") {
        auto yaml = YAML::Load(R"(
{^RandomInt: {distribution: uniform, min: 50.0, max: 60}}
        )");

        REQUIRE_THROWS_AS(Expression::parseExpression(yaml, rng), InvalidValueGeneratorSyntax);

        yaml = YAML::Load(R"(
{^RandomInt: {distribution: uniform, min: 50, max: 60.0}}
        )");

        REQUIRE_THROWS_AS(Expression::parseExpression(yaml, rng), InvalidValueGeneratorSyntax);
    }

    SECTION("binomial distribution") {
        auto yaml = YAML::Load(R"(
{^RandomInt: {distribution: binomial, t: 100, p: 0.05}}
        )");

        auto expr = Expression::parseExpression(yaml, rng);
        REQUIRE(expr != nullptr);

        for (int i = 0; i < kNumSamples; ++i) {
            auto value = expr->evaluate(rng).getInt64();
            REQUIRE(value >= 0);
            REQUIRE(value <= 100);
        }
    }

    SECTION("binomial distribution requires both 't' and 'p' parameters") {
        auto yaml = YAML::Load(R"(
{^RandomInt: {distribution: binomial, t: 100}}
        )");

        REQUIRE_THROWS_AS(Expression::parseExpression(yaml, rng), InvalidValueGeneratorSyntax);

        yaml = YAML::Load(R"(
{^RandomInt: {distribution: binomial, p: 0.05}}
        )");

        REQUIRE_THROWS_AS(Expression::parseExpression(yaml, rng), InvalidValueGeneratorSyntax);

        yaml = YAML::Load(R"(
{^RandomInt: {distribution: binomial}}
        )");

        REQUIRE_THROWS_AS(Expression::parseExpression(yaml, rng), InvalidValueGeneratorSyntax);
    }

    SECTION("binomial distribution requires integer 't' parameter") {
        auto yaml = YAML::Load(R"(
{^RandomInt: {distribution: binomial, t: 100.0, p: 0.05}}
        )");

        REQUIRE_THROWS_AS(Expression::parseExpression(yaml, rng), InvalidValueGeneratorSyntax);
<<<<<<< HEAD
    }

    SECTION("binomial distribution requires double 'p' parameter") {
        auto yaml = YAML::Load(R"(
{^RandomInt: {distribution: binomial, t: 100, p: 5}}
        )");

        REQUIRE_THROWS_AS(Expression::parseExpression(yaml, rng), InvalidValueGeneratorSyntax);
=======
>>>>>>> 4f4e69b2
    }

    SECTION("negative_binomial distribution") {
        auto yaml = YAML::Load(R"(
{^RandomInt: {distribution: negative_binomial, k: 100, p: 0.95}}
        )");

        auto expr = Expression::parseExpression(yaml, rng);
        REQUIRE(expr != nullptr);

        for (int i = 0; i < kNumSamples; ++i) {
            auto value = expr->evaluate(rng).getInt64();
            REQUIRE(value >= 0);
        }
    }

    SECTION("negative_binomial distribution requires both 'k' and 'p' parameters") {
        auto yaml = YAML::Load(R"(
{^RandomInt: {distribution: negative_binomial, k: 100}}
        )");

        REQUIRE_THROWS_AS(Expression::parseExpression(yaml, rng), InvalidValueGeneratorSyntax);

        yaml = YAML::Load(R"(
{^RandomInt: {distribution: negative_binomial, p: 0.95}}
        )");

        REQUIRE_THROWS_AS(Expression::parseExpression(yaml, rng), InvalidValueGeneratorSyntax);

        yaml = YAML::Load(R"(
{^RandomInt: {distribution: negative_binomial}}
        )");

        REQUIRE_THROWS_AS(Expression::parseExpression(yaml, rng), InvalidValueGeneratorSyntax);
    }

    SECTION("negative_binomial distribution requires integer 'k' parameter") {
        auto yaml = YAML::Load(R"(
{^RandomInt: {distribution: negative_binomial, k: 100.0, p: 0.95}}
        )");

        REQUIRE_THROWS_AS(Expression::parseExpression(yaml, rng), InvalidValueGeneratorSyntax);
    }

    SECTION("negative_binomial distribution requires double 'p' parameter") {
        auto yaml = YAML::Load(R"(
{^RandomInt: {distribution: negative_binomial, k: 100.0, p: 9}}
        )");

        REQUIRE_THROWS_AS(Expression::parseExpression(yaml, rng), InvalidValueGeneratorSyntax);
    }

    SECTION("geometric distribution") {
        auto yaml = YAML::Load(R"(
{^RandomInt: {distribution: geometric, p: 0.05}}
        )");

        auto expr = Expression::parseExpression(yaml, rng);
        REQUIRE(expr != nullptr);

        for (int i = 0; i < kNumSamples; ++i) {
            auto value = expr->evaluate(rng).getInt64();
            REQUIRE(value >= 0);
        }
    }

    SECTION("geometric distribution requires a 'p' parameter") {
        auto yaml = YAML::Load(R"(
{^RandomInt: {distribution: geometric}}
        )");

        REQUIRE_THROWS_AS(Expression::parseExpression(yaml, rng), InvalidValueGeneratorSyntax);
<<<<<<< HEAD
    }

    SECTION("geometric distribution requires a double 'p' parameter") {
        auto yaml = YAML::Load(R"(
{^RandomInt: {distribution: geometric, p: 1}}
        )");

        REQUIRE_THROWS_AS(Expression::parseExpression(yaml, rng), InvalidValueGeneratorSyntax);
=======
>>>>>>> 4f4e69b2
    }

    SECTION("poisson distribution") {
        auto yaml = YAML::Load(R"(
{^RandomInt: {distribution: poisson, mean: 5.6}}
        )");

        auto expr = Expression::parseExpression(yaml, rng);
        REQUIRE(expr != nullptr);

        for (int i = 0; i < kNumSamples; ++i) {
            auto value = expr->evaluate(rng).getInt64();
            REQUIRE(value >= 0);
        }
    }

    SECTION("poisson distribution requires a 'mean' parameter") {
        auto yaml = YAML::Load(R"(
{^RandomInt: {distribution: poisson}}
        )");

        REQUIRE_THROWS_AS(Expression::parseExpression(yaml, rng), InvalidValueGeneratorSyntax);
<<<<<<< HEAD
    }

    SECTION("poisson distribution requires a double 'mean' parameter") {
        auto yaml = YAML::Load(R"(
{^RandomInt: {distribution: poisson, mean: 10}}
        )");

        REQUIRE_THROWS_AS(Expression::parseExpression(yaml, rng), InvalidValueGeneratorSyntax);
=======
>>>>>>> 4f4e69b2
    }

    SECTION("requires known distribution") {
        auto yaml = YAML::Load(R"(
{^RandomInt: {distribution: non_existent}}
        )");

        REQUIRE_THROWS_AS(Expression::parseExpression(yaml, rng), InvalidValueGeneratorSyntax);
    }
}

TEST_CASE("Expression parsing with RandomStringExpression") {
    genny::DefaultRandom rng{};
    rng.seed(269849313357703264LL);

    // We call Expression::evaluate() multiple times on the same Expression instance to verify
    // nothing goes wrong. The method is currently marked const but that could change in the future
    // as could the introduction of `mutable` members for caching purposes.
    const int kNumSamples = 10;

    SECTION("valid syntax") {
        auto yaml = YAML::Load(R"(
{^RandomString: {length: 15}}
        )");

        auto expr = Expression::parseExpression(yaml, rng);
        REQUIRE(expr != nullptr);

        for (int i = 0; i < kNumSamples; ++i) {
            auto value = expr->evaluate(rng).getString();
            INFO("Generated string: " << value);
            REQUIRE(value.size() == 15);
        }

        yaml = YAML::Load(R"(
{^RandomString: {length: 15, alphabet: xyz}}
        )");

        expr = Expression::parseExpression(yaml, rng);
        REQUIRE(expr != nullptr);

        for (int i = 0; i < kNumSamples; ++i) {
            auto value = expr->evaluate(rng).getString();
            INFO("Generated string: " << value);
            REQUIRE(value.size() == 15);
            for (auto&& c : value) {
                REQUIRE((c == 'x' || c == 'y' || c == 'z'));
            }
        }

        yaml = YAML::Load(R"(
{^RandomString: {length: 15, alphabet: x}}
        )");

        expr = Expression::parseExpression(yaml, rng);
        REQUIRE(expr != nullptr);

        for (int i = 0; i < kNumSamples; ++i) {
            auto value = expr->evaluate(rng).getString();
            REQUIRE(value == std::string(15, 'x'));
        }
    }

    SECTION("requires 'length' parameter") {
        auto yaml = YAML::Load(R"(
{^RandomString: {}}
        )");

        REQUIRE_THROWS_AS(Expression::parseExpression(yaml, rng), InvalidValueGeneratorSyntax);

        yaml = YAML::Load(R"(
{^RandomString: {alphabet: abc}}
        )");

        REQUIRE_THROWS_AS(Expression::parseExpression(yaml, rng), InvalidValueGeneratorSyntax);
    }

    SECTION("requires non-empty 'alphabet' parameter if specified") {
        auto yaml = YAML::Load(R"(
{^RandomString: {length: 15, alphabet: ''}}
        )");

        REQUIRE_THROWS_AS(Expression::parseExpression(yaml, rng), InvalidValueGeneratorSyntax);
    }
}

TEST_CASE("Expression parsing with FastRandomStringExpression") {
    genny::DefaultRandom rng{};
    rng.seed(269849313357703264LL);

    // We call Expression::evaluate() multiple times on the same Expression instance to verify
    // nothing goes wrong. The method is currently marked const but that could change in the future
    // as could the introduction of `mutable` members for caching purposes.
    const int kNumSamples = 10;

    SECTION("valid syntax") {
        auto yaml = YAML::Load(R"(
{^FastRandomString: {length: 15}}
        )");

        auto expr = Expression::parseExpression(yaml, rng);
        REQUIRE(expr != nullptr);

        for (int i = 0; i < kNumSamples; ++i) {
            auto value = expr->evaluate(rng).getString();
            INFO("Generated string: " << value);
            REQUIRE(value.size() == 15);
        }
    }

    SECTION("requires 'length' parameter") {
        auto yaml = YAML::Load(R"(
{^FastRandomString: {}}
        )");

        REQUIRE_THROWS_AS(Expression::parseExpression(yaml, rng), InvalidValueGeneratorSyntax);
    }
}

TEST_CASE("Expression parsing with ConstantExpression") {
    genny::DefaultRandom rng{};
    rng.seed(269849313357703264LL);

    // We call Expression::evaluate() multiple times on the same Expression instance to verify
    // nothing goes wrong. The method is currently marked const but that could change in the future
    // as could the introduction of `mutable` members for caching purposes.
    const int kNumSamples = 10;

    SECTION("valid syntax for literal objects") {
        auto yaml = YAML::Load(R"(
{^Verbatim: {^RandomInt: {min: 50, max: 60}}}
        )");

        auto expr = Expression::parseExpression(yaml, rng);
        REQUIRE(expr != nullptr);

        for (int i = 0; i < kNumSamples; ++i) {
            assert_documents_equal(
                expr->evaluate(rng).getDocument(),
                BasicBson::make_document(BasicBson::kvp(
                    "^RandomInt",
                    BasicBson::make_document(BasicBson::kvp("min", BsonTypes::b_int32{50}),
                                             BasicBson::kvp("max", BsonTypes::b_int32{60})))));
        }

        yaml = YAML::Load(R"(
{^Verbatim: {otherKey: 1, ^RandomInt: {min: 50, max: 60}}}
        )");

        expr = Expression::parseExpression(yaml, rng);
        REQUIRE(expr != nullptr);

        for (int i = 0; i < kNumSamples; ++i) {
            assert_documents_equal(
                expr->evaluate(rng).getDocument(),
                BasicBson::make_document(
                    BasicBson::kvp("otherKey", BsonTypes::b_int32{1}),
                    BasicBson::kvp(
                        "^RandomInt",
                        BasicBson::make_document(BasicBson::kvp("min", BsonTypes::b_int32{50}),
                                                 BasicBson::kvp("max", BsonTypes::b_int32{60})))));
        }

        yaml = YAML::Load(R"(
{^Verbatim: {^RandomInt: {min: 50, max: 60}, otherKey: 1}}
        )");

        expr = Expression::parseExpression(yaml, rng);
        REQUIRE(expr != nullptr);

        for (int i = 0; i < kNumSamples; ++i) {
            assert_documents_equal(
                expr->evaluate(rng).getDocument(),
                BasicBson::make_document(
                    BasicBson::kvp(
                        "^RandomInt",
                        BasicBson::make_document(BasicBson::kvp("min", BsonTypes::b_int32{50}),
                                                 BasicBson::kvp("max", BsonTypes::b_int32{60}))),
                    BasicBson::kvp("otherKey", BsonTypes::b_int32{1})));
        }

        yaml = YAML::Load(R"(
{^Verbatim: {^RandomString: {length: 15}}}
        )");

        expr = Expression::parseExpression(yaml, rng);
        REQUIRE(expr != nullptr);

        for (int i = 0; i < kNumSamples; ++i) {
            assert_documents_equal(
                expr->evaluate(rng).getDocument(),
                BasicBson::make_document(BasicBson::kvp(
                    "^RandomString",
                    BasicBson::make_document(BasicBson::kvp("length", BsonTypes::b_int32{15})))));
        }
    }

    SECTION("valid syntax for literal arrays") {
        auto yaml = YAML::Load(R"(
^Verbatim:
- ^RandomInt: {min: 50, max: 60}
- ^RandomString: {length: 15}
- scalarValue
        )");

        auto expr = Expression::parseExpression(yaml, rng);
        REQUIRE(expr != nullptr);

        for (int i = 0; i < kNumSamples; ++i) {
            assert_arrays_equal(
                expr->evaluate(rng).getArray(),
                BasicBson::make_array(
                    BasicBson::make_document(BasicBson::kvp(
                        "^RandomInt",
                        BasicBson::make_document(BasicBson::kvp("min", BsonTypes::b_int32{50}),
                                                 BasicBson::kvp("max", BsonTypes::b_int32{60})))),
                    BasicBson::make_document(
                        BasicBson::kvp("^RandomString",
                                       BasicBson::make_document(
                                           BasicBson::kvp("length", BsonTypes::b_int32{15})))),
                    "scalarValue"));
        }
    }
}

}  // namespace
}  // namespace genny::v1<|MERGE_RESOLUTION|>--- conflicted
+++ resolved
@@ -661,17 +661,6 @@
         )");
 
         REQUIRE_THROWS_AS(Expression::parseExpression(yaml, rng), InvalidValueGeneratorSyntax);
-<<<<<<< HEAD
-    }
-
-    SECTION("binomial distribution requires double 'p' parameter") {
-        auto yaml = YAML::Load(R"(
-{^RandomInt: {distribution: binomial, t: 100, p: 5}}
-        )");
-
-        REQUIRE_THROWS_AS(Expression::parseExpression(yaml, rng), InvalidValueGeneratorSyntax);
-=======
->>>>>>> 4f4e69b2
     }
 
     SECTION("negative_binomial distribution") {
@@ -744,17 +733,6 @@
         )");
 
         REQUIRE_THROWS_AS(Expression::parseExpression(yaml, rng), InvalidValueGeneratorSyntax);
-<<<<<<< HEAD
-    }
-
-    SECTION("geometric distribution requires a double 'p' parameter") {
-        auto yaml = YAML::Load(R"(
-{^RandomInt: {distribution: geometric, p: 1}}
-        )");
-
-        REQUIRE_THROWS_AS(Expression::parseExpression(yaml, rng), InvalidValueGeneratorSyntax);
-=======
->>>>>>> 4f4e69b2
     }
 
     SECTION("poisson distribution") {
@@ -777,17 +755,6 @@
         )");
 
         REQUIRE_THROWS_AS(Expression::parseExpression(yaml, rng), InvalidValueGeneratorSyntax);
-<<<<<<< HEAD
-    }
-
-    SECTION("poisson distribution requires a double 'mean' parameter") {
-        auto yaml = YAML::Load(R"(
-{^RandomInt: {distribution: poisson, mean: 10}}
-        )");
-
-        REQUIRE_THROWS_AS(Expression::parseExpression(yaml, rng), InvalidValueGeneratorSyntax);
-=======
->>>>>>> 4f4e69b2
     }
 
     SECTION("requires known distribution") {
