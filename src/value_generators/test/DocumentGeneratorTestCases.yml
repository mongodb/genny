--- conflicted
+++ resolved
@@ -545,13 +545,10 @@
     ThenReturns:
     # The $date notation is extended json
     # (see https://docs.mongodb.com/manual/reference/mongodb-extended-json/#bson.Date).
-<<<<<<< HEAD
     - { "date" : { "$date" : { "$numberLong" : "1626880603851" } } }
     - { "date" : { "$date" : { "$numberLong" : "1611659045266" } } }
-=======
     - { "date" : { "$date" : { "$numberLong" : "4185670857742" } } }
     - { "date" : { "$date" : { "$numberLong" : "5397029274960" } } }
->>>>>>> db500ad5
 
   # Date: Half Open interval: ["1970-01-01", "2021-01-01"). 1970-01-01 is the default min date.
   - Name: RandomDateMax
@@ -560,12 +557,8 @@
     ThenReturns:
     # The $date notation is extended json
     # (see https://docs.mongodb.com/manual/reference/mongodb-extended-json/#bson.Date).
-<<<<<<< HEAD
     - { "date" : { "$date" : { "$numberLong" : "250092537631" } } }
-=======
-    - { "date" : { "$date" : { "$numberLong" : "183360228161" } } }
     - { "date" : { "$date" : { "$numberLong" : "120037897059" } } }
->>>>>>> db500ad5
 
   # Date: 2020-01-01T00:00:00.000 (only one possible value here).
   - Name: RandomDateSingle
@@ -585,12 +578,9 @@
     ThenReturns:
     # The $date notation is extended json
     # (see https://docs.mongodb.com/manual/reference/mongodb-extended-json/#bson.Date).
-<<<<<<< HEAD
     - { "date" : { "$date" : { "$numberLong" : "1579884207608" } } }
-=======
     - { "date" : { "$date" : { "$numberLong" : "1587960410217" } } }
     - { "date" : { "$date" : { "$numberLong" : "1578875595873" } } }
->>>>>>> db500ad5
 
   # Date: Half Open interval: ["1970-01-01", "2030-01-01").
   - Name: RandomDateFull
@@ -599,12 +589,9 @@
     ThenReturns:
     # The $date notation is extended json
     # (see https://docs.mongodb.com/manual/reference/mongodb-extended-json/#bson.Date).
-<<<<<<< HEAD
     - { "date" : { "$date" : { "$numberLong" : "294222555545" } } }
-=======
     - { "date" : { "$date" : { "$numberLong" : "4331882451667" } } }
     - { "date" : { "$date" : { "$numberLong" : "3407482044257" } } }
->>>>>>> db500ad5
 
   # Date: Half Open interval: ["2030-01-01", "2040-01-01").
   - Name: RandomDateFuture
@@ -613,12 +600,8 @@
     ThenReturns:
     # The $date notation is extended json
     # (see https://docs.mongodb.com/manual/reference/mongodb-extended-json/#bson.Date).
-<<<<<<< HEAD
-    - { "date" : { "$date" : { "$numberLong" : "1942486378134" } } }
-=======
     - { "date" : { "$date" : { "$numberLong" : "2190504376964" } } }
     - { "date" : { "$date" : { "$numberLong" : "1945898374006" } } }
->>>>>>> db500ad5
 
   # Date: Half Open interval: ["2020-01-01", "2020-01-01").
   - Name: RandomDateULL
