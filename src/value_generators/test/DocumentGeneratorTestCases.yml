--- conflicted
+++ resolved
@@ -1479,7 +1479,132 @@
         - foo:
           - "1.0"
 
-<<<<<<< HEAD
+  # https://en.wikipedia.org/wiki/Universally_unique_identifier#Version_4_(random)
+  # Check uuid with the following python:
+  #   # "3b241101-e2bb-4255-8caf-4136c566a962"
+  #   import base64
+  #   from hexdump import hexdump
+  #   s = "OyQRAeK7QlWMr0E2xWapYg=="
+  #   b = base64.b64decode(s)
+  #   print(hexdump(b))
+  #   00000000: 3B 24 11 01 E2 BB 42 55  8C AF 41 36 C5 66 A9 62  ;$....BU..A6.f.b
+  #
+  #   b = b"\x3b\x24\x11\x01\xe2\xbb\x42\x55\x8c\xaf\x41\x36\xc5\x66\xa9\x62"
+  #   s = base64.b64encode(b)
+  #   print(s.decode())
+  #   OyQRAeK7QlWMr0E2xWapYg==
+  - Name: Uuid Invalid subType
+    GivenTemplate:
+      a: {^UUID: {hex: "", subType: 5}}
+    ThenThrows: InvalidValueGeneratorSyntax
+
+  - Name: Uuid Invalid Ascii chars
+    GivenTemplate:
+      a: {^UUID: {hex: "t0000000-0000-0000-0000-00000000000g" }}
+    ThenThrows: InvalidValueGeneratorSyntax
+
+  - Name: Uuid Invalid Unicode char
+    GivenTemplate:
+      a: {^UUID: {hex: "00000000-0000-0000-0000-00000000000ф" }}
+    ThenThrows: InvalidValueGeneratorSyntax
+
+  - Name: Uuid Invalid 7 char format
+    GivenTemplate:
+      a: {^UUID: {hex: "0000000" }}
+    ThenThrows: InvalidValueGeneratorSyntax
+
+  - Name: Uuid Invalid Long format
+    GivenTemplate:
+      a: {^UUID: {hex: "00000000-0000-0000-0000-00000000000" }}
+    ThenThrows: InvalidValueGeneratorSyntax
+
+  - Name: Uuid Empty
+    GivenTemplate:
+      a: {^UUID: {hex: ""}}
+    ThenThrows: InvalidValueGeneratorSyntax
+
+  - Name: Uuid Nil
+    GivenTemplate:
+      a: {^UUID: {hex: "00000000-0000-0000-0000-000000000000" }}
+    ThenReturns:
+      - { "a": { "$binary": { "base64": "AAAAAAAAAAAAAAAAAAAAAA==", "subType": "04" } } }   # 00000000000000000000000000000000
+
+  - Name: Uuid Max
+    GivenTemplate:
+      a: {^UUID: {hex: "FFFFFFFF-FFFF-FFFF-FFFF-FFFFFFFFFFFF" }}
+    ThenReturns:
+      - { "a": { "$binary": { "base64": "/////////////////////w==", "subType": "04" } } }   # FFFFFFFFFFFFFFFFFFFFFFFFFFFFFFFF
+
+  - Name: Uuid Value
+    GivenTemplate:
+      a: {^UUID: {hex: "3b241101-e2bb-4255-8caf-4136c566a962" }}
+    ThenReturns:
+      - { "a": { "$binary": { "base64": "OyQRAeK7QlWMr0E2xWapYg==", "subType": "04" } } }
+
+  - Name: Uuid Fixed
+    GivenTemplate:
+      a: {^UUID: {hex: "00000000-4000-8000-0000-000000000021" }}
+    ThenReturns:
+      - { "a": { "$binary": { "base64": "AAAAAEAAgAAAAAAAAAAAIQ==", "subType": "04" } } }   # 00000000400080000000000000000021
+
+  - Name: Uuid RandomString
+    GivenTemplate:
+      a: {^UUID: {hex: { ^Join: { array: [ "00000000-4000-8000-0000-0000000000", { ^RandomString: { length: 2, alphabet: "0123456789abcdef" } } ], sep: "" } }}}
+    ThenReturns:
+      - { "a": { "$binary": { "base64": "AAAAAEAAgAAAAAAAAAAAIQ==", "subType": "04" } } }   # 00000000400080000000000000000021
+      - { "a": { "$binary": { "base64": "AAAAAEAAgAAAAAAAAAAAAQ==", "subType": "04" } } }   # 00000000400080000000000000000001
+      - { "a": { "$binary": { "base64": "AAAAAEAAgAAAAAAAAAAAXQ==", "subType": "04" } } }   # 0000000040008000000000000000005D
+      - { "a": { "$binary": { "base64": "AAAAAEAAgAAAAAAAAAAAxA==", "subType": "04" } } }   # 000000004000800000000000000000C4
+
+  - Name: Uuid FormatRandom
+    GivenTemplate:
+      a: {^UUID: {hex: {^FormatString: {format: "3b241101-e2bb-4255-8caf-4136c566a9%02x",  withArgs: [{^RandomInt: {min: 0, max: 255}}]}}}}
+    ThenReturns:
+      - { "a": { "$binary": { "base64": "OyQRAeK7QlWMr0E2xWapJw==", "subType": "04" } } }   # 3b241101e2bb42558caf4136c566a927
+      - { "a": { "$binary": { "base64": "OyQRAeK7QlWMr0E2xWapGw==", "subType": "04" } } }   # 3b241101e2bb42558caf4136c566a91b
+      - { "a": { "$binary": { "base64": "OyQRAeK7QlWMr0E2xWapBQ==", "subType": "04" } } }   # 3b241101e2bb42558caf4136c566a905
+      - { "a": { "$binary": { "base64": "OyQRAeK7QlWMr0E2xWapEg==", "subType": "04" } } }   # 3b241101e2bb42558caf4136c566a912
+
+  - Name: Uuid FormatRandomFull
+    GivenTemplate:
+      a: {^UUID: {hex: {^FormatString: {format: "%08x-%04x-%04x-%04x-%012x",
+                                        withArgs: [
+                                          {^RandomInt: {min: 0, max: 0xFFFFFFFF}},         #      4294967295
+                                          {^RandomInt: {min: 0, max: 0xFFFF}},             #           65535
+                                          {^RandomInt: {min: 0, max: 0xFFFF}},             #           65535
+                                          {^RandomInt: {min: 0, max: 0xFFFF}},             #           65535
+                                          {^RandomInt: {min: 0, max: 0xFFFFFFFFFFFF}}]}}}} # 281474976710655
+    ThenReturns:
+      - { "a": { "$binary": { "base64": "J8eVixtuBawStlftyS4a5A==", "subType": "04" } } }   # 27c7958b1b6e05ac12b657edc92e1ae4
+      - { "a": { "$binary": { "base64": "058zeM2kQpZmGyNWFG7qAg==", "subType": "04" } } }   # d39f3378cda44296661b2356146eea02
+      - { "a": { "$binary": { "base64": "e0Hs8TTRbWe30YZ1Aj82fg==", "subType": "04" } } }   # 7b41ecf134d16d67b7d18675023f367e
+      - { "a": { "$binary": { "base64": "BfYiXLZtmMit32Y4tA1rFw==", "subType": "04" } } }   # 05f6225cb66d98c8addf6638b40d6b17
+
+  - Name: Uuids Random
+    GivenTemplate:
+      a: [
+        {^UUID: {hex: {^FormatString: {format: "%08x-%04x-%04x-%04x-%012x",
+                                       withArgs: [
+                                         {^RandomInt: {min: 0, max: 0xFFFFFFFF}},
+                                         {^RandomInt: {min: 0, max: 0xFFFF}},
+                                         {^RandomInt: {min: 0, max: 0xFFFF}},
+                                         {^RandomInt: {min: 0, max: 0xFFFF}},
+                                         {^RandomInt: {min: 0, max: 0xFFFFFFFFFFFF}}]}}}},
+        {^UUID: {hex: {^FormatString: {format: "%08x-%04x-%04x-%04x-%012x",
+                                       withArgs: [
+                                         {^RandomInt: {min: 0, max: 0xFFFFFFFF}},
+                                         {^RandomInt: {min: 0, max: 0xFFFF}},
+                                         {^RandomInt: {min: 0, max: 0xFFFF}},
+                                         {^RandomInt: {min: 0, max: 0xFFFF}},
+                                         {^RandomInt: {min: 0, max: 0xFFFFFFFFFFFF}}]}}}},
+      ]
+    ThenReturns:
+      - {
+          "a": [ { "$binary": { "base64": "J8eVixtuBawStlftyS4a5A==", "subType": "04" } },  # 27c7958b1b6e05ac12b657edc92e1ae4
+                 { "$binary": { "base64": "058zeM2kQpZmGyNWFG7qAg==", "subType": "04" } }   # d39f3378cda44296661b2356146eea02
+          ]
+        }
+
   - Name: Conversions from string
     GivenTemplate:
       stod: {^ConvertToDouble: {from: "1.5"}}
@@ -1599,131 +1724,4 @@
   - Name: Invalid conversion from string
     GivenTemplate:
       stoi: {^ConvertToInt32: {from: "abc"}}
-    ThenThrows: InvalidValueGeneratorSyntax
-=======
-  # https://en.wikipedia.org/wiki/Universally_unique_identifier#Version_4_(random)
-  # Check uuid with the following python:
-  #   # "3b241101-e2bb-4255-8caf-4136c566a962"
-  #   import base64
-  #   from hexdump import hexdump
-  #   s = "OyQRAeK7QlWMr0E2xWapYg=="
-  #   b = base64.b64decode(s)
-  #   print(hexdump(b))
-  #   00000000: 3B 24 11 01 E2 BB 42 55  8C AF 41 36 C5 66 A9 62  ;$....BU..A6.f.b
-  #
-  #   b = b"\x3b\x24\x11\x01\xe2\xbb\x42\x55\x8c\xaf\x41\x36\xc5\x66\xa9\x62"
-  #   s = base64.b64encode(b)
-  #   print(s.decode())
-  #   OyQRAeK7QlWMr0E2xWapYg==
-  - Name: Uuid Invalid subType
-    GivenTemplate:
-      a: {^UUID: {hex: "", subType: 5}}
-    ThenThrows: InvalidValueGeneratorSyntax
-
-  - Name: Uuid Invalid Ascii chars
-    GivenTemplate:
-      a: {^UUID: {hex: "t0000000-0000-0000-0000-00000000000g" }}
-    ThenThrows: InvalidValueGeneratorSyntax
-
-  - Name: Uuid Invalid Unicode char
-    GivenTemplate:
-      a: {^UUID: {hex: "00000000-0000-0000-0000-00000000000ф" }}
-    ThenThrows: InvalidValueGeneratorSyntax
-
-  - Name: Uuid Invalid 7 char format
-    GivenTemplate:
-      a: {^UUID: {hex: "0000000" }}
-    ThenThrows: InvalidValueGeneratorSyntax
-
-  - Name: Uuid Invalid Long format
-    GivenTemplate:
-      a: {^UUID: {hex: "00000000-0000-0000-0000-00000000000" }}
-    ThenThrows: InvalidValueGeneratorSyntax
-
-  - Name: Uuid Empty
-    GivenTemplate:
-      a: {^UUID: {hex: ""}}
-    ThenThrows: InvalidValueGeneratorSyntax
-
-  - Name: Uuid Nil
-    GivenTemplate:
-      a: {^UUID: {hex: "00000000-0000-0000-0000-000000000000" }}
-    ThenReturns:
-      - { "a": { "$binary": { "base64": "AAAAAAAAAAAAAAAAAAAAAA==", "subType": "04" } } }   # 00000000000000000000000000000000
-
-  - Name: Uuid Max
-    GivenTemplate:
-      a: {^UUID: {hex: "FFFFFFFF-FFFF-FFFF-FFFF-FFFFFFFFFFFF" }}
-    ThenReturns:
-      - { "a": { "$binary": { "base64": "/////////////////////w==", "subType": "04" } } }   # FFFFFFFFFFFFFFFFFFFFFFFFFFFFFFFF
-
-  - Name: Uuid Value
-    GivenTemplate:
-      a: {^UUID: {hex: "3b241101-e2bb-4255-8caf-4136c566a962" }}
-    ThenReturns:
-      - { "a": { "$binary": { "base64": "OyQRAeK7QlWMr0E2xWapYg==", "subType": "04" } } }
-
-  - Name: Uuid Fixed
-    GivenTemplate:
-      a: {^UUID: {hex: "00000000-4000-8000-0000-000000000021" }}
-    ThenReturns:
-      - { "a": { "$binary": { "base64": "AAAAAEAAgAAAAAAAAAAAIQ==", "subType": "04" } } }   # 00000000400080000000000000000021
-
-  - Name: Uuid RandomString
-    GivenTemplate:
-      a: {^UUID: {hex: { ^Join: { array: [ "00000000-4000-8000-0000-0000000000", { ^RandomString: { length: 2, alphabet: "0123456789abcdef" } } ], sep: "" } }}}
-    ThenReturns:
-      - { "a": { "$binary": { "base64": "AAAAAEAAgAAAAAAAAAAAIQ==", "subType": "04" } } }   # 00000000400080000000000000000021
-      - { "a": { "$binary": { "base64": "AAAAAEAAgAAAAAAAAAAAAQ==", "subType": "04" } } }   # 00000000400080000000000000000001
-      - { "a": { "$binary": { "base64": "AAAAAEAAgAAAAAAAAAAAXQ==", "subType": "04" } } }   # 0000000040008000000000000000005D
-      - { "a": { "$binary": { "base64": "AAAAAEAAgAAAAAAAAAAAxA==", "subType": "04" } } }   # 000000004000800000000000000000C4
-
-  - Name: Uuid FormatRandom
-    GivenTemplate:
-      a: {^UUID: {hex: {^FormatString: {format: "3b241101-e2bb-4255-8caf-4136c566a9%02x",  withArgs: [{^RandomInt: {min: 0, max: 255}}]}}}}
-    ThenReturns:
-      - { "a": { "$binary": { "base64": "OyQRAeK7QlWMr0E2xWapJw==", "subType": "04" } } }   # 3b241101e2bb42558caf4136c566a927
-      - { "a": { "$binary": { "base64": "OyQRAeK7QlWMr0E2xWapGw==", "subType": "04" } } }   # 3b241101e2bb42558caf4136c566a91b
-      - { "a": { "$binary": { "base64": "OyQRAeK7QlWMr0E2xWapBQ==", "subType": "04" } } }   # 3b241101e2bb42558caf4136c566a905
-      - { "a": { "$binary": { "base64": "OyQRAeK7QlWMr0E2xWapEg==", "subType": "04" } } }   # 3b241101e2bb42558caf4136c566a912
-
-  - Name: Uuid FormatRandomFull
-    GivenTemplate:
-      a: {^UUID: {hex: {^FormatString: {format: "%08x-%04x-%04x-%04x-%012x",
-                                        withArgs: [
-                                          {^RandomInt: {min: 0, max: 0xFFFFFFFF}},         #      4294967295
-                                          {^RandomInt: {min: 0, max: 0xFFFF}},             #           65535
-                                          {^RandomInt: {min: 0, max: 0xFFFF}},             #           65535
-                                          {^RandomInt: {min: 0, max: 0xFFFF}},             #           65535
-                                          {^RandomInt: {min: 0, max: 0xFFFFFFFFFFFF}}]}}}} # 281474976710655
-    ThenReturns:
-      - { "a": { "$binary": { "base64": "J8eVixtuBawStlftyS4a5A==", "subType": "04" } } }   # 27c7958b1b6e05ac12b657edc92e1ae4
-      - { "a": { "$binary": { "base64": "058zeM2kQpZmGyNWFG7qAg==", "subType": "04" } } }   # d39f3378cda44296661b2356146eea02
-      - { "a": { "$binary": { "base64": "e0Hs8TTRbWe30YZ1Aj82fg==", "subType": "04" } } }   # 7b41ecf134d16d67b7d18675023f367e
-      - { "a": { "$binary": { "base64": "BfYiXLZtmMit32Y4tA1rFw==", "subType": "04" } } }   # 05f6225cb66d98c8addf6638b40d6b17
-
-  - Name: Uuids Random
-    GivenTemplate:
-      a: [
-        {^UUID: {hex: {^FormatString: {format: "%08x-%04x-%04x-%04x-%012x",
-                                       withArgs: [
-                                         {^RandomInt: {min: 0, max: 0xFFFFFFFF}},
-                                         {^RandomInt: {min: 0, max: 0xFFFF}},
-                                         {^RandomInt: {min: 0, max: 0xFFFF}},
-                                         {^RandomInt: {min: 0, max: 0xFFFF}},
-                                         {^RandomInt: {min: 0, max: 0xFFFFFFFFFFFF}}]}}}},
-        {^UUID: {hex: {^FormatString: {format: "%08x-%04x-%04x-%04x-%012x",
-                                       withArgs: [
-                                         {^RandomInt: {min: 0, max: 0xFFFFFFFF}},
-                                         {^RandomInt: {min: 0, max: 0xFFFF}},
-                                         {^RandomInt: {min: 0, max: 0xFFFF}},
-                                         {^RandomInt: {min: 0, max: 0xFFFF}},
-                                         {^RandomInt: {min: 0, max: 0xFFFFFFFFFFFF}}]}}}},
-      ]
-    ThenReturns:
-      - {
-          "a": [ { "$binary": { "base64": "J8eVixtuBawStlftyS4a5A==", "subType": "04" } },  # 27c7958b1b6e05ac12b657edc92e1ae4
-                 { "$binary": { "base64": "058zeM2kQpZmGyNWFG7qAg==", "subType": "04" } }   # d39f3378cda44296661b2356146eea02
-          ]
-        }
->>>>>>> 77f0c993
+    ThenThrows: InvalidValueGeneratorSyntax