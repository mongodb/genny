--- conflicted
+++ resolved
@@ -1398,100 +1398,6 @@
     BOOST_THROW_EXCEPTION(InvalidValueGeneratorSyntax(msg.str()));
 }
 
-<<<<<<< HEAD
-const static std::map<std::string, Parser<UniqueAppendable>> allParsers{
-    {"^FastRandomString",
-     [](const Node& node, GeneratorArgs generatorArgs) {
-         return std::make_unique<FastRandomStringGenerator>(node, generatorArgs);
-     }},
-    {"^RandomString",
-     [](const Node& node, GeneratorArgs generatorArgs) {
-         return std::make_unique<NormalRandomStringGenerator>(node, generatorArgs);
-     }},
-    {"^ChooseFromDataset",
-     [](const Node& node, GeneratorArgs generatorArgs) {
-         return std::make_unique<RandomDataFromDataset>(node, generatorArgs);
-     }},
-    {"^Join",
-     [](const Node& node, GeneratorArgs generatorArgs) {
-         return std::make_unique<JoinGenerator>(node, generatorArgs);
-     }},
-    {"^Concat",
-     [](const Node& node, GeneratorArgs generatorArgs) {
-         return std::make_unique<ConcatGenerator>(node, generatorArgs);
-     }},
-    {"^FormatString",
-     [](const Node& node, GeneratorArgs generatorArgs) {
-         return std::make_unique<FormatStringGenerator>(node, generatorArgs, allParsers);
-     }},
-    {"^Choose",
-     [](const Node& node, GeneratorArgs generatorArgs) {
-         return std::make_unique<ChooseGenerator>(node, generatorArgs);
-     }},
-    {"^IP",
-     [](const Node& node, GeneratorArgs generatorArgs) {
-         return std::make_unique<IPGenerator>(node, generatorArgs);
-     }},
-    {"^ActorIdString",
-     [](const Node& node, GeneratorArgs generatorArgs) {
-         return std::make_unique<ActorIdStringGenerator>(node, generatorArgs);
-     }},
-    {"^ActorId",
-     [](const Node& node, GeneratorArgs generatorArgs) {
-         return std::make_unique<ActorIdIntGenerator>(node, generatorArgs);
-     }},
-    {"^RandomInt", int64GeneratorBasedOnDistribution},
-    {"^RandomDouble", doubleGeneratorBasedOnDistribution},
-    {"^Now",
-     [](const Node& node, GeneratorArgs generatorArgs) {
-         return std::make_unique<NowGenerator>(node, generatorArgs);
-     }},
-    {"^RandomDate",
-     [](const Node& node, GeneratorArgs generatorArgs) {
-         return std::make_unique<RandomDateGenerator>(node, generatorArgs);
-     }},
-    {"^ObjectId",
-     [](const Node& node, GeneratorArgs generatorArgs) {
-         return std::make_unique<ObjectIdGenerator>(node, generatorArgs);
-     }},
-    {"^Verbatim",
-     [](const Node& node, GeneratorArgs generatorArgs) {
-         return valueGenerator<true, UniqueAppendable>(node, generatorArgs, allParsers);
-     }},
-    {"^Inc",
-     [](const Node& node, GeneratorArgs generatorArgs) {
-         return std::make_unique<IncGenerator>(node, generatorArgs);
-     }},
-    {"^TwoDWalk",
-     [](const Node& node, GeneratorArgs generatorArgs) {
-         return std::make_unique<TwoDWalkGenerator>(node, generatorArgs);
-     }},
-    {"^IncDate",
-     [](const Node& node, GeneratorArgs generatorArgs) {
-         return std::make_unique<IncDateGenerator>(node, generatorArgs);
-     }},
-    {"^Array",
-     [](const Node& node, GeneratorArgs generatorArgs) {
-         return std::make_unique<ArrayGenerator>(node, generatorArgs, allParsers);
-     }},
-    {"^Object",
-     [](const Node& node, GeneratorArgs generatorArgs) {
-         return std::make_unique<ObjectGenerator>(node, generatorArgs, allParsers);
-     }},
-    {"^Cycle",
-     [](const Node& node, GeneratorArgs generatorArgs) {
-         return std::make_unique<CycleGenerator>(node, generatorArgs, allParsers);
-     }},
-    {"^Repeat",
-     [](const Node& node, GeneratorArgs generatorArgs) {
-         return std::make_unique<RepeatGenerator>(node, generatorArgs, allParsers);
-     }},
-    {"^FixedGeneratedValue",
-     [](const Node& node, GeneratorArgs generatorArgs) {
-         return std::make_unique<CycleGenerator>(node, generatorArgs, allParsers, 1);
-     }},
-};
-=======
 const std::map<std::string, Parser<UniqueAppendable>>& allParsers() {
     static const std::map<std::string, Parser<UniqueAppendable>> out{
         {"^FastRandomString",
@@ -1502,6 +1408,10 @@
          [](const Node& node, GeneratorArgs generatorArgs) {
              return std::make_unique<NormalRandomStringGenerator>(node, generatorArgs);
          }},
+        {"^ChooseFromDataset",
+        [](const Node& node, GeneratorArgs generatorArgs) {
+            return std::make_unique<RandomDataFromDataset>(node, generatorArgs);
+        }},
         {"^Join",
          [](const Node& node, GeneratorArgs generatorArgs) {
              return std::make_unique<JoinGenerator>(node, generatorArgs);
@@ -1583,7 +1493,6 @@
     };
     return out;
 }
->>>>>>> 30fff935
 
 
 /**
