--- conflicted
+++ resolved
@@ -1,13 +1,7 @@
 project(jasperlib VERSION 0.0.1 LANGUAGES CXX)
 
 if(NOT gRPC_FOUND)
-<<<<<<< HEAD
-    message(WARNING "gRPC not found. Disabling Jasper...")
-    set(ENABLE_JASPER OFF CACHE BOOL "" FORCE)
-    return()
-=======
     message(FATAL "gRPC not found. Cannot build jasperlib...")
->>>>>>> fdb0005e
 endif()
 
 add_library(jasperlib STATIC
