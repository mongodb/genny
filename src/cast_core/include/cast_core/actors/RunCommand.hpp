--- conflicted
+++ resolved
@@ -2,10 +2,7 @@
 #define HEADER_32412A69_F128_4BC8_8335_520EE35F5381
 
 #include <gennylib/Actor.hpp>
-<<<<<<< HEAD
-=======
 #include <gennylib/DefaultRandom.hpp>
->>>>>>> 2c67bf25
 #include <gennylib/PhaseLoop.hpp>
 #include <gennylib/context.hpp>
 
@@ -63,13 +60,7 @@
     void run() override;
 
 private:
-<<<<<<< HEAD
-    std::mt19937_64 _rng;
-
-=======
-    struct PhaseConfig;
     genny::DefaultRandom _rng;
->>>>>>> 2c67bf25
     mongocxx::pool::entry _client;
 
     PhaseLoop<PhaseState> _loop;
