--- conflicted
+++ resolved
@@ -62,18 +62,13 @@
     // The id is tracked globally and increments for every collection created.
     static std::atomic_long id = 0;
     std::stringstream ss;
-<<<<<<< HEAD
     /*
-     * This will create a collection name looking something like: 2019-08-30-11:08:19.123_r134,
-     * the setw and setfill pad 0's for the ms if its anything < 100 ms.
-     * Such a name should be unique, and the list of names in lexigraphic
-     * order will be ordered by time.
+     * Create a collection name something like: 2019-08-30-11:08:19.123_r134.
+     * Such a name should be unique, and the list of such names in lexigraphic
+     * order will be conveniently ordered by time.
      */
-    ss << timestamp << std::setfill('0') << std::setw(3) << ms.count() << "_r" << id;
-=======
-    ss << "r"
-       << "_" << id << "_" << getMillisecondsSinceEpoch();
->>>>>>> 0857bfc9
+    ss << timestamp << std::setfill('0') << std::setw(3) << ms.count()
+       << "_r" << id;
     id++;
     return ss.str();
 }
