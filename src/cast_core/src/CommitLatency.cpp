--- conflicted
+++ resolved
@@ -51,10 +51,7 @@
     int64_t repeat;
     int64_t threads;
     boost::random::uniform_int_distribution<int64_t> amountDistribution;
-<<<<<<< HEAD
     metrics::Operation op;
-=======
->>>>>>> ce054b42
 
     PhaseConfig(PhaseContext& phaseContext, const mongocxx::database& db, ActorId actorId)
         : collection{db[phaseContext.get<std::string>("Collection")]},
@@ -66,12 +63,8 @@
           useTransaction{phaseContext.get<bool, false>("Transaction").value_or(false)},
           repeat{phaseContext.get<IntegerSpec>("Repeat")},
           threads{phaseContext.get<IntegerSpec>("Threads")},
-<<<<<<< HEAD
           amountDistribution{-100, 100},
           op{phaseContext.operation("Insert", actorId)} {
-=======
-          amountDistribution{-100, 100} {
->>>>>>> ce054b42
         if (useTransaction) {
             optionsTransaction.write_concern(wc);
             optionsTransaction.read_preference(rp);
@@ -117,11 +110,7 @@
         }
 
         for (const auto&& _ : config) {
-<<<<<<< HEAD
             auto ctx = config->op.start();
-=======
-            auto ctx = _insert.start();
->>>>>>> ce054b42
             // Basically we withdraw `amount` from account 1 and deposit to account 2
             // amount = random.randint(-100, 100)
             auto amount = config->amountDistribution(_rng);
@@ -132,13 +121,8 @@
 
             // result1 = db.hltest.find_one( { '_id': 1 }, session=session )
             bsoncxx::document::value doc_filter1 = document{} << "_id" << 1 << finalize;
-<<<<<<< HEAD
             auto result1 =
                 config->collection.find_one(*_session, doc_filter1.view(), config->optionsFind);
-=======
-            auto result1 = config->collection.find_one(
-                *_session, doc_filter1.view(), config->optionsFind);
->>>>>>> ce054b42
 
             // db.hltest.update_one( {'_id': 1}, {'$inc': {'n': -amount}}, session=session )
             bsoncxx::document::value doc_update1 = document{}
@@ -148,13 +132,8 @@
 
             // result2 = db.hltest.find_one( { '_id': 2 }, session=session )
             bsoncxx::document::value doc_filter2 = document{} << "_id" << 2 << finalize;
-<<<<<<< HEAD
             auto result2 =
                 config->collection.find_one(*_session, doc_filter2.view(), config->optionsFind);
-=======
-            auto result2 = config->collection.find_one(
-                *_session, doc_filter2.view(), config->optionsFind);
->>>>>>> ce054b42
 
             // db.hltest.update_one( {'_id': 2}, {'$inc': {'n': amount}}, session=session )
             bsoncxx::document::value doc_update2 = document{}
@@ -165,23 +144,14 @@
             // result = db.hltest.aggregate( [ { '$group': { '_id': 'foo', 'total' : {
             // '$sum': '$n' } } } ], session=session ).next()
             mongocxx::pipeline p{};
-<<<<<<< HEAD
+
             bsoncxx::document::value doc_group = document{} << "_id"
                                                             << "foo"
                                                             << "total" << open_document << "$sum"
                                                             << "$n" << close_document << finalize;
             p.group(doc_group.view());
             auto cursor = config->collection.aggregate(*_session, p, config->optionsAggregate);
-=======
-            bsoncxx::document::value doc_group = document{}
-                << "_id"
-                << "foo"
-                << "total" << open_document << "$sum"
-                << "$n" << close_document << finalize;
-            p.group(doc_group.view());
-            auto cursor =
-                config->collection.aggregate(*_session, p, config->optionsAggregate);
->>>>>>> ce054b42
+
             // Check for isolation or consistency errors.
             //
             // These are expected when read_preference is secondary and not in a session.
@@ -208,10 +178,6 @@
 CommitLatency::CommitLatency(genny::ActorContext& context)
     : Actor(context),
       _rng{context.workload().getRNGForThread(CommitLatency::id())},
-<<<<<<< HEAD
-=======
-      _insert{context.operation("insert", CommitLatency::id())},
->>>>>>> ce054b42
       _client{std::move(context.client())},
       _loop{context, (*_client)[context.get<std::string>("Database")], CommitLatency::id()} {}
 
