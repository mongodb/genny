#include <cast_core/actors/RunCommand.hpp>

#include <chrono>
#include <thread>

#include <mongocxx/client.hpp>
#include <mongocxx/pool.hpp>

#include <bsoncxx/json.hpp>

#include <yaml-cpp/yaml.h>

#include <boost/log/trivial.hpp>

#include <gennylib/ExecutionStrategy.hpp>
#include <gennylib/value_generators.hpp>

namespace genny {

class actor::RunCommand::Operation {
public:
    struct Fixture {
        PhaseContext& phaseContext;
        ActorContext& actorContext;

        ActorId id;
        std::string databaseName;
        mongocxx::database database;
    };

    using Options = config::RunCommandConfig::Operation;

public:
    Operation(Fixture fixture,
              std::unique_ptr<value_generators::DocumentGenerator> docTemplate,
              Options opts)
        : _databaseName{fixture.databaseName},
          _database{fixture.database},
          _doc{std::move(docTemplate)},
          _options{opts} {
        // Only record metrics if we have a name for the operation.
        if (!_options.metricsName.empty()) {
            _timer = std::make_optional<metrics::Timer>(
                fixture.actorContext.timer(_options.metricsName, fixture.id));
        }
    }

<<<<<<< HEAD
    void run() {
        bsoncxx::builder::stream::document document{};
        auto view = _doc->view(document);
        if (!_options.isQuiet) {
            BOOST_LOG_TRIVIAL(info) << " Running command: " << bsoncxx::to_json(view)
                                    << " on database: " << _databaseName;
        }

        // If we have a timer, then we have a watch
        auto maybeWatch = _timer ? std::make_optional<metrics::RaiiStopwatch>(_timer->raii())
                                 : std::optional<metrics::RaiiStopwatch>(std::nullopt);

        _database.run_command(view);
    }

private:
    std::string _databaseName;
    mongocxx::database _database;
    std::unique_ptr<value_generators::DocumentGenerator> _doc;
    Options _options;

    std::optional<metrics::Timer> _timer;
};


struct actor::RunCommand::PhaseState {
    PhaseState(PhaseContext& context,
               ActorContext& actorContext,
               std::mt19937_64& rng,
               mongocxx::pool::entry& client,
               ActorId id)
        : strategy{actorContext, id, "RunCommand"} {
        auto actorType = context.get<std::string>("Type");
        auto database = context.get<std::string, false>("Database").value_or("admin");
=======
struct genny::actor::RunCommand::PhaseConfig {
    PhaseConfig(PhaseContext& context,
                genny::DefaultRandom& rng,
                mongocxx::pool::entry& client,
                ActorContext& actorContext,
                int id) {
        auto actorType = context.get<string>("Type");
        auto database = context.get<string, false>("Database").value_or("admin");
>>>>>>> 2c67bf25
        if (actorType == "AdminCommand" && database != "admin") {
            throw InvalidConfigurationException(
                "AdminCommands can only be run on the 'admin' database.");
        }

        auto fixture = Operation::Fixture{
            context, actorContext, id, database, (*client)[database],
        };

        auto addOperation = [&](YAML::Node node) {
            auto yamlCommand = node["OperationCommand"];
            auto doc = value_generators::makeDoc(yamlCommand, rng);

            auto options = node.as<Operation::Options>(Operation::Options{});
            operations.push_back(std::make_unique<Operation>(fixture, std::move(doc), options));
        };

        auto operationList = context.get<YAML::Node, false>("Operations");
        auto operationUnit = context.get<YAML::Node, false>("Operation");
        if (operationList && operationUnit) {
            throw InvalidConfigurationException(
                "Can't have both 'Operations' and 'Operation' in YAML config.");
        } else if (operationList) {
            if (!operationList->IsSequence()) {
                throw InvalidConfigurationException("'Operations' must be of sequence type.");
            }
            for (auto&& op : *operationList) {
                addOperation(op);
            }
        } else if (operationUnit) {
            addOperation(*operationUnit);
        } else if (!operationUnit && !operationList) {
            throw InvalidConfigurationException("No operations found in RunCommand Actor.");
        }
    }

<<<<<<< HEAD
    ExecutionStrategy strategy;
    std::vector<std::unique_ptr<Operation>> operations;
=======
    struct RunCommandConfig {
        RunCommandConfig(const PhaseContext& context,
                         mongocxx::client& client,
                         genny::DefaultRandom& rng,
                         const YAML::Node& commandNode,
                         optional<metrics::Timer> timer,
                         const string dbName)
            : database{client[dbName]},
              documentTemplate{genny::value_generators::makeDoc(commandNode, rng)},
              timer{timer} {}

        void run() {
            bsoncxx::builder::stream::document document{};
            auto view = documentTemplate->view(document);
            BOOST_LOG_TRIVIAL(info) << " Running command: " << bsoncxx::to_json(view)
                                    << " on database: " << database.name();
            {
                if (timer) {
                    // The raii version of the timer only exists in this scope.
                    auto op = timer->raii();
                    database.run_command(view);
                } else {
                    database.run_command(view);
                }
            }
        }

        optional<metrics::Timer> timer;
        unique_ptr<genny::value_generators::DocumentGenerator> documentTemplate;
        mongocxx::database database;
    };

    void addOperation(const YAML::Node& operation,
                      PhaseContext& context,
                      genny::DefaultRandom& rng,
                      mongocxx::pool::entry& client,
                      ActorContext& actorContext,
                      int id,
                      const string dbName) {
        if (!operation.IsMap()) {
            throw InvalidConfigurationException("'Operation' must be of map type.");
        }
        if (operation["OperationName"].as<string>() != "RunCommand")
            return;
        // Only record metrics if a 'MetricsName' field is defined for an operation.
        optional<metrics::Timer> timer = operation["MetricsName"]
            ? optional<metrics::Timer>{actorContext.timer(operation["MetricsName"].as<string>(),
                                                          id)}
            : nullopt;
        auto commandNode = operation["OperationCommand"];
        runCommandConfigs.emplace_back(
            make_unique<RunCommandConfig>(context, *client, rng, commandNode, timer, dbName));
    }

    vector<unique_ptr<RunCommandConfig>> runCommandConfigs;
>>>>>>> 2c67bf25
};

void actor::RunCommand::run() {
    for (auto&& config : _loop) {
        for (auto&& _ : config) {
            config->strategy.run([&]() {
                for (auto&& op : config->operations) {
                    op->run();
                }
            });
        }
    }
}

actor::RunCommand::RunCommand(ActorContext& context)
    : Actor(context),
      _rng{context.workload().createRNG()},
      _client{context.client()},
      _loop{context, context, _rng, _client, RunCommand::id()} {}

namespace {
auto registerRunCommand = Cast::registerDefault<actor::RunCommand>();

auto adminCommandProducer =
    std::make_shared<DefaultActorProducer<actor::RunCommand>>("AdminCommand");
auto registerAdminCommand = Cast::registerCustom(adminCommandProducer);
}  // namespace

}  // namespace genny<|MERGE_RESOLUTION|>--- conflicted
+++ resolved
@@ -45,7 +45,6 @@
         }
     }
 
-<<<<<<< HEAD
     void run() {
         bsoncxx::builder::stream::document document{};
         auto view = _doc->view(document);
@@ -70,26 +69,15 @@
     std::optional<metrics::Timer> _timer;
 };
 
-
 struct actor::RunCommand::PhaseState {
     PhaseState(PhaseContext& context,
                ActorContext& actorContext,
-               std::mt19937_64& rng,
+               genny::DefaultRandom& rng,
                mongocxx::pool::entry& client,
                ActorId id)
         : strategy{actorContext, id, "RunCommand"} {
         auto actorType = context.get<std::string>("Type");
         auto database = context.get<std::string, false>("Database").value_or("admin");
-=======
-struct genny::actor::RunCommand::PhaseConfig {
-    PhaseConfig(PhaseContext& context,
-                genny::DefaultRandom& rng,
-                mongocxx::pool::entry& client,
-                ActorContext& actorContext,
-                int id) {
-        auto actorType = context.get<string>("Type");
-        auto database = context.get<string, false>("Database").value_or("admin");
->>>>>>> 2c67bf25
         if (actorType == "AdminCommand" && database != "admin") {
             throw InvalidConfigurationException(
                 "AdminCommands can only be run on the 'admin' database.");
@@ -126,66 +114,8 @@
         }
     }
 
-<<<<<<< HEAD
     ExecutionStrategy strategy;
     std::vector<std::unique_ptr<Operation>> operations;
-=======
-    struct RunCommandConfig {
-        RunCommandConfig(const PhaseContext& context,
-                         mongocxx::client& client,
-                         genny::DefaultRandom& rng,
-                         const YAML::Node& commandNode,
-                         optional<metrics::Timer> timer,
-                         const string dbName)
-            : database{client[dbName]},
-              documentTemplate{genny::value_generators::makeDoc(commandNode, rng)},
-              timer{timer} {}
-
-        void run() {
-            bsoncxx::builder::stream::document document{};
-            auto view = documentTemplate->view(document);
-            BOOST_LOG_TRIVIAL(info) << " Running command: " << bsoncxx::to_json(view)
-                                    << " on database: " << database.name();
-            {
-                if (timer) {
-                    // The raii version of the timer only exists in this scope.
-                    auto op = timer->raii();
-                    database.run_command(view);
-                } else {
-                    database.run_command(view);
-                }
-            }
-        }
-
-        optional<metrics::Timer> timer;
-        unique_ptr<genny::value_generators::DocumentGenerator> documentTemplate;
-        mongocxx::database database;
-    };
-
-    void addOperation(const YAML::Node& operation,
-                      PhaseContext& context,
-                      genny::DefaultRandom& rng,
-                      mongocxx::pool::entry& client,
-                      ActorContext& actorContext,
-                      int id,
-                      const string dbName) {
-        if (!operation.IsMap()) {
-            throw InvalidConfigurationException("'Operation' must be of map type.");
-        }
-        if (operation["OperationName"].as<string>() != "RunCommand")
-            return;
-        // Only record metrics if a 'MetricsName' field is defined for an operation.
-        optional<metrics::Timer> timer = operation["MetricsName"]
-            ? optional<metrics::Timer>{actorContext.timer(operation["MetricsName"].as<string>(),
-                                                          id)}
-            : nullopt;
-        auto commandNode = operation["OperationCommand"];
-        runCommandConfigs.emplace_back(
-            make_unique<RunCommandConfig>(context, *client, rng, commandNode, timer, dbName));
-    }
-
-    vector<unique_ptr<RunCommandConfig>> runCommandConfigs;
->>>>>>> 2c67bf25
 };
 
 void actor::RunCommand::run() {
