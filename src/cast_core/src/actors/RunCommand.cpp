--- conflicted
+++ resolved
@@ -40,7 +40,7 @@
  * @param exception exception received from mongocxx::database::run_command()
  * @return if the exception is a result of a connection error or timeout
  */
-bool isNetworkError(mongocxx::operation_exception &exception) {
+bool isNetworkError(mongocxx::operation_exception& exception) {
     auto what = std::string{exception.what()};
     return what.find("socket error or timeout") != std::string::npos;
 }
@@ -55,7 +55,8 @@
     // `{ "collStats": "__genny-arbitrary-collection" }`
     // NB the actual collection doesn't need to exist, so just pick an arbitrary name that
     // likely doesn't exist.
-    auto request = builder << "collStats" << "__genny-arbitrary-collection" << bsoncxx::builder::stream::finalize;
+    auto request = builder << "collStats"
+                           << "__genny-arbitrary-collection" << bsoncxx::builder::stream::finalize;
     return request;
 }();
 
@@ -67,7 +68,7 @@
  * @param database database on which to run `run_command()`.
  * @param command the command to run
  */
-void runThenAwaitStepdown(mongocxx::database &database, bsoncxx::document::view &command) {
+void runThenAwaitStepdown(mongocxx::database& database, bsoncxx::document::view& command) {
     try {
         database.run_command(command);
         throw std::logic_error("Stepdown should throw operation exception");
@@ -112,32 +113,24 @@
           _awaitStepdown{opts.awaitStepdown} {
         // Only record metrics if we have a name for the operation.
         if (!_options.metricsName.empty()) {
-            _timer = std::make_optional<metrics::Timer>(
-                actorContext.timer(_options.metricsName, id));
-        }
-    }
-
-    static std::unique_ptr<Operation> create(
-            YAML::Node node, genny::DefaultRandom& rng,
-            PhaseContext& context,
-            ActorContext& actorContext,
-            ActorId id,
-            mongocxx::pool::entry& client,
-            const std::string& database
-    ) {
+            _timer =
+                std::make_optional<metrics::Timer>(actorContext.timer(_options.metricsName, id));
+        }
+    }
+
+    static std::unique_ptr<Operation> create(YAML::Node node,
+                                             genny::DefaultRandom& rng,
+                                             PhaseContext& context,
+                                             ActorContext& actorContext,
+                                             ActorId id,
+                                             mongocxx::pool::entry& client,
+                                             const std::string& database) {
         auto yamlCommand = node["OperationCommand"];
         auto doc = value_generators::makeDoc(yamlCommand, rng);
 
         auto options = node.as<Operation::OpConfig>(Operation::OpConfig{});
         return std::make_unique<Operation>(
-                context,
-                actorContext,
-                id,
-                database,
-                (*client)[database],
-                std::move(doc),
-                options
-        );
+            context, actorContext, id, database, (*client)[database], std::move(doc), options);
     };
 
     void run() {
@@ -181,10 +174,10 @@
 /** @private */
 struct actor::RunCommand::PhaseConfig {
     PhaseConfig(PhaseContext& context,
-               ActorContext& actorContext,
-               genny::DefaultRandom& rng,
-               mongocxx::pool::entry& client,
-               ActorId id)
+                ActorContext& actorContext,
+                genny::DefaultRandom& rng,
+                mongocxx::pool::entry& client,
+                ActorId id)
         : strategy{actorContext, id, "RunCommand"},
           options{ExecutionStrategy::getOptionsFrom(context, "ExecutionStrategy")} {
         auto actorType = context.get<std::string>("Type");
@@ -194,43 +187,12 @@
                 "AdminCommands can only be run on the 'admin' database.");
         }
 
-<<<<<<< HEAD
-        auto operationList = context.get<YAML::Node, false>("Operations");
-        auto operationUnit = context.get<YAML::Node, false>("Operation");
-        if (operationList && operationUnit) {
-            throw InvalidConfigurationException(
-                "Can't have both 'Operations' and 'Operation' in YAML config.");
-        } else if (operationList) {
-            if (!operationList->IsSequence()) {
-                throw InvalidConfigurationException("'Operations' must be of sequence type.");
-            }
-            for (auto&& op : *operationList) {
-                operations.push_back(Operation::create(op, rng, context, actorContext, id, client, database));
-            }
-        } else if (operationUnit) {
-            operations.push_back(Operation::create(*operationUnit, rng, context, actorContext, id, client, database));
-        } else if (!operationUnit && !operationList) {
-            throw InvalidConfigurationException("No operations found in RunCommand Actor.");
-        }
-=======
-        auto fixture = Operation::Fixture{
-            context,
-            actorContext,
-            id,
-            database,
-            (*client)[database],
+        auto createOperation = [&](YAML::Node node) {
+            return Operation::create(node, rng, context, actorContext, id, client, database);
         };
 
-        auto createOperation = [&](YAML::Node node) {
-            auto yamlCommand = node["OperationCommand"];
-            auto doc = value_generators::makeDoc(yamlCommand, rng);
-
-            auto options = node.as<Operation::Options>(Operation::Options{});
-            return std::make_unique<Operation>(fixture, std::move(doc), options);
-        };
-
-        operations = context.getPlural<std::unique_ptr<Operation>>("Operation", "Operations", createOperation);
->>>>>>> 8762506b
+        operations = context.getPlural<std::unique_ptr<Operation>>(
+            "Operation", "Operations", createOperation);
     }
 
     ExecutionStrategy strategy;
