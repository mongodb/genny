#include <cast_core/actors/Loader.hpp>

#include <algorithm>
#include <memory>

#include <bsoncxx/json.hpp>
#include <mongocxx/client.hpp>
#include <mongocxx/pool.hpp>
#include <yaml-cpp/yaml.h>

#include <boost/log/trivial.hpp>

#include <gennylib/Cast.hpp>
#include <gennylib/context.hpp>
#include <gennylib/value_generators.hpp>

namespace {}  // namespace

using document_ptr=std::unique_ptr<genny::value_generators::DocumentGenerator>;
using index_type=std::pair<document_ptr, std::optional<document_ptr>>;

struct genny::actor::Loader::PhaseConfig {
    PhaseConfig(PhaseContext& context, std::mt19937_64& rng, mongocxx::pool::entry& client, uint thread)
        : database{(*client)[context.get<std::string>("Database")]},
          // The next line uses integer division. The Remainder is accounted for below.
          numCollections{context.get<uint>("CollectionCount")/context.get<int>("Threads")},
          numDocuments{context.get<uint>("DocumentCount")},
          batchSize{context.get<uint>("BatchSize")},
          documentTemplate{value_generators::makeDoc(context.get("Document"), rng)},
          collectionOffset{numCollections*thread} {
<<<<<<< HEAD
              auto indexNodes = context.get("Indexes");
              for (auto indexNode : indexNodes) {
                  indexes.emplace_back(
                                       value_generators::makeDoc(indexNode["keys"], rng),
                                       indexNode["options"] ? std::make_optional(value_generators::makeDoc(indexNode["options"], rng)) : std::nullopt);
=======
              auto indexNodes = context.get<std::vector<YAML::Node>>("Indexes");
              for (auto indexNode : indexNodes) {
                  indexes.push_back(value_generators::makeDoc(indexNode, rng));
>>>>>>> f5eb8c50
              }
              if (thread == context.get<int>("Threads") - 1) {
                  // Pick up any extra collections left over by the division
                  numCollections += context.get<uint>("CollectionCount") % context.get<uint>("Threads");
              }
          }

    mongocxx::database database;
    uint numCollections;
    uint numDocuments;
    uint batchSize;
<<<<<<< HEAD
    document_ptr documentTemplate;
    std::vector<index_type> indexes;
=======
    std::unique_ptr<value_generators::DocumentGenerator> documentTemplate;
    std::vector<std::unique_ptr<value_generators::DocumentGenerator>> indexes;
>>>>>>> f5eb8c50
    uint collectionOffset;
};

void genny::actor::Loader::run() {
    for (auto&& [phase, config] : _loop) {
        for (auto&& _ : config) {
            for (uint i = config->collectionOffset; i < config->collectionOffset + config->numCollections; i++) {
                auto collectionName = "Collection" + std::to_string(i);
                auto collection = config->database[collectionName];
                // Insert the documents
                uint remainingInserts = config->numDocuments;
                {
                    auto totalOp = _totalBulkLoadTimer.raii();
                    while (remainingInserts > 0) {
                        // insert the next batch
                        uint numberToInsert = std::max(config->batchSize, remainingInserts);
                        std::vector<bsoncxx::builder::stream::document> docs(numberToInsert);
                        std::vector<bsoncxx::document::view> views;
                        auto newDoc = docs.begin();
                        for (uint j = 0; j < numberToInsert; j++, newDoc++) {
                            views.push_back(config->documentTemplate->view(*newDoc));
                        }
                        {
                            auto individualOp = _individualBulkLoadTimer.raii();
                            auto result = collection.insert_many(views);
                            remainingInserts -= result->inserted_count();
                        }
                    }
                }
                // For each index
                for (auto&& [keys, options] : config->indexes) {
                    // Make the index
<<<<<<< HEAD
                    bsoncxx::builder::stream::document keysDoc;
                    bsoncxx::builder::stream::document optionsDoc;
                    auto keyView = keys->view(keysDoc);
                    BOOST_LOG_TRIVIAL(debug) << "Building index " << bsoncxx::to_json(keyView);
                    if (options)
                        {
                            auto optionsView = (*options)->view(optionsDoc);
                            BOOST_LOG_TRIVIAL(debug) << "With options " << bsoncxx::to_json(optionsView);
                            auto op = _indexBuildTimer.raii();
                            collection.create_index(keyView, optionsView);
                        }
                    else
=======
                    bsoncxx::builder::stream::document keys;
                    auto keyView = index->view(keys);
                    BOOST_LOG_TRIVIAL(debug) << "Building index " << bsoncxx::to_json(keyView);
>>>>>>> f5eb8c50
                    {
                        auto op = _indexBuildTimer.raii();
                        collection.create_index(keyView);
                    }
                }
            }
            BOOST_LOG_TRIVIAL(info) << "Done with load phase. All documents loaded";
        }
    }
}

genny::actor::Loader::Loader(genny::ActorContext& context, uint thread)
    : Actor(context),
      _rng{context.workload().createRNG()},
      _totalBulkLoadTimer{context.timer("totalBulkInsertTime", Loader::id())},
      _individualBulkLoadTimer{context.timer("individualBulkInsertTime", Loader::id())},
      _indexBuildTimer{context.timer("indexBuildTime", Loader::id())},
      _client{context.client()},
      _loop{context, _rng, _client, thread} {}

class LoaderProducer : public genny::ActorProducer {
public:
    LoaderProducer(const std::string_view &name) : ActorProducer(name) {}
    genny::ActorVector produce(genny::ActorContext& context) {
        if (context.get<std::string>("Type") != "Loader") {
            return {};
        }
        genny::ActorVector out;
        for(uint i=0; i<context.get<int>("Threads"); ++i) {
            out.emplace_back(std::make_unique<genny::actor::Loader>(context, i));
        }
        return out;
    }
};

namespace {
std::shared_ptr<genny::ActorProducer> loaderProducer = std::make_shared<LoaderProducer>("Loader");
<<<<<<< HEAD
auto registration = genny::Cast::makeRegistration<genny::ActorProducer>(loaderProducer);
=======
auto registration = genny::Cast::registerCustom<genny::ActorProducer>(loaderProducer);
>>>>>>> f5eb8c50
}<|MERGE_RESOLUTION|>--- conflicted
+++ resolved
@@ -28,17 +28,11 @@
           batchSize{context.get<uint>("BatchSize")},
           documentTemplate{value_generators::makeDoc(context.get("Document"), rng)},
           collectionOffset{numCollections*thread} {
-<<<<<<< HEAD
               auto indexNodes = context.get("Indexes");
               for (auto indexNode : indexNodes) {
                   indexes.emplace_back(
                                        value_generators::makeDoc(indexNode["keys"], rng),
                                        indexNode["options"] ? std::make_optional(value_generators::makeDoc(indexNode["options"], rng)) : std::nullopt);
-=======
-              auto indexNodes = context.get<std::vector<YAML::Node>>("Indexes");
-              for (auto indexNode : indexNodes) {
-                  indexes.push_back(value_generators::makeDoc(indexNode, rng));
->>>>>>> f5eb8c50
               }
               if (thread == context.get<int>("Threads") - 1) {
                   // Pick up any extra collections left over by the division
@@ -50,13 +44,8 @@
     uint numCollections;
     uint numDocuments;
     uint batchSize;
-<<<<<<< HEAD
     document_ptr documentTemplate;
     std::vector<index_type> indexes;
-=======
-    std::unique_ptr<value_generators::DocumentGenerator> documentTemplate;
-    std::vector<std::unique_ptr<value_generators::DocumentGenerator>> indexes;
->>>>>>> f5eb8c50
     uint collectionOffset;
 };
 
@@ -89,7 +78,6 @@
                 // For each index
                 for (auto&& [keys, options] : config->indexes) {
                     // Make the index
-<<<<<<< HEAD
                     bsoncxx::builder::stream::document keysDoc;
                     bsoncxx::builder::stream::document optionsDoc;
                     auto keyView = keys->view(keysDoc);
@@ -102,11 +90,6 @@
                             collection.create_index(keyView, optionsView);
                         }
                     else
-=======
-                    bsoncxx::builder::stream::document keys;
-                    auto keyView = index->view(keys);
-                    BOOST_LOG_TRIVIAL(debug) << "Building index " << bsoncxx::to_json(keyView);
->>>>>>> f5eb8c50
                     {
                         auto op = _indexBuildTimer.raii();
                         collection.create_index(keyView);
@@ -144,9 +127,5 @@
 
 namespace {
 std::shared_ptr<genny::ActorProducer> loaderProducer = std::make_shared<LoaderProducer>("Loader");
-<<<<<<< HEAD
-auto registration = genny::Cast::makeRegistration<genny::ActorProducer>(loaderProducer);
-=======
 auto registration = genny::Cast::registerCustom<genny::ActorProducer>(loaderProducer);
->>>>>>> f5eb8c50
 }