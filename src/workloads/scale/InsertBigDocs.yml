--- conflicted
+++ resolved
@@ -22,7 +22,6 @@
           string0: {^FastRandomString: {length: 15000000}}
 
 AutoRun:
-<<<<<<< HEAD
   - When:
       mongodb_setup:
         $eq:
@@ -31,20 +30,6 @@
           - replica
           - replica-80-feature-flags
           - replica-all-feature-flags
-          - single-replica
       atlas_setup:
         $neq:
-          - M30-repl
-=======
-- When:
-    mongodb_setup:
-      $eq:
-      - atlas
-      - atlas-like-replica.2022-10
-      - replica
-      - replica-80-feature-flags
-      - replica-all-feature-flags
-    atlas_setup:
-      $neq:
-      - M30-repl
->>>>>>> d059e976
+          - M30-repl