SchemaVersion: 2018-07-01
Owner: Product Performance
Description: |
  Demonstrate the InsertRemove actor. The InsertRemove actor is a simple actor that inserts and then
  removes the same document from a collection in a loop. Each instance of the actor uses a different
  document, indexed by an integer _id field. The actor records the latency of each insert and each
  remove.

Keywords:
  - docs
  - actorInsertRemove
  - insert
  - delete

Actors:
  - Name: InsertRemoveTest
    Type: InsertRemove
    Threads: 100
    Phases:
      - Collection: inserts
        Duration: 3 minutes
        Database: test

AutoRun:
<<<<<<< HEAD
  - When:
      mongodb_setup:
        $eq:
          - atlas
          - atlas-like-replica.2022-10
          - replica
          - standalone
          - shard
          - shard-80-feature-flags
          - replica-1dayhistory-15gbwtcache
          - replica-80-feature-flags
          - replica-all-feature-flags
      atlas_setup:
        $neq:
          - M30-repl
=======
- When:
    mongodb_setup:
      $eq:
      - atlas
      - atlas-like-replica.2022-10
      - replica
      - standalone
      - replica-1dayhistory-15gbwtcache
      - replica-80-feature-flags
      - replica-all-feature-flags
    atlas_setup:
      $neq:
      - M30-repl
>>>>>>> 32d8dd90
<|MERGE_RESOLUTION|>--- conflicted
+++ resolved
@@ -22,7 +22,6 @@
         Database: test
 
 AutoRun:
-<<<<<<< HEAD
   - When:
       mongodb_setup:
         $eq:
@@ -30,26 +29,9 @@
           - atlas-like-replica.2022-10
           - replica
           - standalone
-          - shard
-          - shard-80-feature-flags
           - replica-1dayhistory-15gbwtcache
           - replica-80-feature-flags
           - replica-all-feature-flags
       atlas_setup:
         $neq:
-          - M30-repl
-=======
-- When:
-    mongodb_setup:
-      $eq:
-      - atlas
-      - atlas-like-replica.2022-10
-      - replica
-      - standalone
-      - replica-1dayhistory-15gbwtcache
-      - replica-80-feature-flags
-      - replica-all-feature-flags
-    atlas_setup:
-      $neq:
-      - M30-repl
->>>>>>> 32d8dd90
+          - M30-repl