SchemaVersion: 2018-07-01
Owner: Product Performance
Description: |
  Demonstrate the InsertRemove actor. The InsertRemove actor is a simple actor that inserts and then
  removes the same document from a collection in a loop. Each instance of the actor uses a different
  document, indexed by an integer _id field. The actor records the latency of each insert and each
  remove.

Keywords:
  - docs
  - actorInsertRemove
  - insert
  - delete

Actors:
  - Name: InsertRemoveTest
    Type: InsertRemove
    Threads: 100
    Phases:
      - Collection: inserts
        Duration: 3 minutes
        Database: test

AutoRun:
<<<<<<< HEAD
  - When:
      mongodb_setup:
        $eq:
          - atlas
          - atlas-like-replica.2022-10
          - replica
          - single-replica
          - standalone
          - shard
          - shard-80-feature-flags
          - replica-1dayhistory-15gbwtcache
          - replica-80-feature-flags
          - replica-all-feature-flags
      atlas_setup:
        $neq:
          - M30-repl
=======
- When:
    mongodb_setup:
      $eq:
      - atlas
      - atlas-like-replica.2022-10
      - replica
      - standalone
      - shard
      - shard-80-feature-flags
      - replica-1dayhistory-15gbwtcache
      - replica-80-feature-flags
      - replica-all-feature-flags
    atlas_setup:
      $neq:
      - M30-repl
>>>>>>> d059e976
<|MERGE_RESOLUTION|>--- conflicted
+++ resolved
@@ -22,14 +22,12 @@
         Database: test
 
 AutoRun:
-<<<<<<< HEAD
   - When:
       mongodb_setup:
         $eq:
           - atlas
           - atlas-like-replica.2022-10
           - replica
-          - single-replica
           - standalone
           - shard
           - shard-80-feature-flags
@@ -38,21 +36,4 @@
           - replica-all-feature-flags
       atlas_setup:
         $neq:
-          - M30-repl
-=======
-- When:
-    mongodb_setup:
-      $eq:
-      - atlas
-      - atlas-like-replica.2022-10
-      - replica
-      - standalone
-      - shard
-      - shard-80-feature-flags
-      - replica-1dayhistory-15gbwtcache
-      - replica-80-feature-flags
-      - replica-all-feature-flags
-    atlas_setup:
-      $neq:
-      - M30-repl
->>>>>>> d059e976
+          - M30-repl