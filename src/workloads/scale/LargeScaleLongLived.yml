SchemaVersion: 2018-07-01
Owner: Storage Execution
Description: |
  This workload consists of two phases intended to test the basic long lived reader writer actors
  created for the large scale workload automation project. It creates a database with 10K
  collections and 10 indexes per collection. It reads at 15K op/s and writes at 5K op/s.

Clients:
  Default:
    QueryOptions:
      maxPoolSize: 400

Actors:
- Name: LongLivedCreator
  Type: Loader
  Threads: 10
  Phases:
  - Repeat: 1
    Database: &DB longlived
    CollectionCount: &CollectionCount 1000
    Threads: 10
    DocumentCount: &DocumentCount 1000
    BatchSize: 1000
    Document:
      # Each document ranges in size from about 90 to 150 bytes (average 120)
      x0: &rand_10k_int {^RandomInt: {min: 0, max: 10000}}
      x1: &rand_4b_int {^RandomInt: {min: 0, max: 2147483647}}
      x2: *rand_4b_int
      x3: *rand_4b_int
      x4: *rand_4b_int
      x5: *rand_4b_int
      x6: *rand_4b_int
      x7: *rand_4b_int
      x8: *rand_4b_int
      s0: {^RandomString: {length: {^RandomInt: {min: 20, max: 80}}}}
    Indexes:
    - keys: {x0: 1}
    - keys: {x1: 1}
    - keys: {x2: 1}
    - keys: {x3: 1}
    - keys: {x4: 1}
    - keys: {x5: 1}
    - keys: {x6: 1}
    - keys: {x7: 1}
    - keys: {x8: 1}
  - {Nop: true}

- Name: LongLivedIndexReader
  Type: MultiCollectionQuery
  Threads: 100
  Phases:
  - {Nop: true}
  - Duration: 10 minutes
    GlobalRate: 10000 per 1 second
    Database: *DB
    CollectionCount: *CollectionCount
    DocumentCount: *DocumentCount
    Filter: {x0: *rand_10k_int}

- Name: LongLivedReader
  Type: MultiCollectionQuery
  Threads: 100
  Phases:
  - {Nop: true}
  - Duration: 10 minutes
    GlobalRate: 5000 per 1 second
    Database: *DB
    CollectionCount: *CollectionCount
    DocumentCount: *DocumentCount
    Filter: {_id: *rand_10k_int}

- Name: LongLivedWriter
  Type: MultiCollectionUpdate
  Threads: 5
  GlobalRate: 500 per 1 second
  Phases:
  - {Nop: true}
  - Duration: 10 minutes
    MetricsName: Update
    Database: *DB
    CollectionCount: *CollectionCount
    DocumentCount: *DocumentCount
    UpdateFilter: {_id: *rand_10k_int}
    Update: {$inc: {x1: 1}}

AutoRun:
- When:
    mongodb_setup:
      $eq:
      - atlas
      - atlas-like-replica.2022-10
      - atlas-like-replica.2023-09
      - atlas-like-replica-query-stats.2023-09
      - replica
      - replica-80-feature-flags
      - replica-all-feature-flags
<<<<<<< HEAD
      - single-replica
=======
      - shard
      - shard-80-feature-flags
>>>>>>> d059e976
      - single-replica-15gbwtcache
      - standalone
      - standalone-classic-query-engine
      - standalone-query-stats
      - standalone-sbe
    atlas_setup:
      $neq:
      - M10-repl
      - M20-repl
      - M30-repl<|MERGE_RESOLUTION|>--- conflicted
+++ resolved
@@ -94,12 +94,6 @@
       - replica
       - replica-80-feature-flags
       - replica-all-feature-flags
-<<<<<<< HEAD
-      - single-replica
-=======
-      - shard
-      - shard-80-feature-flags
->>>>>>> d059e976
       - single-replica-15gbwtcache
       - standalone
       - standalone-classic-query-engine
