--- conflicted
+++ resolved
@@ -84,7 +84,6 @@
         Update: {$inc: {x1: 1}}
 
 AutoRun:
-<<<<<<< HEAD
   - When:
       mongodb_setup:
         $eq:
@@ -95,8 +94,6 @@
           - replica
           - replica-80-feature-flags
           - replica-all-feature-flags
-          - shard
-          - shard-80-feature-flags
           - single-replica-15gbwtcache
           - standalone
           - standalone-classic-query-engine
@@ -106,26 +103,4 @@
         $neq:
           - M10-repl
           - M20-repl
-          - M30-repl
-=======
-- When:
-    mongodb_setup:
-      $eq:
-      - atlas
-      - atlas-like-replica.2022-10
-      - atlas-like-replica.2023-09
-      - atlas-like-replica-query-stats.2023-09
-      - replica
-      - replica-80-feature-flags
-      - replica-all-feature-flags
-      - single-replica-15gbwtcache
-      - standalone
-      - standalone-classic-query-engine
-      - standalone-query-stats
-      - standalone-sbe
-    atlas_setup:
-      $neq:
-      - M10-repl
-      - M20-repl
-      - M30-repl
->>>>>>> 32d8dd90
+          - M30-repl