SchemaVersion: 2018-07-01
Owner: Storage Execution
Description: |
  This workload tests the impact of background TTL deletions in a heavily modified collection with
  concurrent crud operations on a second collection to simulate extreme ticket contention.

Keywords:
  - ttl
  - stress
  - indexes
  - insertMany
  - CrudActor

Clients:
  Default:
    QueryOptions:
      maxPoolSize: 2000
      socketTimeoutMS: 1_200_000 # = 20 minutes

SmallDoc: &SmallDoc
  a: {^FastRandomString: {length: 123}}
  numField: {^RandomInt: {min: 0, max: 1000}}
  counter: 0
  expireDate: {^Date: "1970-01-01"}

LargeDoc: &LargeDoc
  a: {^FastRandomString: {length: 67890}}
  numField: {^RandomInt: {min: 0, max: 1000}}
  counter: 0
  expireDate: {^Date: "1970-01-01"}

Actors:
  # Perform the inital collection creation separate from changing the server parameters to reduce
  # noise in each phase.
  - Name: CreateTTLCollection
    Type: Loader
    Threads: 1
    Phases:
      OnlyActiveInPhases:
        Active: [1]
        NopInPhasesUpTo: &NumPhases 3
        PhaseConfig:
          Repeat: 1
          Database: &db test
          Threads: 1
          CollectionCount: &NumColls 1
          DocumentCount: 1
          BatchSize: 1
          Document: *SmallDoc
          Indexes:
            - keys: {expireDate: 1}
              options: {expireAfterSeconds: 0}
            - keys: {numField: 1}

  - Name: CreateIndexesOtherColl
    Type: RunCommand
    Threads: 1
    Phases:
      OnlyActiveInPhases:
        Active: [1]
        NopInPhasesUpTo: *NumPhases
        PhaseConfig:
          Repeat: 1
          Database: *db
          Operations:
            - OperationName: RunCommand
              OperationCommand:
                createIndexes: &otherColl otherColl
                indexes:
                  - key: {numField: 1}
                    name: numField_1
                  - key: {a: 1}
                    name: a_1

  - Name: ConfigureParameters
    Type: AdminCommand
    Threads: 1
    Phases:
      OnlyActiveInPhases:
        Active: [2]
        NopInPhasesUpTo: *NumPhases
        PhaseConfig:
          Repeat: 1
          Database: admin
          Operations:
            - OperationName: AdminCommand
              OperationCommand:
                setParameter: 1
                ttlMonitorSleepSecs: 1
            - OperationName: AdminCommand
              OperationCommand:
                setParameter: 1
                # Reduce tickets to force contention.
                throughputProbingMaxConcurrency: 32
          SleepAfter: 60 seconds # Wait 60 seconds for the new configurations to establish.

  - Name: UpdateOtherColl
    Type: CrudActor
    Database: *db
    Threads: &numThreads 256
    Phases:
      OnlyActiveInPhases:
        Active: [3]
        NopInPhasesUpTo: *NumPhases
        PhaseConfig:
          Duration: &phaseDuration 10 minutes
          Collection: *otherColl
          Operations:
            - OperationName: updateOne
              OperationCommand:
                Filter: &filter
                  numField: {^RandomInt: {min: 0, max: 1000}}
                Update:
                  $inc: {counter: 1}

  - Name: RemoveOtherColl
    Type: CrudActor
    Database: *db
    Threads: *numThreads
    Phases:
      OnlyActiveInPhases:
        Active: [3]
        NopInPhasesUpTo: *NumPhases
        PhaseConfig:
          Duration: *phaseDuration
          Collection: *otherColl
          Operations:
            - OperationName: deleteOne
              OperationCommand:
                Filter: *filter

  - Name: InsertOtherCollSmall
    Type: CrudActor
    Database: *db
    Threads: &halfThreads 128
    Phases:
      OnlyActiveInPhases:
        Active: [3]
        NopInPhasesUpTo: *NumPhases
        PhaseConfig:
          Duration: *phaseDuration
          Collection: *otherColl
          Operations:
            - OperationName: insertOne
              OperationCommand:
                Document: *SmallDoc

  - Name: InsertOtherCollLarge
    Type: CrudActor
    Database: *db
    Threads: *halfThreads
    Phases:
      OnlyActiveInPhases:
        Active: [3]
        NopInPhasesUpTo: *NumPhases
        PhaseConfig:
          Duration: *phaseDuration
          Collection: *otherColl
          Operations:
            - OperationName: insertOne
              OperationCommand:
                Document: *LargeDoc

  - Name: InsertTTLColl-Small
    Type: CrudActor
    Database: *db
    Threads: 512
    Phases:
      OnlyActiveInPhases:
        Active: [3]
        NopInPhasesUpTo: *NumPhases
        PhaseConfig:
          Duration: *phaseDuration
          Collection: Collection0
          Operations:
            - OperationName: insertOne
              OperationCommand:
                Document: *SmallDoc

  - Name: InsertTTLColl-Large
    Type: CrudActor
    Database: *db
    Threads: 512
    Phases:
      OnlyActiveInPhases:
        Active: [3]
        NopInPhasesUpTo: *NumPhases
        PhaseConfig:
          Duration: *phaseDuration
          Collection: Collection0
          Operations:
            - OperationName: insertOne
              OperationCommand:
                Document: *LargeDoc

AutoRun:
<<<<<<< HEAD
  - When:
      mongodb_setup:
        $eq:
          - single-replica
          - single-replica-80-feature-flags
          - replica-all-feature-flags
      branch_name:
        $gte: v7.0
      infrastructure_provisioning:
        $neq:
          - graviton-single-lite.2022-11 # Instance runs out of memory and crashes
=======
- When:
    mongodb_setup:
      $eq:
      - replica
      - single-replica-80-feature-flags
      - replica-all-feature-flags
    branch_name:
      $gte: v7.0
    infrastructure_provisioning:
      $neq:
      - graviton-single-lite.2022-11  # Instance runs out of memory and crashes
>>>>>>> d059e976
<|MERGE_RESOLUTION|>--- conflicted
+++ resolved
@@ -194,28 +194,14 @@
                 Document: *LargeDoc
 
 AutoRun:
-<<<<<<< HEAD
   - When:
       mongodb_setup:
         $eq:
-          - single-replica
+          - replica
           - single-replica-80-feature-flags
           - replica-all-feature-flags
       branch_name:
         $gte: v7.0
       infrastructure_provisioning:
         $neq:
-          - graviton-single-lite.2022-11 # Instance runs out of memory and crashes
-=======
-- When:
-    mongodb_setup:
-      $eq:
-      - replica
-      - single-replica-80-feature-flags
-      - replica-all-feature-flags
-    branch_name:
-      $gte: v7.0
-    infrastructure_provisioning:
-      $neq:
-      - graviton-single-lite.2022-11  # Instance runs out of memory and crashes
->>>>>>> d059e976
+          - graviton-single-lite.2022-11 # Instance runs out of memory and crashes