SchemaVersion: 2018-07-01
Owner: Storage Execution
Description: |
  This workload is designed to test the effectiveness of durable history as
  described in PM-1986.

GlobalDefaults:
  TrackProportion: &TrackProportion 0

  LongLivedDB: &LongLivedDB longlived # name of the long lived database
  LongLivedCollectionCount: &LongLivedCollectionCount 1000
  LongLivedDocumentCount: &LongLivedDocumentCount 1000

  ScannerHotDB: &ScannerHotDB rolling

  LongLivedWrites: &LongLivedWrites 600 per 1 second # x5 threads
  LongLivedReads: &LongLivedReads 20 per 1 second # x10 threads

  binomial_10k_int: &binomial_10k_int {^RandomInt: {distribution: binomial, t: 1000, p: 0.5}}

Clients:
  Default:
    QueryOptions:
      maxPoolSize: 5000

Actors:
  # Guard Against timeout for no output.
  - Name: LoggingActor
    Type: LoggingActor
    Threads: 1
    Phases:
      OnlyActiveInPhases:
        Active: [0, 1, 2]
        NopInPhasesUpTo: 2
        PhaseConfig:
          LogEvery: 15 minutes
          Blocking: None

  - Name: LongLivedCreator
    Type: MonotonicLoader
    Threads: 10
    TrackProportion: *TrackProportion
    Phases:
      - {Nop: true}
      - LoadConfig:
          Path: ../../phases/scale/LargeScalePhases.yml
          Key: LongLivedCreatorCmd
          Parameters:
            Database: *LongLivedDB
            CollectionCount: *LongLivedCollectionCount
            DocumentCount: *LongLivedDocumentCount
      - {Nop: true}

  - Name: LongLivedReader
    Type: MultiCollectionQuery
    Threads: 10
    GlobalRate: *LongLivedReads
    TrackProportion: *TrackProportion
    Phases:
      - {Nop: true}
      - {Nop: true}
      - LoadConfig:
          Path: ../../phases/scale/LargeScalePhases.yml
          Key: LongLivedReaderCmd
          Parameters:
            Database: *LongLivedDB
            CollectionCount: *LongLivedCollectionCount
            DocumentCount: *LongLivedDocumentCount
            IdFilter: *binomial_10k_int

  - Name: LongLivedWriter
    Type: MultiCollectionUpdate
    Threads: 5
    GlobalRate: *LongLivedWrites
    TrackProportion: *TrackProportion
    Phases:
      - {Nop: true}
      - {Nop: true}
      - LoadConfig:
          Path: ../../phases/scale/LargeScalePhases.yml
          Key: LongLivedWriterCmd
          Parameters:
            Database: *LongLivedDB
            CollectionCount: *LongLivedCollectionCount
            DocumentCount: *LongLivedDocumentCount
            IdFilter: *binomial_10k_int

  - Name: SnapshotScanner10Gigabytes
    Type: CollectionScanner
    Threads: 10
    Database: *LongLivedDB
    ScanRateMegabytes: 10 per 1 second
    Phases:
      - {Nop: true}
      - {Nop: true}
      - LoadConfig:
          Path: ../../phases/scale/LargeScalePhases.yml
          Key: SnapshotScanner10GigabytesFixedRateCmd

AutoRun:
<<<<<<< HEAD
  - When:
      mongodb_setup:
        $eq:
          - replica-noflowcontrol
          - single-replica
          - single-replica-classic-query-engine
          - single-replica-sbe
=======
- When:
    mongodb_setup:
      $eq:
      - replica-noflowcontrol
      - replica
      - single-replica-classic-query-engine
      - single-replica-sbe
>>>>>>> d059e976
<|MERGE_RESOLUTION|>--- conflicted
+++ resolved
@@ -98,20 +98,10 @@
           Key: SnapshotScanner10GigabytesFixedRateCmd
 
 AutoRun:
-<<<<<<< HEAD
   - When:
       mongodb_setup:
         $eq:
           - replica-noflowcontrol
-          - single-replica
+          - replica
           - single-replica-classic-query-engine
-          - single-replica-sbe
-=======
-- When:
-    mongodb_setup:
-      $eq:
-      - replica-noflowcontrol
-      - replica
-      - single-replica-classic-query-engine
-      - single-replica-sbe
->>>>>>> d059e976
+          - single-replica-sbe