SchemaVersion: 2018-07-01
Owner: Product Performance
Description: |
  This workload is developed as a general stress test of the server.
  It loads data into a large number of collections, with 9 indexes on each collection. After loading
  the data, a fraction of the collections are queried, and a smaller fraction of collections are
  updated.

Keywords:
  - stress
  - collections
  - indexes
  - update
  - find
  - coldData

Clients:
  Default:
    QueryOptions:
      maxPoolSize: 1000

Actors:
  - Name: Loader
    Type: Loader
    Threads: 10
    Phases:
      - Repeat: 1
        Database: &DB test
        CollectionCount: &CollectionCount 1000
        Threads: 10
        DocumentCount: 1e4
        BatchSize: 1000
        Document: # Documents are approximately 1 KiB in size
          t: {^RandomInt: {min: 0, max: 10}}
          w: {^RandomInt: {distribution: geometric, p: 0.1}}
          x: 0
          y: {^RandomInt: {min: 0, max: 1000}}
          z: {^RandomInt: {min: 0, max: 2147483647}} # This is for max int for low probability of conflicts
          int0: &int {^RandomInt: {distribution: binomial, t: 200, p: 0.5}}
          int1: *int
          int2: *int
          int3: *int
          int4: *int
          int5: *int
          int6: *int
          int7: *int
          int8: *int
          int9: *int
          # Note -- genny does not support value generation within lists
          # yet. https://jira.mongodb.org/browse/TIG-1245
          intArray:
            - 1000
            - 2000
            - 3000
            - 4000
            - 5000
            - 6000
            - 7000
            - 8000
            - 9000
          string0: &string {^RandomString: {length: {^RandomInt: {min: 5, max: 15}}}}
          string1: *string
          string2: *string
          string3: *string
          string4: *string
          string5: *string
          string6: *string
          string7: *string
          string8: *string
          string9: *string
          stringShort: {^RandomString: {length: 1}}
          stringLong: {^RandomString: {length: 100}}
          compressibleStringArray:
            - &cstring AAAAAAAAAAAAAAAAAAAA
            - *cstring
            - *cstring
            - *cstring
            - *cstring
            - *cstring
            - *cstring
            - *cstring
            - *cstring
            - *cstring
          some: {embedded: {document: {with: {some: {depth: *string}}}}}
        # The Loader needs to be updated to take options to support unique, etc. I will do as a
        # follow-up. PERF-1758
        Indexes:
          - keys: {t: 1, w: 1}
          - keys: {y: 1}
          - keys: {t: 1, stringShort: 1}
          - keys: {string0: 1}
          - keys: {stringLong: 1}
            options: {unique: 1}
          - keys: {stringShort: 1, y: 1}
          - keys: {int0: 1, int1: 1, int2: 1}
          - keys: {int3: 1}
          - keys: {int4: 1}
          - keys: {int5: 1, int6: 1}
      - &Nop {Nop: true}

  - Name: MultiCollectionUpdate
    Type: MultiCollectionUpdate
    Threads: 100
    Phases:
      - *Nop
      - Duration: &phase2_duration 10 minutes
        MetricsName: Update
        GlobalRate: 100 per 31 milliseconds
        Database: *DB
        CollectionCount: 10 # This is specifically 1% of collections
        UpdateFilter: {y: {^RandomInt: {distribution: poisson, mean: 100}}}
        Update: {$inc: {x: 1}}

  - Name: MultiCollectionQuery
    Type: MultiCollectionQuery
    Threads: 100
    Phases:
      - *Nop
      - Duration: *phase2_duration
        GlobalRate: 100 per 9 milliseconds
        Database: *DB
        CollectionCount: 100 # This is specifically 10% of collections.
        Filter: {y: {^RandomInt: {distribution: poisson, mean: 100}}}
        Limit: 20

AutoRun:
<<<<<<< HEAD
  - When:
      mongodb_setup:
        $eq:
          - atlas
          - atlas-like-replica.2022-10
          - replica
          - replica-1dayhistory-15gbwtcache
          - replica-80-feature-flags
          - replica-all-feature-flags
          - replica-disable-execution-control
          - replica-noflowcontrol
          - single-replica
          - standalone
          - standalone-classic-query-engine
          - standalone-query-stats
          - standalone-sbe
      atlas_setup:
        $neq:
          - M10-repl
          - M20-repl
          - M30-repl
=======
- When:
    mongodb_setup:
      $eq:
      - atlas
      - atlas-like-replica.2022-10
      - replica
      - replica-1dayhistory-15gbwtcache
      - replica-80-feature-flags
      - replica-all-feature-flags
      - replica-disable-execution-control
      - replica-noflowcontrol
      - standalone
      - standalone-classic-query-engine
      - standalone-query-stats
      - standalone-sbe
    atlas_setup:
      $neq:
      - M10-repl
      - M20-repl
      - M30-repl
>>>>>>> d059e976
<|MERGE_RESOLUTION|>--- conflicted
+++ resolved
@@ -124,7 +124,6 @@
         Limit: 20
 
 AutoRun:
-<<<<<<< HEAD
   - When:
       mongodb_setup:
         $eq:
@@ -136,7 +135,6 @@
           - replica-all-feature-flags
           - replica-disable-execution-control
           - replica-noflowcontrol
-          - single-replica
           - standalone
           - standalone-classic-query-engine
           - standalone-query-stats
@@ -145,26 +143,4 @@
         $neq:
           - M10-repl
           - M20-repl
-          - M30-repl
-=======
-- When:
-    mongodb_setup:
-      $eq:
-      - atlas
-      - atlas-like-replica.2022-10
-      - replica
-      - replica-1dayhistory-15gbwtcache
-      - replica-80-feature-flags
-      - replica-all-feature-flags
-      - replica-disable-execution-control
-      - replica-noflowcontrol
-      - standalone
-      - standalone-classic-query-engine
-      - standalone-query-stats
-      - standalone-sbe
-    atlas_setup:
-      $neq:
-      - M10-repl
-      - M20-repl
-      - M30-repl
->>>>>>> d059e976
+          - M30-repl