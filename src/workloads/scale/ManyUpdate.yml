--- conflicted
+++ resolved
@@ -72,7 +72,6 @@
                   Level: 1
 
 AutoRun:
-<<<<<<< HEAD
   - When:
       mongodb_setup:
         $eq:
@@ -83,24 +82,7 @@
           - replica-1dayhistory-15gbwtcache
           - replica-80-feature-flags
           - replica-all-feature-flags
-          - single-replica
           - standalone
       atlas_setup:
         $neq:
-          - M30-repl
-=======
-- When:
-    mongodb_setup:
-      $eq:
-      - atlas
-      - atlas-like-replica.2022-10
-      - replica
-      - replica-noflowcontrol
-      - replica-1dayhistory-15gbwtcache
-      - replica-80-feature-flags
-      - replica-all-feature-flags
-      - standalone
-    atlas_setup:
-      $neq:
-      - M30-repl
->>>>>>> d059e976
+          - M30-repl