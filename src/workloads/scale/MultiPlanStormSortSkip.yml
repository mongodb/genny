--- conflicted
+++ resolved
@@ -108,8 +108,4 @@
 # - When:
 #     mongodb_setup:
 #       $eq:
-<<<<<<< HEAD
-#       - single-replica
-=======
-#       - replica
->>>>>>> d059e976
+#       - replica