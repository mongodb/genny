SchemaVersion: 2018-07-01
Owner: Product Performance
Description: |
  This workload loads a collection with documents and then repeatedly
  create and drops a view on that collection.
Keywords:
  - view
  - create
  - drop

dbname: &dbname viewDB
DocumentCount: &NumDocs 100000
CollectionCount: &NumColls 1

Actors:
  - Name: Setup
    Type: Loader
    Threads: 1
    Phases:
      - Repeat: 1
        BatchSize: 100
        Threads: 1
        DocumentCount: *NumDocs
        Database: *dbname
        CollectionCount: *NumColls
        Document: &doc
          id: {^RandomInt: {min: 0, max: *NumDocs}}
          a: {^RandomInt: {min: 0, max: *NumDocs}}
          c: &string {^RandomString: {length: 50}}
      - Phase: 1..3
        Nop: true

  - Name: QuiesceActor
    Type: QuiesceActor
    Threads: 1
    Database: dbname
    Phases:
      - Nop: true
      - Repeat: 1
      - Nop: true
      - Repeat: 1

  # This actor repeatedly creates and then drops a view
  - Name: ViewCreateDrop
    Type: RunCommand
    Threads: 1
    Phases:
      - Nop: true
      - Nop: true
      - Repeat: 100000
        Database: *dbname
        Operations:
          - OperationMetricsName: CreateViewMetric
            OperationName: RunCommand
            OperationCommand: {create: myView, viewOn: Collection0, pipeline: [{$match: {id: {$lt: 10}}}]}
          - OperationName: RunCommand
            OperationMetricsName: DropViewMetric
            OperationCommand:
              drop: myView
      - Nop: true

  # Guard Against timeout for no output.
  - Name: LoggingActor
    Type: LoggingActor
    Threads: 1
    Phases:
      OnlyActiveInPhases:
        Active: [1, 2, 3]
        NopInPhasesUpTo: 3
        PhaseConfig:
          LogEvery: 10 seconds
          Blocking: None

AutoRun:
<<<<<<< HEAD
  - When:
      mongodb_setup:
        $eq:
          - replica
          - shard-lite
=======
- When:
    mongodb_setup:
      $eq:
      - replica
>>>>>>> 32d8dd90
<|MERGE_RESOLUTION|>--- conflicted
+++ resolved
@@ -72,15 +72,7 @@
           Blocking: None
 
 AutoRun:
-<<<<<<< HEAD
   - When:
       mongodb_setup:
         $eq:
-          - replica
-          - shard-lite
-=======
-- When:
-    mongodb_setup:
-      $eq:
-      - replica
->>>>>>> 32d8dd90
+          - replica