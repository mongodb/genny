SchemaVersion: 2018-07-01
Owner: "@mongodb/service-architecture"

Clients:
  Default:
    QueryOptions:
      maxPoolSize: 1000
      socketTimeoutMS: 5000
      connectTimeoutMS: 5000

Actors:
- Name: StepdownCommand
  Type: AdminCommand
  Threads: 1
  Phases:
  - Phase: 0
    Nop: true
  - Phase: 1
    Repeat: 1
    SleepBefore: 30 seconds
    SleepAfter: 30 seconds
    ThrowOnFailure: false
    Operation:
      OperationMetricsName: "Stepdown"
      OperationName: AdminCommand
      OperationCommand:
        replSetStepDown: 60
      OperationAwaitStepdown: true

- Name: SecondaryPreferredRead
  Type: RunCommand
  Threads: 100
  Phases:
  - Phase: 0
    Nop: true
  - Phase: 1
<<<<<<< HEAD
    Rate: 1 per 1 microseconds
=======
    GlobalRate: 1 per 100 microseconds
>>>>>>> dbfbdc62
    # This should be how long the StepdownCommand Actor Phase 1 takes
    Duration: 2 minutes
    ThrowOnFailure: false
    Database: test
    Operation: &find_one
      OperationMetricsName: "Find"
      OperationName: RunCommand
      OperationIsQuiet: true
      OperationCommand:
        find: Collection0
        readConcern: {level: local}
        $readPreference: {mode: secondary}

- Name: Loader
  Type: Loader
  Threads: 1
  Phases:
  - Phase: 0
    Threads: 1
    Database: test
    CollectionCount: 1
    DocumentCount: 100
    BatchSize: 100
    Document:
      x: {^RandomInt: {min: 0, max: 20}}
    Indexes:
    - keys: {x: 1}
  - Nop: true<|MERGE_RESOLUTION|>--- conflicted
+++ resolved
@@ -34,11 +34,7 @@
   - Phase: 0
     Nop: true
   - Phase: 1
-<<<<<<< HEAD
-    Rate: 1 per 1 microseconds
-=======
-    GlobalRate: 1 per 100 microseconds
->>>>>>> dbfbdc62
+    Rate: 1 per 1 microsecond
     # This should be how long the StepdownCommand Actor Phase 1 takes
     Duration: 2 minutes
     ThrowOnFailure: false
