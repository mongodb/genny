--- conflicted
+++ resolved
@@ -58,7 +58,6 @@
   Batch1000x_ExistingKey: &Batch1000x_ExistingKey {^Array: {of: *DocumentWithExistingKey, number: 1000}}
 
 Actors:
-<<<<<<< HEAD
   - Name: Setup
     Type: RunCommand
     ClientName: Stream
@@ -72,36 +71,9 @@
             OperationName: RunCommand
             OperationCommand:
               streams_startStreamProcessor: ""
+              tenantId: *TenantId
               name: *StreamProcessorName
-=======
-- Name: Setup
-  Type: RunCommand
-  ClientName: Stream
-  Threads: 1
-  Phases:
-  - Phase: 0
-    Repeat: 1
-    Database: *DatabaseName
-    Operations:
-    - OperationMetricsName: CreateStreamProcessor
-      OperationName: RunCommand
-      OperationCommand:
-        streams_startStreamProcessor: ""
-        tenantId: *TenantId
-        name: *StreamProcessorName
-        processorId: *StreamProcessorId
-        pipeline: [
-          {
-            $source: {
-              connectionName: "__testMemory",
-              timeField: { $convert: { input: "$dateTime", to: "date" }},
-            }
-          },
-          {
-            $tumblingWindow: {
-              interval: { size: 1, unit: "second" },
-              allowedLateness: { size: 1, unit: "second" },
->>>>>>> f1b4ad46
+              processorId: *StreamProcessorId
               pipeline: [
                 {$source: {connectionName: "__testMemory", timeField: {$convert: {input: "$dateTime", to: "date"}}}},
                 {
@@ -121,9 +93,8 @@
                 },
                 {$emit: {connectionName: "__noopSink"}}
               ]
-<<<<<<< HEAD
               connections: [{name: "__testMemory", type: "in_memory", options: {}}]
-              options: {}
+              options: { featureFlags: {} }
       - Phase: 1..2
         Nop: true
       - Phase: 3
@@ -134,7 +105,9 @@
             OperationName: RunCommand
             OperationCommand:
               streams_stopStreamProcessor: ""
+              tenantId: *TenantId
               name: *StreamProcessorName
+              processorId: *StreamProcessorId
 
   - Name: Insert_Batch1000x
     Type: RunCommand
@@ -151,7 +124,9 @@
             OperationName: RunCommand
             OperationCommand:
               streams_testOnlyInsert: ""
+              tenantId: *TenantId
               name: *StreamProcessorName
+              processorId: *StreamProcessorId
               documents: *Batch1000x_UniqueKey
       - Phase: 2
         Repeat: *NumBatch1000xPerThread
@@ -161,7 +136,9 @@
             OperationName: RunCommand
             OperationCommand:
               streams_testOnlyInsert: ""
+              tenantId: *TenantId
               name: *StreamProcessorName
+              processorId: *StreamProcessorId
               documents: *Batch1000x_ExistingKey
       - Phase: 3
         Nop: true
@@ -176,7 +153,9 @@
         Nop: true
       - Phase: 1
         Repeat: 1
+        TenantId: *TenantId
         StreamProcessorName: *StreamProcessorName
+        StreamProcessorId: *StreamProcessorId
         ExpectedDocumentCount: *ExpectedDocumentCount
       - Phase: 2..3
         Nop: true
@@ -191,96 +170,9 @@
         Nop: true
       - Phase: 2
         Repeat: 1
+        TenantId: *TenantId
         StreamProcessorName: *StreamProcessorName
+        StreamProcessorId: *StreamProcessorId
         ExpectedDocumentCount: *ExpectedDocumentCountWithExistingKey
       - Phase: 3
-        Nop: true
-=======
-            }
-          },
-          { $emit: { connectionName: "__noopSink" } }
-        ]
-        connections: [{ name: "__testMemory", type: "in_memory", options: {} }]
-        options: { featureFlags: {} }
-  - Phase: 1..2
-    Nop: true
-  - Phase: 3
-    Repeat: 1
-    Database: *DatabaseName
-    Operations:
-    - OperationMetricsName: Stop
-      OperationName: RunCommand
-      OperationCommand:
-        streams_stopStreamProcessor: ""
-        tenantId: *TenantId
-        name: *StreamProcessorName
-        processorId: *StreamProcessorId
-
-- Name: Insert_Batch1000x
-  Type: RunCommand
-  ClientName: Stream
-  Threads: *NumThreads
-  Phases:
-  - Phase: 0
-    Nop: true
-  - Phase: 1
-    Repeat: *NumBatch1000xPerThread
-    Database: *DatabaseName
-    Operations:
-    - OperationMetricsName: Insert_UniqueKey
-      OperationName: RunCommand
-      OperationCommand:
-        streams_testOnlyInsert: ""
-        tenantId: *TenantId
-        name: *StreamProcessorName
-        processorId: *StreamProcessorId
-        documents: *Batch1000x_UniqueKey
-  - Phase: 2
-    Repeat: *NumBatch1000xPerThread
-    Database: *DatabaseName
-    Operations:
-    - OperationMetricsName: Insert_ExistingKey
-      OperationName: RunCommand
-      OperationCommand:
-        streams_testOnlyInsert: ""
-        tenantId: *TenantId
-        name: *StreamProcessorName
-        processorId: *StreamProcessorId
-        documents: *Batch1000x_ExistingKey
-  - Phase: 3
-    Nop: true
-
-- Name: LargeWindowUniqueAndExistingKeys.MemorySource.InsertUniqueKeys.Stats
-  Type: StreamStatsReporter
-  ClientName: Stream
-  Database: *DatabaseName
-  Threads: 1
-  Phases:
-  - Phase: 0
-    Nop: true
-  - Phase: 1
-    Repeat: 1
-    TenantId: *TenantId
-    StreamProcessorName: *StreamProcessorName
-    StreamProcessorId: *StreamProcessorId
-    ExpectedDocumentCount: *ExpectedDocumentCount
-  - Phase: 2..3
-    Nop: true
-
-- Name: LargeWindowUniqueAndExistingKeys.MemorySource.InsertExistingKeys.Stats
-  Type: StreamStatsReporter
-  ClientName: Stream
-  Database: *DatabaseName
-  Threads: 1
-  Phases:
-  - Phase: 0..1
-    Nop: true
-  - Phase: 2
-    Repeat: 1
-    TenantId: *TenantId
-    StreamProcessorName: *StreamProcessorName
-    StreamProcessorId: *StreamProcessorId
-    ExpectedDocumentCount: *ExpectedDocumentCountWithExistingKey
-  - Phase: 3
-    Nop: true
->>>>>>> f1b4ad46
+        Nop: true