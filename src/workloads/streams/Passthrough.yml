SchemaVersion: 2018-07-01
Owner: Atlas Streams
Description: |
  Pipeline: Memory -> Project -> Memory
  Documents: 8M
  BatchSize: 1k

  Simulates the scenario where the input and output of documents for a stream processor is a
  one-to-one ratio. This applies a simple projection on incoming documents (currency conversion).

Keywords:
  - streams

GlobalDefaults:
  DatabaseName: &DatabaseName test
  TenantId: &TenantId test
  StreamProcessorName: &StreamProcessorName sp
  StreamProcessorId: &StreamProcessorId spid

  # Genny workload client typically has 16 CPUs, so use 16 inserter threads each inserting
  # 500 batches of 1k documents, so a total of 8M documents, which will all have unique keys
  # for the window so this will generate 8M keys on the open window.
  NumThreads: &NumThreads 16
  NumBatch1000xPerThread: &NumBatch1000xPerThread 500
  ExpectedDocumentCount: &ExpectedDocumentCount 8000000 # NumThreads * NumBatch1000xPerThread * 1000

  Channel: &Channel {^RandomInt: {min: 0, max: 10000}}
  Url: &Url {^FormatString: {format: "https://www.nexmark.com/%s/%s/%s/item.htm?query=1&channel_id=%d", withArgs: [
    {^RandomString: {length: {^RandomInt: {min: 3, max: 5}}}},
    {^RandomString: {length: {^RandomInt: {min: 3, max: 5}}}},
    {^RandomString: {length: {^RandomInt: {min: 3, max: 5}}}},
    *Channel
  ]}}

  Document: &Document
    auction: {^Inc: {start: 1000, multipler: 1}}
    bidder: {^Inc: {start: 1000, multipler: 1}}
    price: {^RandomDouble: {min: 100, max: 100000000}}
    channel: *Channel
    url: *Url
    dateTime: {^IncDate: {start: "2023-01-01T00:00:00.000", step: 10}}

  Batch1000x: &Batch1000x {^Array: {of: *Document, number: 1000}}

Actors:
<<<<<<< HEAD
  - Name: Setup
    Type: RunCommand
    ClientName: Stream
    Threads: 1
    Phases:
      - Phase: 0
        Repeat: 1
        Database: *DatabaseName
        Operations:
          - OperationMetricsName: CreateStreamProcessor
            OperationName: RunCommand
            OperationCommand:
              streams_startStreamProcessor: ""
              name: *StreamProcessorName
              pipeline: [
                {$source: {connectionName: "__testMemory"}},
                {$project: {auction: 1, bidder: 1, dateTime: 1, price: {$multiply: ["$price", 0.908]}}},
                {$emit: {connectionName: "__noopSink"}}
              ]
              connections: [{name: "__testMemory", type: "in_memory", options: {}}]
              options: {}
      - Phase: 1
        Nop: true
      - Phase: 2
        Repeat: 1
        Database: *DatabaseName
        Operations:
          - OperationMetricsName: Stop
            OperationName: RunCommand
            OperationCommand:
              streams_stopStreamProcessor: ""
              name: *StreamProcessorName

  - Name: Insert_Batch1000x
    Type: RunCommand
    ClientName: Stream
    Threads: *NumThreads
    Phases:
      - Phase: 0
        Nop: true
      - Phase: 1
        Repeat: *NumBatch1000xPerThread
        Database: *DatabaseName
        Operations:
          - OperationMetricsName: Insert
            OperationName: RunCommand
            OperationCommand:
              streams_testOnlyInsert: ""
              name: *StreamProcessorName
              documents: *Batch1000x
      - Phase: 2
        Nop: true

  - Name: Passthrough.MemorySource.Stats
    Type: StreamStatsReporter
    ClientName: Stream
    Database: *DatabaseName
    Threads: 1
    Phases:
      - Phase: 0
        Nop: true
      - Phase: 1
        Repeat: 1
        StreamProcessorName: *StreamProcessorName
        ExpectedDocumentCount: *ExpectedDocumentCount
      - Phase: 2
        Nop: true
=======
- Name: Setup
  Type: RunCommand
  ClientName: Stream
  Threads: 1
  Phases:
  - Phase: 0
    Repeat: 1
    Database: *DatabaseName
    Operations:
    - OperationMetricsName: CreateStreamProcessor
      OperationName: RunCommand
      OperationCommand:
        streams_startStreamProcessor: ""
        tenantId: *TenantId
        name: *StreamProcessorName
        processorId: *StreamProcessorId
        pipeline: [
          { $source: { connectionName: "__testMemory" } },
          {
            $project: {
              auction: 1,
              bidder: 1,
              dateTime: 1,
              price: { $multiply: ["$price", 0.908] }
            }
          },
          { $emit: { connectionName: "__noopSink" } }
        ]
        connections: [{ name: "__testMemory", type: "in_memory", options: {} }]
        options: { featureFlags: {} }
  - Phase: 1
    Nop: true
  - Phase: 2
    Repeat: 1
    Database: *DatabaseName
    Operations:
    - OperationMetricsName: Stop
      OperationName: RunCommand
      OperationCommand:
        streams_stopStreamProcessor: ""
        tenantId: *TenantId
        name: *StreamProcessorName
        processorId: *StreamProcessorId

- Name: Insert_Batch1000x
  Type: RunCommand
  ClientName: Stream
  Threads: *NumThreads
  Phases:
  - Phase: 0
    Nop: true
  - Phase: 1
    Repeat: *NumBatch1000xPerThread
    Database: *DatabaseName
    Operations:
    - OperationMetricsName: Insert
      OperationName: RunCommand
      OperationCommand:
        streams_testOnlyInsert: ""
        tenantId: *TenantId
        name: *StreamProcessorName
        processorId: *StreamProcessorId
        documents: *Batch1000x
  - Phase: 2
    Nop: true

- Name: Passthrough.MemorySource.Stats
  Type: StreamStatsReporter
  ClientName: Stream
  Database: *DatabaseName
  Threads: 1
  Phases:
  - Phase: 0
    Nop: true
  - Phase: 1
    Repeat: 1
    TenantId: *TenantId
    StreamProcessorName: *StreamProcessorName
    StreamProcessorId: *StreamProcessorId
    ExpectedDocumentCount: *ExpectedDocumentCount
  - Phase: 2
    Nop: true
>>>>>>> f1b4ad46
<|MERGE_RESOLUTION|>--- conflicted
+++ resolved
@@ -43,7 +43,6 @@
   Batch1000x: &Batch1000x {^Array: {of: *Document, number: 1000}}
 
 Actors:
-<<<<<<< HEAD
   - Name: Setup
     Type: RunCommand
     ClientName: Stream
@@ -57,14 +56,16 @@
             OperationName: RunCommand
             OperationCommand:
               streams_startStreamProcessor: ""
+              tenantId: *TenantId
               name: *StreamProcessorName
+              processorId: *StreamProcessorId
               pipeline: [
                 {$source: {connectionName: "__testMemory"}},
                 {$project: {auction: 1, bidder: 1, dateTime: 1, price: {$multiply: ["$price", 0.908]}}},
                 {$emit: {connectionName: "__noopSink"}}
               ]
               connections: [{name: "__testMemory", type: "in_memory", options: {}}]
-              options: {}
+              options: { featureFlags: {} }
       - Phase: 1
         Nop: true
       - Phase: 2
@@ -75,7 +76,9 @@
             OperationName: RunCommand
             OperationCommand:
               streams_stopStreamProcessor: ""
+              tenantId: *TenantId
               name: *StreamProcessorName
+              processorId: *StreamProcessorId
 
   - Name: Insert_Batch1000x
     Type: RunCommand
@@ -92,7 +95,9 @@
             OperationName: RunCommand
             OperationCommand:
               streams_testOnlyInsert: ""
+              tenantId: *TenantId
               name: *StreamProcessorName
+              processorId: *StreamProcessorId
               documents: *Batch1000x
       - Phase: 2
         Nop: true
@@ -107,91 +112,9 @@
         Nop: true
       - Phase: 1
         Repeat: 1
+        TenantId: *TenantId
         StreamProcessorName: *StreamProcessorName
+        StreamProcessorId: *StreamProcessorId
         ExpectedDocumentCount: *ExpectedDocumentCount
       - Phase: 2
-        Nop: true
-=======
-- Name: Setup
-  Type: RunCommand
-  ClientName: Stream
-  Threads: 1
-  Phases:
-  - Phase: 0
-    Repeat: 1
-    Database: *DatabaseName
-    Operations:
-    - OperationMetricsName: CreateStreamProcessor
-      OperationName: RunCommand
-      OperationCommand:
-        streams_startStreamProcessor: ""
-        tenantId: *TenantId
-        name: *StreamProcessorName
-        processorId: *StreamProcessorId
-        pipeline: [
-          { $source: { connectionName: "__testMemory" } },
-          {
-            $project: {
-              auction: 1,
-              bidder: 1,
-              dateTime: 1,
-              price: { $multiply: ["$price", 0.908] }
-            }
-          },
-          { $emit: { connectionName: "__noopSink" } }
-        ]
-        connections: [{ name: "__testMemory", type: "in_memory", options: {} }]
-        options: { featureFlags: {} }
-  - Phase: 1
-    Nop: true
-  - Phase: 2
-    Repeat: 1
-    Database: *DatabaseName
-    Operations:
-    - OperationMetricsName: Stop
-      OperationName: RunCommand
-      OperationCommand:
-        streams_stopStreamProcessor: ""
-        tenantId: *TenantId
-        name: *StreamProcessorName
-        processorId: *StreamProcessorId
-
-- Name: Insert_Batch1000x
-  Type: RunCommand
-  ClientName: Stream
-  Threads: *NumThreads
-  Phases:
-  - Phase: 0
-    Nop: true
-  - Phase: 1
-    Repeat: *NumBatch1000xPerThread
-    Database: *DatabaseName
-    Operations:
-    - OperationMetricsName: Insert
-      OperationName: RunCommand
-      OperationCommand:
-        streams_testOnlyInsert: ""
-        tenantId: *TenantId
-        name: *StreamProcessorName
-        processorId: *StreamProcessorId
-        documents: *Batch1000x
-  - Phase: 2
-    Nop: true
-
-- Name: Passthrough.MemorySource.Stats
-  Type: StreamStatsReporter
-  ClientName: Stream
-  Database: *DatabaseName
-  Threads: 1
-  Phases:
-  - Phase: 0
-    Nop: true
-  - Phase: 1
-    Repeat: 1
-    TenantId: *TenantId
-    StreamProcessorName: *StreamProcessorName
-    StreamProcessorId: *StreamProcessorId
-    ExpectedDocumentCount: *ExpectedDocumentCount
-  - Phase: 2
-    Nop: true
->>>>>>> f1b4ad46
+        Nop: true