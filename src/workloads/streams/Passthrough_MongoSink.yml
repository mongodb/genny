SchemaVersion: 2018-07-01
Owner: Atlas Streams
Description: |
  Pipeline: Memory -> Project -> MongoDB
  Documents: 800k
  BatchSize: 1k

  This tests the scenario where the input and output of documents for a stream processor is a
  one-to-one ratio. This applies a simple projection on incoming documents (currency conversion).
  The difference with this workload versus Passthrough.yml is that this uses a $merge MongoDB sink
  rather than the no-op sink operator.

Keywords:
  - streams

GlobalDefaults:
  DatabaseName: &DatabaseName test
  TenantId: &TenantId test
  OutputCollectionName: &OutputCollectionName output
  StreamProcessorName: &StreamProcessorName sp
  StreamProcessorId: &StreamProcessorId spid

  # Genny workload client typically has 16 CPUs, so use 16 inserter threads each inserting
  # 500 batches of 1k documents, so a total of 8M documents, which will all have unique keys
  # for the window so this will generate 8M keys on the open window.
  NumThreads: &NumThreads 16
  NumBatch1000xPerThread: &NumBatch1000xPerThread 50
  ExpectedDocumentCount: &ExpectedDocumentCount 800000 # NumThreads * NumBatch1000xPerThread * 1000

  Channel: &Channel {^RandomInt: {min: 0, max: 10000}}
  Url: &Url {^FormatString: {format: "https://www.nexmark.com/%s/%s/%s/item.htm?query=1&channel_id=%d", withArgs: [
    {^RandomString: {length: {^RandomInt: {min: 3, max: 5}}}},
    {^RandomString: {length: {^RandomInt: {min: 3, max: 5}}}},
    {^RandomString: {length: {^RandomInt: {min: 3, max: 5}}}},
    *Channel
  ]}}

  Document: &Document
    auction: {^Inc: {start: 1000, multipler: 1}}
    bidder: {^Inc: {start: 1000, multipler: 1}}
    price: {^RandomDouble: {min: 100, max: 100000000}}
    channel: *Channel
    url: *Url
    dateTime: {^IncDate: {start: "2023-01-01T00:00:00.000", step: 10}}

  Batch1000x: &Batch1000x {^Array: {of: *Document, number: 1000}}

Actors:
<<<<<<< HEAD
  - Name: Setup
    Type: RunCommand
    ClientName: Stream
    Threads: 1
    Phases:
      - Phase: 0
        Repeat: 1
        Database: *DatabaseName
        Operations:
          - OperationMetricsName: CreateStreamProcessor
            OperationName: RunCommand
            OperationCommand:
              streams_startStreamProcessor: ""
              name: *StreamProcessorName
              pipeline: [
                {$source: {connectionName: "__testMemory"}},
                {$project: {
                  auction: 1,
                  bidder: 1,
                  dateTime: 1,
                  price: {$multiply: ["$price", 0.908]}}},
                {$merge: {into: {connectionName: "db", db: *DatabaseName, coll: *OutputCollectionName}}}
              ]
              connections: [
                {name: "__testMemory", type: "in_memory", options: {}},
                {name: "db", type: "atlas", options: {uri: {^ClientURI: {Name: "Default"}}}}
              ]
              options: {}
      - Phase: 1
        Nop: true
      - Phase: 2
        Repeat: 1
        Database: *DatabaseName
        Operations:
          - OperationMetricsName: Stop
            OperationName: RunCommand
            OperationCommand:
              streams_stopStreamProcessor: ""
              name: *StreamProcessorName

  - Name: Insert_Batch1000x
    Type: RunCommand
    ClientName: Stream
    Threads: *NumThreads
    Phases:
      - Phase: 0
        Nop: true
      - Phase: 1
        Repeat: *NumBatch1000xPerThread
        Database: *DatabaseName
        Operations:
          - OperationMetricsName: Insert
            OperationName: RunCommand
            OperationCommand:
              streams_testOnlyInsert: ""
              name: *StreamProcessorName
              documents: *Batch1000x
      - Phase: 2
        Nop: true

  - Name: Passthrough.MongoSink.Stats
    Type: StreamStatsReporter
    ClientName: Stream
    Database: *DatabaseName
    Threads: 1
    Phases:
      - Phase: 0
        Nop: true
      - Phase: 1
        Repeat: 1
        StreamProcessorName: *StreamProcessorName
        ExpectedDocumentCount: *ExpectedDocumentCount
      - Phase: 2
        Nop: true
=======
- Name: Setup
  Type: RunCommand
  ClientName: Stream
  Threads: 1
  Phases:
  - Phase: 0
    Repeat: 1
    Database: *DatabaseName
    Operations:
    - OperationMetricsName: CreateStreamProcessor
      OperationName: RunCommand
      OperationCommand:
        streams_startStreamProcessor: ""
        tenantId: *TenantId
        name: *StreamProcessorName
        processorId: *StreamProcessorId
        pipeline: [
          { $source: { connectionName: "__testMemory" } },
          {
            $project: {
              auction: 1,
              bidder: 1,
              dateTime: 1,
              price: { $multiply: ["$price", 0.908] }
            }
          },
          {
            $merge: {
              into: {
                connectionName: "db",
                db: *DatabaseName,
                coll: *OutputCollectionName
              }
            }
          }
        ]
        connections: [
          { name: "__testMemory", type: "in_memory", options: {} },
          { name: "db", type: "atlas", options: { uri: {^ClientURI: { Name: "Default" }} }}
        ]
        options: { featureFlags: {} }
  - Phase: 1
    Nop: true
  - Phase: 2
    Repeat: 1
    Database: *DatabaseName
    Operations:
    - OperationMetricsName: Stop
      OperationName: RunCommand
      OperationCommand:
        streams_stopStreamProcessor: ""
        tenantId: *TenantId
        name: *StreamProcessorName
        processorId: *StreamProcessorId

- Name: Insert_Batch1000x
  Type: RunCommand
  ClientName: Stream
  Threads: *NumThreads
  Phases:
  - Phase: 0
    Nop: true
  - Phase: 1
    Repeat: *NumBatch1000xPerThread
    Database: *DatabaseName
    Operations:
    - OperationMetricsName: Insert
      OperationName: RunCommand
      OperationCommand:
        streams_testOnlyInsert: ""
        tenantId: *TenantId
        name: *StreamProcessorName
        processorId: *StreamProcessorId
        documents: *Batch1000x
  - Phase: 2
    Nop: true

- Name: Passthrough.MongoSink.Stats
  Type: StreamStatsReporter
  ClientName: Stream
  Database: *DatabaseName
  Threads: 1
  Phases:
  - Phase: 0
    Nop: true
  - Phase: 1
    Repeat: 1
    TenantId: *TenantId
    StreamProcessorName: *StreamProcessorName
    StreamProcessorId: *StreamProcessorId
    ExpectedDocumentCount: *ExpectedDocumentCount
  - Phase: 2
    Nop: true
>>>>>>> f1b4ad46
<|MERGE_RESOLUTION|>--- conflicted
+++ resolved
@@ -46,7 +46,6 @@
   Batch1000x: &Batch1000x {^Array: {of: *Document, number: 1000}}
 
 Actors:
-<<<<<<< HEAD
   - Name: Setup
     Type: RunCommand
     ClientName: Stream
@@ -60,7 +59,9 @@
             OperationName: RunCommand
             OperationCommand:
               streams_startStreamProcessor: ""
+              tenantId: *TenantId
               name: *StreamProcessorName
+              processorId: *StreamProcessorId
               pipeline: [
                 {$source: {connectionName: "__testMemory"}},
                 {$project: {
@@ -74,7 +75,7 @@
                 {name: "__testMemory", type: "in_memory", options: {}},
                 {name: "db", type: "atlas", options: {uri: {^ClientURI: {Name: "Default"}}}}
               ]
-              options: {}
+              options: { featureFlags: {} }
       - Phase: 1
         Nop: true
       - Phase: 2
@@ -85,7 +86,9 @@
             OperationName: RunCommand
             OperationCommand:
               streams_stopStreamProcessor: ""
+              tenantId: *TenantId
               name: *StreamProcessorName
+              processorId: *StreamProcessorId
 
   - Name: Insert_Batch1000x
     Type: RunCommand
@@ -102,7 +105,9 @@
             OperationName: RunCommand
             OperationCommand:
               streams_testOnlyInsert: ""
+              tenantId: *TenantId
               name: *StreamProcessorName
+              processorId: *StreamProcessorId
               documents: *Batch1000x
       - Phase: 2
         Nop: true
@@ -117,102 +122,9 @@
         Nop: true
       - Phase: 1
         Repeat: 1
+        TenantId: *TenantId
         StreamProcessorName: *StreamProcessorName
+        StreamProcessorId: *StreamProcessorId
         ExpectedDocumentCount: *ExpectedDocumentCount
       - Phase: 2
-        Nop: true
-=======
-- Name: Setup
-  Type: RunCommand
-  ClientName: Stream
-  Threads: 1
-  Phases:
-  - Phase: 0
-    Repeat: 1
-    Database: *DatabaseName
-    Operations:
-    - OperationMetricsName: CreateStreamProcessor
-      OperationName: RunCommand
-      OperationCommand:
-        streams_startStreamProcessor: ""
-        tenantId: *TenantId
-        name: *StreamProcessorName
-        processorId: *StreamProcessorId
-        pipeline: [
-          { $source: { connectionName: "__testMemory" } },
-          {
-            $project: {
-              auction: 1,
-              bidder: 1,
-              dateTime: 1,
-              price: { $multiply: ["$price", 0.908] }
-            }
-          },
-          {
-            $merge: {
-              into: {
-                connectionName: "db",
-                db: *DatabaseName,
-                coll: *OutputCollectionName
-              }
-            }
-          }
-        ]
-        connections: [
-          { name: "__testMemory", type: "in_memory", options: {} },
-          { name: "db", type: "atlas", options: { uri: {^ClientURI: { Name: "Default" }} }}
-        ]
-        options: { featureFlags: {} }
-  - Phase: 1
-    Nop: true
-  - Phase: 2
-    Repeat: 1
-    Database: *DatabaseName
-    Operations:
-    - OperationMetricsName: Stop
-      OperationName: RunCommand
-      OperationCommand:
-        streams_stopStreamProcessor: ""
-        tenantId: *TenantId
-        name: *StreamProcessorName
-        processorId: *StreamProcessorId
-
-- Name: Insert_Batch1000x
-  Type: RunCommand
-  ClientName: Stream
-  Threads: *NumThreads
-  Phases:
-  - Phase: 0
-    Nop: true
-  - Phase: 1
-    Repeat: *NumBatch1000xPerThread
-    Database: *DatabaseName
-    Operations:
-    - OperationMetricsName: Insert
-      OperationName: RunCommand
-      OperationCommand:
-        streams_testOnlyInsert: ""
-        tenantId: *TenantId
-        name: *StreamProcessorName
-        processorId: *StreamProcessorId
-        documents: *Batch1000x
-  - Phase: 2
-    Nop: true
-
-- Name: Passthrough.MongoSink.Stats
-  Type: StreamStatsReporter
-  ClientName: Stream
-  Database: *DatabaseName
-  Threads: 1
-  Phases:
-  - Phase: 0
-    Nop: true
-  - Phase: 1
-    Repeat: 1
-    TenantId: *TenantId
-    StreamProcessorName: *StreamProcessorName
-    StreamProcessorId: *StreamProcessorId
-    ExpectedDocumentCount: *ExpectedDocumentCount
-  - Phase: 2
-    Nop: true
->>>>>>> f1b4ad46
+        Nop: true