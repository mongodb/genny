--- conflicted
+++ resolved
@@ -58,7 +58,6 @@
   Batch1000x: &Batch1000x {^Array: {of: *Document, number: 1000}}
 
 Actors:
-<<<<<<< HEAD
   - Name: Setup
     Type: RunCommand
     ClientName: Stream
@@ -72,44 +71,15 @@
             OperationName: RunCommand
             OperationCommand:
               streams_startStreamProcessor: ""
+              tenantId: *TenantId
               name: *StreamProcessorName
-=======
-- Name: Setup
-  Type: RunCommand
-  ClientName: Stream
-  Threads: 1
-  Phases:
-  - Phase: 0
-    Repeat: 1
-    Database: *DatabaseName
-    Operations:
-    - OperationMetricsName: CreateStreamProcessor
-      OperationName: RunCommand
-      OperationCommand:
-        streams_startStreamProcessor: ""
-        tenantId: *TenantId
-        name: *StreamProcessorName
-        processorId: *StreamProcessorId
-        pipeline: [
-          {
-            $source: {
-              connectionName: "__testMemory",
-              timeField: { $convert: { input: "$dateTime", to: "date" }},
-            }
-          },
-          {
-            $hoppingWindow: {
-              interval: { size: 1, unit: "second" },
-              hopSize: { size: 250, unit: "ms" },
-              allowedLateness: { size: 1, unit: "second" },
->>>>>>> f1b4ad46
+              processorId: *StreamProcessorId
               pipeline: [
                 {
                   $source: {
                     connectionName: "__testMemory",
                     timeField: {$convert: {input: "$dateTime", to: "date"}}
                   }
-<<<<<<< HEAD
                 },
                 {
                   $hoppingWindow: {
@@ -131,7 +101,7 @@
                 },
                 {$emit: {connectionName: "__noopSink"}}]
               connections: [{name: "__testMemory", type: "in_memory", options: {}}]
-              options: {}
+              options: { featureFlags: {} }
       - Phase: 1..2
         Nop: true
       - Phase: 3
@@ -142,7 +112,9 @@
             OperationName: RunCommand
             OperationCommand:
               streams_stopStreamProcessor: ""
+              tenantId: *TenantId
               name: *StreamProcessorName
+              processorId: *StreamProcessorId
 
   - Name: Insert_Batch1000x
     Type: RunCommand
@@ -159,7 +131,9 @@
             OperationName: RunCommand
             OperationCommand:
               streams_testOnlyInsert: ""
+              tenantId: *TenantId
               name: *StreamProcessorName
+              processorId: *StreamProcessorId
               documents: *Batch1000x
       - Phase: 2
         Repeat: 1
@@ -169,7 +143,9 @@
             OperationName: RunCommand
             OperationCommand:
               streams_testOnlyInsert: ""
+              tenantId: *TenantId
               name: *StreamProcessorName
+              processorId: *StreamProcessorId
               documents:
                 - *FlushDocument
       - Phase: 3
@@ -185,7 +161,9 @@
         Nop: true
       - Phase: 1
         Repeat: 1
+        TenantId: *TenantId
         StreamProcessorName: *StreamProcessorName
+        StreamProcessorId: *StreamProcessorId
         ExpectedDocumentCount: *ExpectedDocumentCount
       - Phase: 2..3
         Nop: true
@@ -200,99 +178,9 @@
         Nop: true
       - Phase: 2
         Repeat: 1
+        TenantId: *TenantId
         StreamProcessorName: *StreamProcessorName
+        StreamProcessorId: *StreamProcessorId
         ExpectedDocumentCount: *ExpectedDocumentCountAfterFlush
       - Phase: 3
-        Nop: true
-=======
-                }
-              ]
-            }
-          },
-          { $emit: { connectionName: "__noopSink" } }
-        ]
-        connections: [{ name: "__testMemory", type: "in_memory", options: {} }]
-        options: { featureFlags: {} }
-  - Phase: 1..2
-    Nop: true
-  - Phase: 3
-    Repeat: 1
-    Database: *DatabaseName
-    Operations:
-    - OperationMetricsName: Stop
-      OperationName: RunCommand
-      OperationCommand:
-        streams_stopStreamProcessor: ""
-        tenantId: *TenantId
-        name: *StreamProcessorName
-        processorId: *StreamProcessorId
-
-- Name: Insert_Batch1000x
-  Type: RunCommand
-  ClientName: Stream
-  Threads: *NumThreads
-  Phases:
-  - Phase: 0
-    Nop: true
-  - Phase: 1
-    Repeat: *NumBatch1000xPerThread
-    Database: *DatabaseName
-    Operations:
-    - OperationMetricsName: Insert
-      OperationName: RunCommand
-      OperationCommand:
-        streams_testOnlyInsert: ""
-        tenantId: *TenantId
-        name: *StreamProcessorName
-        processorId: *StreamProcessorId
-        documents: *Batch1000x
-  - Phase: 2
-    Repeat: 1
-    Database: *DatabaseName
-    Operations:
-    - OperationMetricsName: Insert_Flush
-      OperationName: RunCommand
-      OperationCommand:
-        streams_testOnlyInsert: ""
-        tenantId: *TenantId
-        name: *StreamProcessorName
-        processorId: *StreamProcessorId
-        documents:
-        - *FlushDocument
-  - Phase: 3
-    Nop: true
-
-- Name: LargeHoppingWindow.MemorySource.Insert.Stats
-  Type: StreamStatsReporter
-  ClientName: Stream
-  Database: *DatabaseName
-  Threads: 1
-  Phases:
-  - Phase: 0
-    Nop: true
-  - Phase: 1
-    Repeat: 1
-    TenantId: *TenantId
-    StreamProcessorName: *StreamProcessorName
-    StreamProcessorId: *StreamProcessorId
-    ExpectedDocumentCount: *ExpectedDocumentCount
-  - Phase: 2..3
-    Nop: true
-
-- Name: LargeHoppingWindow.MemorySource.Flush.Stats
-  Type: StreamStatsReporter
-  ClientName: Stream
-  Database: *DatabaseName
-  Threads: 1
-  Phases:
-  - Phase: 0..1
-    Nop: true
-  - Phase: 2
-    Repeat: 1
-    TenantId: *TenantId
-    StreamProcessorName: *StreamProcessorName
-    StreamProcessorId: *StreamProcessorId
-    ExpectedDocumentCount: *ExpectedDocumentCountAfterFlush
-  - Phase: 3
-    Nop: true
->>>>>>> f1b4ad46
+        Nop: true