--- conflicted
+++ resolved
@@ -49,7 +49,6 @@
   ]}
 
 Actors:
-<<<<<<< HEAD
   - Name: Setup
     Type: RunCommand
     ClientName: Stream
@@ -63,36 +62,9 @@
             OperationName: RunCommand
             OperationCommand:
               streams_startStreamProcessor: ""
+              tenantId: *TenantId
               name: *StreamProcessorName
-=======
-- Name: Setup
-  Type: RunCommand
-  ClientName: Stream
-  Threads: 1
-  Phases:
-  - Phase: 0
-    Repeat: 1
-    Database: *DatabaseName
-    Operations:
-    - OperationMetricsName: CreateStreamProcessor
-      OperationName: RunCommand
-      OperationCommand:
-        streams_startStreamProcessor: ""
-        tenantId: *TenantId
-        name: *StreamProcessorName
-        processorId: *StreamProcessorId
-        pipeline: [
-          {
-            $source: {
-              connectionName: "__testMemory",
-              timeField: { $convert: { input: "$dateTime", to: "date" }},
-            }
-          },
-          {
-            $tumblingWindow: {
-              interval: { size: 1, unit: "second" },
-              allowedLateness: { size: 1, unit: "second" },
->>>>>>> f1b4ad46
+              processorId: *StreamProcessorId
               pipeline: [
                 {$source: {connectionName: "__testMemory", timeField: {$convert: {input: "$dateTime", to: "date"}}}},
                 {$tumblingWindow: {
@@ -106,9 +78,8 @@
                 }},
                 {$emit: {connectionName: "__noopSink"}}
               ]
-<<<<<<< HEAD
               connections: [{name: "__testMemory", type: "in_memory", options: {}}]
-              options: {}
+              options: {featureFlags: {}}
       - Phase: 1
         Nop: true
       - Phase: 2
@@ -119,7 +90,9 @@
             OperationName: RunCommand
             OperationCommand:
               streams_stopStreamProcessor: ""
+              tenantId: *TenantId
               name: *StreamProcessorName
+              processorId: *StreamProcessorId
 
   - Name: Insert_Batch1000x
     Type: RunCommand
@@ -136,7 +109,9 @@
             OperationName: RunCommand
             OperationCommand:
               streams_testOnlyInsert: ""
+              tenantId: *TenantId
               name: *StreamProcessorName
+              processorId: *StreamProcessorId
               documents: *Batch1000x
       - Phase: 2
         Nop: true
@@ -151,67 +126,9 @@
         Nop: true
       - Phase: 1
         Repeat: 1
+        TenantId: *TenantId
         StreamProcessorName: *StreamProcessorName
+        StreamProcessorId: *StreamProcessorId
         ExpectedDocumentCount: 8000000
       - Phase: 2
-        Nop: true
-=======
-            }
-          },
-          { $emit: { connectionName: "__noopSink" } }
-        ]
-        connections: [{ name: "__testMemory", type: "in_memory", options: {} }]
-        options: { featureFlags: {} }
-  - Phase: 1
-    Nop: true
-  - Phase: 2
-    Repeat: 1
-    Database: *DatabaseName
-    Operations:
-    - OperationMetricsName: Stop
-      OperationName: RunCommand
-      OperationCommand:
-        streams_stopStreamProcessor: ""
-        tenantId: *TenantId
-        name: *StreamProcessorName
-        processorId: *StreamProcessorId
-
-- Name: Insert_Batch1000x
-  Type: RunCommand
-  ClientName: Stream
-  Threads: *NumThreads
-  Phases:
-  - Phase: 0
-    Nop: true
-  - Phase: 1
-    Repeat: *NumBatch1000xPerThread
-    Database: *DatabaseName
-    Operations:
-    - OperationMetricsName: Insert
-      OperationName: RunCommand
-      OperationCommand:
-        streams_testOnlyInsert: ""
-        tenantId: *TenantId
-        name: *StreamProcessorName
-        processorId: *StreamProcessorId
-        documents: *Batch1000x
-  - Phase: 2
-    Nop: true
-
-- Name: TopKPerWindow.MemorySource.Stats
-  Type: StreamStatsReporter
-  ClientName: Stream
-  Database: *DatabaseName
-  Threads: 1
-  Phases:
-  - Phase: 0
-    Nop: true
-  - Phase: 1
-    Repeat: 1
-    TenantId: *TenantId
-    StreamProcessorName: *StreamProcessorName
-    StreamProcessorId: *StreamProcessorId
-    ExpectedDocumentCount: 8000000
-  - Phase: 2
-    Nop: true
->>>>>>> f1b4ad46
+        Nop: true