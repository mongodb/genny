SchemaVersion: 2018-07-01
Owner: Atlas Streams
Description: |
  Generates load against a stream processor and has a stats reporter actor that will
  report stats about that stream processor after the insert phase is complete since
  the processing is fully async.

GlobalDefaults:
  DatabaseName: &DatabaseName test
  TenantId: &TenantId test
  StreamProcessorName: &StreamProcessorName sp
  StreamProcessorId: &StreamProcessorId spid
  Document: &Document
    id: {^Inc: {start: 1000}}
  BatchSize: &BatchSize 1000
  Batch1000x: &Batch1000x {^Array: {number: *BatchSize, of: *Document}}
  NumBatches: &NumBatches 1000
  NumThreads: &NumThreads 8
  ExpectedDocumentCount: &ExpectedDocumentCount 8000000

Actors:
<<<<<<< HEAD
  - Name: Setup
    Type: RunCommand
    Threads: 1
    Phases:
      - Phase: 0
        Repeat: 1
        Database: *DatabaseName
        Operations:
          - OperationMetricsName: CreateStreamProcessor
            OperationName: RunCommand
            OperationCommand:
              streams_startStreamProcessor: ""
              name: *StreamProcessorName
              pipeline: [{$source: {connectionName: "__testMemory"}}, {$emit: {connectionName: "__testMemory"}}]
              connections: [{name: "__testMemory", type: "in_memory", options: {}}]
      - Phase: 1
        Nop: true
      - Phase: 2
        Repeat: 1
        Database: *DatabaseName
        Operations:
          - OperationMetricsName: Stop
            OperationName: RunCommand
            OperationCommand:
              streams_stopStreamProcessor: ""
              name: *StreamProcessorName

  - Name: Inserter
    Type: RunCommand
    Threads: 8
    Phases:
      - Phase: 0
        Nop: true
      - Phase: 1
        Database: test
        Repeat: *NumBatches
        Operations:
          - OperationMetricsName: Insert
            OperationName: RunCommand
            OperationCommand:
              streams_testOnlyInsert: ""
              name: *StreamProcessorName
              documents: *Batch1000x
      - Phase: 2
        Nop: true

  - Name: StreamStatsReporter
    Type: StreamStatsReporter
    Threads: 1
    Database: test
    Phases:
      - Phase: 0
        Nop: true
      - Phase: 1
        Repeat: 1
        StreamProcessorName: *StreamProcessorName
        ExpectedDocumentCount: *ExpectedDocumentCount
      - Phase: 2
        Nop: true
=======
- Name: Setup
  Type: RunCommand
  Threads: 1
  Phases:
  - Phase: 0
    Repeat: 1
    Database: *DatabaseName
    Operations:
    - OperationMetricsName: CreateStreamProcessor
      OperationName: RunCommand
      OperationCommand:
        streams_startStreamProcessor: ""
        tenantId: *TenantId
        name: *StreamProcessorName
        processorId: *StreamProcessorId
        pipeline: [
          { $source: { connectionName: "__testMemory" } },
          { $emit: { connectionName: "__testMemory" } }
        ]
        connections: [{ name: "__testMemory", type: "in_memory", options: {} }]
        options: { featureFlags: {} }
  - Phase: 1
    Nop: true
  - Phase: 2
    Repeat: 1
    Database: *DatabaseName
    Operations:
    - OperationMetricsName: Stop
      OperationName: RunCommand
      OperationCommand:
        streams_stopStreamProcessor: ""
        tenantId: *TenantId
        name: *StreamProcessorName
        processorId: *StreamProcessorId

- Name: Inserter
  Type: RunCommand
  Threads: 8
  Phases:
  - Phase: 0
    Nop: true
  - Phase: 1
    Database: test
    Repeat: *NumBatches
    Operations:
    - OperationMetricsName: Insert
      OperationName: RunCommand
      OperationCommand:
        streams_testOnlyInsert: ""
        tenantId: *TenantId
        name: *StreamProcessorName
        processorId: *StreamProcessorId
        documents: *Batch1000x
  - Phase: 2
    Nop: true

- Name: StreamStatsReporter
  Type: StreamStatsReporter
  Threads: 1
  Database: test
  Phases:
  - Phase: 0
    Nop: true
  - Phase: 1
    Repeat: 1
    TenantId: *TenantId
    StreamProcessorName: *StreamProcessorName
    StreamProcessorId: *StreamProcessorId
    ExpectedDocumentCount: *ExpectedDocumentCount
  - Phase: 2
    Nop: true
>>>>>>> f1b4ad46
<|MERGE_RESOLUTION|>--- conflicted
+++ resolved
@@ -19,7 +19,6 @@
   ExpectedDocumentCount: &ExpectedDocumentCount 8000000
 
 Actors:
-<<<<<<< HEAD
   - Name: Setup
     Type: RunCommand
     Threads: 1
@@ -32,9 +31,12 @@
             OperationName: RunCommand
             OperationCommand:
               streams_startStreamProcessor: ""
+              tenantId: *TenantId
               name: *StreamProcessorName
+              processorId: *StreamProcessorId
               pipeline: [{$source: {connectionName: "__testMemory"}}, {$emit: {connectionName: "__testMemory"}}]
               connections: [{name: "__testMemory", type: "in_memory", options: {}}]
+              options: { featureFlags: {} }
       - Phase: 1
         Nop: true
       - Phase: 2
@@ -45,7 +47,9 @@
             OperationName: RunCommand
             OperationCommand:
               streams_stopStreamProcessor: ""
+              tenantId: *TenantId
               name: *StreamProcessorName
+              processorId: *StreamProcessorId
 
   - Name: Inserter
     Type: RunCommand
@@ -61,7 +65,9 @@
             OperationName: RunCommand
             OperationCommand:
               streams_testOnlyInsert: ""
+              tenantId: *TenantId
               name: *StreamProcessorName
+              processorId: *StreamProcessorId
               documents: *Batch1000x
       - Phase: 2
         Nop: true
@@ -75,80 +81,9 @@
         Nop: true
       - Phase: 1
         Repeat: 1
+        TenantId: *TenantId
         StreamProcessorName: *StreamProcessorName
+        StreamProcessorId: *StreamProcessorId
         ExpectedDocumentCount: *ExpectedDocumentCount
       - Phase: 2
-        Nop: true
-=======
-- Name: Setup
-  Type: RunCommand
-  Threads: 1
-  Phases:
-  - Phase: 0
-    Repeat: 1
-    Database: *DatabaseName
-    Operations:
-    - OperationMetricsName: CreateStreamProcessor
-      OperationName: RunCommand
-      OperationCommand:
-        streams_startStreamProcessor: ""
-        tenantId: *TenantId
-        name: *StreamProcessorName
-        processorId: *StreamProcessorId
-        pipeline: [
-          { $source: { connectionName: "__testMemory" } },
-          { $emit: { connectionName: "__testMemory" } }
-        ]
-        connections: [{ name: "__testMemory", type: "in_memory", options: {} }]
-        options: { featureFlags: {} }
-  - Phase: 1
-    Nop: true
-  - Phase: 2
-    Repeat: 1
-    Database: *DatabaseName
-    Operations:
-    - OperationMetricsName: Stop
-      OperationName: RunCommand
-      OperationCommand:
-        streams_stopStreamProcessor: ""
-        tenantId: *TenantId
-        name: *StreamProcessorName
-        processorId: *StreamProcessorId
-
-- Name: Inserter
-  Type: RunCommand
-  Threads: 8
-  Phases:
-  - Phase: 0
-    Nop: true
-  - Phase: 1
-    Database: test
-    Repeat: *NumBatches
-    Operations:
-    - OperationMetricsName: Insert
-      OperationName: RunCommand
-      OperationCommand:
-        streams_testOnlyInsert: ""
-        tenantId: *TenantId
-        name: *StreamProcessorName
-        processorId: *StreamProcessorId
-        documents: *Batch1000x
-  - Phase: 2
-    Nop: true
-
-- Name: StreamStatsReporter
-  Type: StreamStatsReporter
-  Threads: 1
-  Database: test
-  Phases:
-  - Phase: 0
-    Nop: true
-  - Phase: 1
-    Repeat: 1
-    TenantId: *TenantId
-    StreamProcessorName: *StreamProcessorName
-    StreamProcessorId: *StreamProcessorId
-    ExpectedDocumentCount: *ExpectedDocumentCount
-  - Phase: 2
-    Nop: true
->>>>>>> f1b4ad46
+        Nop: true