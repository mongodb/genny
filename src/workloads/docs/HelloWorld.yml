SchemaVersion: 2018-07-01
Owner: "@mongodb/stm"

Actors:
<<<<<<< HEAD
- Name: HelloWorld
  Type: HelloWorld
  Threads: 2
  Phases:
  - Message: Hello Phase 0 🐳
    Duration: 50 milliseconds
    # Rate: 99 per 88 nanoseconds
    # SleepBefore: 11 milliseconds
    # SleepAfter: 17 microseconds
  - Message: Hello Phase 1 👬
    Repeat: 100
  - ExternalPhaseConfig:
      Path: ../../phases/HelloWorld/ExamplePhase2.yml
      Key: UseMe  # Only load the YAML structure from this top-level key.
      Parameters:
        Repeat: 2
=======
  - Name: HelloWorld
    Type: HelloWorld
    Threads: 2
    Phases:
    - Message: Hello Phase 0 🐳
      Duration: 50 milliseconds
      # Rate: 99 per 88 nanoseconds
      # SleepBefore: 11 milliseconds
      # SleepAfter: 17 microseconds
      # MetricsName: 🐳Message
    - Message: Hello Phase 1 👬
      Repeat: 100
    - ExternalPhaseConfig:
        Path: ../../phases/HelloWorld/ExamplePhase2.yml
        Key: UseMe  # Only load the YAML structure from this top-level key.
        Parameters:
          Repeat: 2
>>>>>>> d7cdbc0c
<|MERGE_RESOLUTION|>--- conflicted
+++ resolved
@@ -2,7 +2,6 @@
 Owner: "@mongodb/stm"
 
 Actors:
-<<<<<<< HEAD
 - Name: HelloWorld
   Type: HelloWorld
   Threads: 2
@@ -12,29 +11,11 @@
     # Rate: 99 per 88 nanoseconds
     # SleepBefore: 11 milliseconds
     # SleepAfter: 17 microseconds
+    # MetricsName: 🐳Message
   - Message: Hello Phase 1 👬
     Repeat: 100
   - ExternalPhaseConfig:
       Path: ../../phases/HelloWorld/ExamplePhase2.yml
       Key: UseMe  # Only load the YAML structure from this top-level key.
       Parameters:
-        Repeat: 2
-=======
-  - Name: HelloWorld
-    Type: HelloWorld
-    Threads: 2
-    Phases:
-    - Message: Hello Phase 0 🐳
-      Duration: 50 milliseconds
-      # Rate: 99 per 88 nanoseconds
-      # SleepBefore: 11 milliseconds
-      # SleepAfter: 17 microseconds
-      # MetricsName: 🐳Message
-    - Message: Hello Phase 1 👬
-      Repeat: 100
-    - ExternalPhaseConfig:
-        Path: ../../phases/HelloWorld/ExamplePhase2.yml
-        Key: UseMe  # Only load the YAML structure from this top-level key.
-        Parameters:
-          Repeat: 2
->>>>>>> d7cdbc0c
+        Repeat: 2