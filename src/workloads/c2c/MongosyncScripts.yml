SchemaVersion: 2018-07-01

Description: |
  This is a collection of helper scripts used to communicate with mongosync. To use them,
  use LoadConfig and load the script you would like to use in your actor's phase.
  For example:
  - Name: StartMongosync
    Type: ExternalScriptRunner
    Threads: 1
    Phases:
      - LoadConfig:
        Path: ./MongosyncScripts.yml
        Key: StartMongosync

StartMongosync:
  Repeat: 1
  Command: python3
  MetricsName: StartMongosync
  ScriptPath: ./src/genny/src/workloads/c2c/mongosync_helpers.py -m start

PollForCEA:
  Repeat: 1
  Command: python3
  MetricsName: PollForCEA
  ScriptPath: ./src/genny/src/workloads/c2c/mongosync_helpers.py -m poll_for_cea

DrainWrites:
  Repeat: 1
  Command: python3
  MetricsName: DrainWrites
  ScriptPath: ./src/genny/src/workloads/c2c/mongosync_helpers.py -m drain_writes

Commit:
  Repeat: 1
  Command: python3
  MetricsName: Commit
  ScriptPath: ./src/genny/src/workloads/c2c/mongosync_helpers.py -m commit

WaitForCommit:
  Repeat: 1
  Command: python3
  MetricsName: WaitForCommit
<<<<<<< HEAD
  ScriptPath: ./src/genny/src/workloads/c2c/mongosync_helpers.py -m wait_for_commit
=======
  Script: |
    set -eou pipefail

    getState() {
      curl -s -S http://10.2.0.160:27182/api/v1/progress | jq '.progress.state' --raw-output
    }

    state=$(getState)
    while [ $state != "COMMITTED" ]
    do
      echo "Waiting for commit to finish, state=$state"
      sleep 1;
      state=$(getState)
    done

InsertShortTestData:
  Repeat: 1
  BatchSize: 100
  Threads: 1
  DocumentCount: 1000000
  Database: db

  # Note the document shape and number of collections doesn't
  # really matter here and we are generally just testing the
  # max throughput mongosync can achieve with an unbounded
  # insert workload
  CollectionCount: 1
  Document:
    a: { ^RandomInt: { min: 0, max: 1000000 } }
    b: { ^RandomString: { length: 8 } }
    c: { ^RandomString: { length: 20 } }
  Indexes:
  - keys: { id: 1 }
  - keys: { a: 1 }
>>>>>>> 4578e557
<|MERGE_RESOLUTION|>--- conflicted
+++ resolved
@@ -40,23 +40,7 @@
   Repeat: 1
   Command: python3
   MetricsName: WaitForCommit
-<<<<<<< HEAD
   ScriptPath: ./src/genny/src/workloads/c2c/mongosync_helpers.py -m wait_for_commit
-=======
-  Script: |
-    set -eou pipefail
-
-    getState() {
-      curl -s -S http://10.2.0.160:27182/api/v1/progress | jq '.progress.state' --raw-output
-    }
-
-    state=$(getState)
-    while [ $state != "COMMITTED" ]
-    do
-      echo "Waiting for commit to finish, state=$state"
-      sleep 1;
-      state=$(getState)
-    done
 
 InsertShortTestData:
   Repeat: 1
@@ -77,4 +61,28 @@
   Indexes:
   - keys: { id: 1 }
   - keys: { a: 1 }
->>>>>>> 4578e557
+
+
+SetupShardKey:
+  Repeat: 1
+  Database: admin
+  # We also run this on replica sets and so we
+  # ignore if this command fails
+  ThrowOnFailure: false
+  Operations:
+  - OperationMetricsName: EnableShardingMetrics
+    OperationName: AdminCommand
+    OperationCommand:
+      enableSharding: db
+
+ShardCollection:
+  Repeat: 1
+  Database: admin
+  ThrowOnFailure: false
+  Operations:
+  - OperationMetricsName: ShardCollectionMetrics
+    OperationName: AdminCommand
+    OperationCommand:
+      shardCollection: db.Collection0
+      key:
+        _id: hashed