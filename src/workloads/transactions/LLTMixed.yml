--- conflicted
+++ resolved
@@ -601,7 +601,6 @@
         ScanDuration: *SnapshotScannerLongDuration
 
 AutoRun:
-<<<<<<< HEAD
   - When:
       mongodb_setup:
         $eq:
@@ -609,25 +608,9 @@
           - replica
           - replica-80-feature-flags
           - replica-all-feature-flags
-          - single-replica
           - single-replica-classic-query-engine
           - single-replica-sbe
       branch_name:
         $neq:
           - v4.0
-          - v4.2
-=======
-- When:
-    mongodb_setup:
-      $eq:
-      - atlas-like-replica.2022-10
-      - replica
-      - replica-80-feature-flags
-      - replica-all-feature-flags
-      - single-replica-classic-query-engine
-      - single-replica-sbe
-    branch_name:
-      $neq:
-      - v4.0
-      - v4.2
->>>>>>> d059e976
+          - v4.2