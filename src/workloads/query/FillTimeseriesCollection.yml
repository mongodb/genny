--- conflicted
+++ resolved
@@ -319,13 +319,11 @@
               cursor: {}
 
 AutoRun:
-<<<<<<< HEAD
   - When:
       mongodb_setup:
         $eq:
           - standalone
           - replica
-          - single-replica
       branch_name:
         $neq:
           - v4.0
@@ -333,19 +331,4 @@
           - v4.4
           - v5.0
           - v5.1
-          - v5.2
-=======
-- When:
-    mongodb_setup:
-      $eq:
-      - standalone
-      - replica
-    branch_name:
-      $neq:
-      - v4.0
-      - v4.2
-      - v4.4
-      - v5.0
-      - v5.1
-      - v5.2
->>>>>>> d059e976
+          - v5.2