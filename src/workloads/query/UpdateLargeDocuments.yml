SchemaVersion: 2018-07-01
Owner: "@mongodb/query"
Description: |
  This workload measures the performance of updating large documents in a replica set. First, it
  inserts large documents, each containing 100 nested objects with 1K fields inside of them. Then it
  runs a series of simple updates. Each update is setting only one field and has write concern
  "majority". The output of this workload is ops/sec, indicating how many of these simple updates
  were finished in a period of time.

Clients:
  Default:
    QueryOptions:
      maxPoolSize: 10

Actors:
  # Phases:
  # 1. Insert data with large documents roughly resembling buckets for time-series collection
  # 2. Fsync
  # 3. Perform very simple update

  - Name: InsertData
    Type: Loader
    # Loader doesn't support multiple threads for a single collection.
    # TODO: TIG-2938 Use multiple threads to speedup insertion.
    Threads: 1
    Phases:
      - Repeat: 1
        Database: &DB test
        Threads: 1
        CollectionCount: 1 # Collection name will be Collection0, this is not configurable.
        DocumentCount: &DocumentCount 100
        BatchSize: 100
        Document:
          _id: { ^Inc: { start: 0 } }
          data:
            {
              ^Object:
                {
                  withNEntries: 1000,
                  havingKeys:
                    {
                      ^FastRandomString:
                        { length: { ^RandomInt: { min: 1, max: 10 } } },
                    },
                  andValues:
                    {
                      ^Object:
                        {
                          withNEntries: 100,
                          havingKeys:
                            {
                              ^FastRandomString:
                                { length: { ^RandomInt: { min: 1, max: 3 } } },
                            },
                          andValues: { ^RandomInt: { min: 1, max: 10 } },
                          duplicatedKeys: insert,
                        },
                    },
                  duplicatedKeys: insert,
                },
            }
          a: 0
      - &Nop { Nop: true }
      - *Nop
      - *Nop

  - Name: Quiesce
    Type: QuiesceActor
    Threads: 1
    Database: *DB
    Phases:
      - *Nop
      - Repeat: 1
      - *Nop
      - *Nop

  - Name: PerformUpdates
    Type: CrudActor
    Database: *DB
    ClientName: Default
    Phases:
      - *Nop
      - *Nop
      - Repeat: 1000
        Threads: 50
        Duration: 3 minutes
        Collection: Collection0
        Operations:
          - OperationName: updateOne
            OperationCommand:
              Filter: { _id: { ^RandomInt: { min: 0, max: *DocumentCount } } }
              Update: { $set: { a: { ^RandomInt: { min: 0, max: 10000000 } } } }
              Options:
                WriteConcern:
                Level: majority
      - Repeat: 1000
        Threads: 1
        Duration: 3 minutes
        Collection: Collection0
        Operations:
          - OperationName: updateMany
            OperationCommand:
              Filter: {}
              Update: { $set: { a: { ^RandomInt: { min: 0, max: 10000000 } } } }
              Options:
                WriteConcern:
                Level: majority

AutoRun:
<<<<<<< HEAD
  - When:
      mongodb_setup:
        $eq:
          - replica
          - replica-80-feature-flags
          - replica-all-feature-flags
          - shard-lite
          - shard-lite-80-feature-flags
          - shard-lite-all-feature-flags
      branch_name:
        $neq:
          - v4.0
=======
- When:
    mongodb_setup:
      $eq:
      - replica
      - replica-80-feature-flags
      - replica-all-feature-flags
    branch_name:
      $neq:
      - v4.0
>>>>>>> 32d8dd90
<|MERGE_RESOLUTION|>--- conflicted
+++ resolved
@@ -107,27 +107,12 @@
                 Level: majority
 
 AutoRun:
-<<<<<<< HEAD
   - When:
       mongodb_setup:
         $eq:
           - replica
           - replica-80-feature-flags
           - replica-all-feature-flags
-          - shard-lite
-          - shard-lite-80-feature-flags
-          - shard-lite-all-feature-flags
       branch_name:
         $neq:
-          - v4.0
-=======
-- When:
-    mongodb_setup:
-      $eq:
-      - replica
-      - replica-80-feature-flags
-      - replica-all-feature-flags
-    branch_name:
-      $neq:
-      - v4.0
->>>>>>> 32d8dd90
+          - v4.0