SchemaVersion: 2018-07-01
Owner: Query Optimization

Description: |
  This workload measures performance of boolean expressions which can be simplified by
  the Boolean Simplifier. It is designed to track effectiveness of the simplifier.

LoadConfig:
  Path: ../../phases/query/BooleanSimplifier.yml
  Parameters:
    Database: BooleanSimplifier
    DocumentCount: 1e5

AutoRun:
<<<<<<< HEAD
  - When:
      mongodb_setup:
        $eq:
          - replica
          - single-replica
          - standalone
          - standalone-80-feature-flags
          - standalone-all-feature-flags
          - standalone-classic-query-engine
          - standalone-heuristic-bonsai
          - standalone-sampling-bonsai
      branch_name:
        $gte: v7.3
=======
- When:
    mongodb_setup:
      $eq:
      - replica
      - standalone
      - standalone-80-feature-flags
      - standalone-all-feature-flags
      - standalone-classic-query-engine
      - standalone-heuristic-bonsai
      - standalone-sampling-bonsai
    branch_name:
      $gte: v7.3
>>>>>>> d059e976
<|MERGE_RESOLUTION|>--- conflicted
+++ resolved
@@ -12,12 +12,10 @@
     DocumentCount: 1e5
 
 AutoRun:
-<<<<<<< HEAD
   - When:
       mongodb_setup:
         $eq:
           - replica
-          - single-replica
           - standalone
           - standalone-80-feature-flags
           - standalone-all-feature-flags
@@ -25,18 +23,4 @@
           - standalone-heuristic-bonsai
           - standalone-sampling-bonsai
       branch_name:
-        $gte: v7.3
-=======
-- When:
-    mongodb_setup:
-      $eq:
-      - replica
-      - standalone
-      - standalone-80-feature-flags
-      - standalone-all-feature-flags
-      - standalone-classic-query-engine
-      - standalone-heuristic-bonsai
-      - standalone-sampling-bonsai
-    branch_name:
-      $gte: v7.3
->>>>>>> d059e976
+        $gte: v7.3