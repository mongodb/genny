--- conflicted
+++ resolved
@@ -96,19 +96,9 @@
         Collection: *Collection
 
 AutoRun:
-<<<<<<< HEAD
   - When:
       mongodb_setup:
         $eq:
           - shard
           - shard-80-feature-flags
-          - shard-lite
-          - shard-query-stats
-=======
-- When:
-    mongodb_setup:
-      $eq:
-      - shard
-      - shard-80-feature-flags
-      - shard-query-stats
->>>>>>> 32d8dd90
+          - shard-query-stats