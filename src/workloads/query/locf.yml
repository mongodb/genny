SchemaVersion: 2018-07-01
Owner: "@mongodb/query"
Description: |
  This workload tests the performance of $locf. $locf stands for "Last Observed Carry Forward".
  If there is a nullish value at the evaluated expression, it is replaced in the output field by the
  last non-nullish value. Otherwise the value is simply copied over. The benchmark operations test numeric,
  string, date and randomized data types. There is a test without partitions, with a
  single partition, and with multiple partitions for each data type. Partitions require carry forward
  to be done individually on each partition, which requires additional tracking and may make queries
  slower.

  To learn more about partitions, please check out the docs here:
  https://docs.mongodb.com/manual/reference/operator/aggregation/setWindowFields/

GlobalDefaults:
  # The limit ensures that the entire result set fits in an entire batch. That way we can use
  # the 'RunCommand' actor without abandoning open cursors.
  Limit: &limit 100

Actors:
  - Name: InsertData
    Type: Loader
    Threads: 1
    Phases:
      - Repeat: 1
        Database: &db test
        Threads: 1
        CollectionCount: 1
        DocumentCount: 10000
        BatchSize: 100
        Document:
          part1: {^Choose: {from: [1, 2, 3, 4]}}
          part2: {^Choose: {from: [1, 2, 3, 4]}}
          numeric: {^Choose: {from: [{^RandomInt: {min: -100, max: 100}}, {^RandomDouble: {min: 0.0, max: 500.0}}, null], weights: [1, 1, 8]}}
          string: {^Choose: {from: [{^RandomString: {length: 15}}, null], weights: [1, 4]}}
          date: {^Choose: {from: [{^RandomDate: {min: "2021-01-01", max: "2023-01-01"}}, null], weights: [2, 8]}}
          randomType: {^Choose: {
            from: [
              {^RandomInt: {min: -100, max: 100}},
              {^RandomDouble: {min: 0.0, max: 500.0}},
              {^RandomDate: {min: "2021-01-01", max: "2023-01-01"}},
              {^RandomString: {length: 15}},
              null
            ],
            weights: [1, 1, 1, 1, 5]
          }}
      - Nop: true
      - Nop: true
      - Nop: true
      - Nop: true
      - Nop: true
      - Nop: true
      - Nop: true
      - Nop: true
      - Nop: true
      - Nop: true
      - Nop: true
      - Nop: true
      - Nop: true
      - Nop: true
      - Nop: true
      - Nop: true
      - Nop: true
      - Nop: true

  - Name: Quiesce
    Type: QuiesceActor
    Threads: 1
    Database: *db
    Phases:
      - Nop: true
      - Repeat: 1
      - Nop: true
      - Repeat: 1
      - Nop: true
      - Repeat: 1
      - Nop: true
      - Repeat: 1
      - Nop: true
      - Repeat: 1
      - Nop: true
      - Repeat: 1
      - Nop: true
      - Repeat: 1
      - Nop: true
      - Repeat: 1
      - Nop: true
      - Repeat: 1
      - Nop: true

  - Name: LocfNumericWithoutPartition
    Type: CrudActor
    Threads: 1
    Phases:
      - Nop: true
      - Nop: true
      - Duration: 30 seconds
        Database: *db
        Collection: Collection0
        Operations:
          - OperationMetricsName: TestNumericWithoutPartition
            OperationName: aggregate
            OperationCommand:
              Pipeline: [{$setWindowFields: {sortBy: {_id: 1}, output: {numeric: {$locf: "$numeric"}}}}, {$limit: *limit}]
      - Nop: true
      - Nop: true
      - Nop: true
      - Nop: true
      - Nop: true
      - Nop: true
      - Nop: true
      - Nop: true
      - Nop: true
      - Nop: true
      - Nop: true
      - Nop: true
      - Nop: true
      - Nop: true
      - Nop: true
      - Nop: true

  - Name: LocfRandomTypeWithoutPartition
    Type: CrudActor
    Threads: 1
    Phases:
      - Nop: true
      - Nop: true
      - Nop: true
      - Nop: true
      - Duration: 30 seconds
        Database: *db
        Collection: Collection0
        Operations:
          - OperationMetricsName: TestRandomTypeWithoutPartition
            OperationName: aggregate
            OperationCommand:
              Pipeline: [{$setWindowFields: {sortBy: {_id: 1}, output: {randomType: {$locf: "$randomType"}}}}, {$limit: *limit}]
      - Nop: true
      - Nop: true
      - Nop: true
      - Nop: true
      - Nop: true
      - Nop: true
      - Nop: true
      - Nop: true
      - Nop: true
      - Nop: true
      - Nop: true
      - Nop: true
      - Nop: true
      - Nop: true

<<<<<<< HEAD
  - Name: LocfMultipleOutputWithoutPartition
    Type: CrudActor
    Threads: 1
    Phases:
      - Nop: true
      - Nop: true
      - Nop: true
      - Nop: true
      - Nop: true
      - Nop: true
      - Duration: 30 seconds
        Database: *db
        Collection: Collection0
        Operations:
          - OperationMetricsName: TestMultipleOutputWithoutPartition
            OperationName: aggregate
            OperationCommand:
              Pipeline: [
                {$setWindowFields: {sortBy: {_id: 1}, output: {numeric: {$locf: "$numeric"}, string: {$locf: "$string"}, date: {$locf: "$date"}}}},
                {$limit: *limit}
              ]
      - Nop: true
      - Nop: true
      - Nop: true
      - Nop: true
      - Nop: true
      - Nop: true
      - Nop: true
      - Nop: true
      - Nop: true
      - Nop: true
      - Nop: true
      - Nop: true

  - Name: LocfDateWithSinglePartition
    Type: CrudActor
    Threads: 1
    Phases:
      - Nop: true
      - Nop: true
      - Nop: true
      - Nop: true
      - Nop: true
      - Nop: true
      - Nop: true
      - Nop: true
      - Duration: 30 seconds
        Database: *db
        Collection: Collection0
        Operations:
          - OperationMetricsName: TestDateWithSinglePartition
            OperationName: aggregate
            OperationCommand:
              Pipeline: [{$setWindowFields: {sortBy: {_id: 1}, partitionBy: "$part1", output: {date: {$locf: "$date"}}}}, {$limit: *limit}]
              Options:
                AllowDiskUse: true
      - Nop: true
      - Nop: true
      - Nop: true
      - Nop: true
      - Nop: true
      - Nop: true
      - Nop: true
      - Nop: true
      - Nop: true
      - Nop: true

  - Name: LocfRandomTypeWithSinglePartition
    Type: CrudActor
    Threads: 1
    Phases:
      - Nop: true
      - Nop: true
      - Nop: true
      - Nop: true
      - Nop: true
      - Nop: true
      - Nop: true
      - Nop: true
      - Nop: true
      - Nop: true
      - Duration: 30 seconds
        Database: *db
        Collection: Collection0
        Operations:
          - OperationMetricsName: TestRandomTypeWithSinglePartition
            OperationName: aggregate
            OperationCommand:
              Pipeline: [{$setWindowFields: {sortBy: {_id: 1}, partitionBy: "$part1", output: {randomType: {$locf: "$randomType"}}}}, {$limit: *limit}]
              Options:
                AllowDiskUse: true
      - Nop: true
      - Nop: true
      - Nop: true
      - Nop: true
      - Nop: true
      - Nop: true
      - Nop: true
      - Nop: true

  - Name: LocfMultipleOutputWithSinglePartition
    Type: CrudActor
    Threads: 1
    Phases:
      - Nop: true
      - Nop: true
      - Nop: true
      - Nop: true
      - Nop: true
      - Nop: true
      - Nop: true
      - Nop: true
      - Nop: true
      - Nop: true
      - Nop: true
      - Nop: true
      - Duration: 30 seconds
        Database: *db
        Collection: Collection0
        Operations:
          - OperationMetricsName: TestMultipleOutputWithSinglePartition
            OperationName: aggregate
            OperationCommand:
              Pipeline: [
                {
                  $setWindowFields: {
                    sortBy: {_id: 1},
                    partitionBy: "$part1",
                    output: {
                      randomType: {$locf: "$randomType"},
                      string: {$locf: "$string"},
                      date: {$locf: "$date"}
                    }
                  }
                },
                {$limit: *limit}
              ]
              Options:
                AllowDiskUse: true
      - Nop: true
      - Nop: true
      - Nop: true
      - Nop: true
      - Nop: true
      - Nop: true

  - Name: LocfStringWithMultiplePartitions
    Type: CrudActor
    Threads: 1
    Phases:
      - Nop: true
      - Nop: true
      - Nop: true
      - Nop: true
      - Nop: true
      - Nop: true
      - Nop: true
      - Nop: true
      - Nop: true
      - Nop: true
      - Nop: true
      - Nop: true
      - Nop: true
      - Nop: true
      - Duration: 30 seconds
        Database: *db
        Collection: Collection0
        Operations:
          - OperationMetricsName: TestStringWithMultiplePartitions
            OperationName: aggregate
            OperationCommand:
              Pipeline: [
                {
                  $setWindowFields: {
                    sortBy: {_id: 1},
                    partitionBy: {part1: "$part1", part2: "$part2"},
                    output: {string: {$locf: "$string"}}
                  }
                },
                {$limit: *limit}
              ]
              Options:
                AllowDiskUse: true
      - Nop: true
      - Nop: true
      - Nop: true
      - Nop: true

  - Name: LocfRandomTypeWithMultiplePartitions
    Type: CrudActor
    Threads: 1
    Phases:
      - Nop: true
      - Nop: true
      - Nop: true
      - Nop: true
      - Nop: true
      - Nop: true
      - Nop: true
      - Nop: true
      - Nop: true
      - Nop: true
      - Nop: true
      - Nop: true
      - Nop: true
      - Nop: true
      - Nop: true
      - Nop: true
      - Duration: 30 seconds
        Database: *db
        Collection: Collection0
        Operations:
          - OperationMetricsName: TestRandomTypeWithMultiplePartitions
            OperationName: aggregate
            OperationCommand:
              Pipeline: [
                {
                  $setWindowFields: {
                    sortBy: {_id: 1},
                    partitionBy: {part1: "$part1", part2: "$part2"},
                    output: {randomType: {$locf: "$randomType"}}
                  }
                },
                {$limit: *limit}
              ]
              Options:
                AllowDiskUse: true
      - Nop: true
      - Nop: true

  - Name: LocfMultipleOutputWithMultiplePartitions
    Type: CrudActor
    Threads: 1
    Phases:
      - Nop: true
      - Nop: true
      - Nop: true
      - Nop: true
      - Nop: true
      - Nop: true
      - Nop: true
      - Nop: true
      - Nop: true
      - Nop: true
      - Nop: true
      - Nop: true
      - Nop: true
      - Nop: true
      - Nop: true
      - Nop: true
      - Nop: true
      - Nop: true
      - Duration: 30 seconds
        Database: *db
        Collection: Collection0
        Operations:
          - OperationMetricsName: TestMultipleOutputWithMultiplePartitions
            OperationName: aggregate
            OperationCommand:
              Pipeline: [
                {
                  $setWindowFields: {
                    sortBy: {_id: 1},
                    partitionBy: {part1: "$part1", part2: "$part2"},
                    output: {
                      randomType: {$locf: "$randomType"},
                      string: {$locf: "$string"},
                      date: {$locf: "$date"}
                    }
                  }
                },
                {$limit: *limit}
              ]
              Options:
                AllowDiskUse: true

AutoRun:
  - When:
      mongodb_setup:
        $eq:
          - standalone
          - standalone-80-feature-flags
          - standalone-all-feature-flags
          - standalone-classic-query-engine
          - standalone-sbe
          - replica
          - replica-80-feature-flags
          - replica-all-feature-flags
          - shard-lite
      branch_name:
        $neq:
          - v4.0
          - v4.2
          - v4.4
          - v5.0
          - v5.1
=======
- Name: LocfDateWithSinglePartition
  Type: CrudActor
  Threads: 1
  Phases:
  - Nop: true
  - Nop: true
  - Nop: true
  - Nop: true
  - Nop: true
  - Nop: true
  - Nop: true
  - Nop: true
  - Duration: 30 seconds
    Database: *db
    Collection: Collection0
    Operations:
    - OperationMetricsName: TestDateWithSinglePartition
      OperationName: aggregate
      OperationCommand:
        Pipeline: [
          {
            $setWindowFields: {
              sortBy: {_id: 1},
              partitionBy: "$part1",
              output: {
                date: {
                  $locf: "$date"}
              }
            }
          },
          {$limit: *limit}
        ]
        Options:
          AllowDiskUse: true
  - Nop: true
  - Nop: true
  - Nop: true
  - Nop: true
  - Nop: true
  - Nop: true
  - Nop: true
  - Nop: true
  - Nop: true
  - Nop: true

- Name: LocfRandomTypeWithSinglePartition
  Type: CrudActor
  Threads: 1
  Phases:
  - Nop: true
  - Nop: true
  - Nop: true
  - Nop: true
  - Nop: true
  - Nop: true
  - Nop: true
  - Nop: true
  - Nop: true
  - Nop: true
  - Duration: 30 seconds
    Database: *db
    Collection: Collection0
    Operations:
    - OperationMetricsName: TestRandomTypeWithSinglePartition
      OperationName: aggregate
      OperationCommand:
        Pipeline: [
          {
            $setWindowFields: {
              sortBy: {_id: 1},
              partitionBy: "$part1",
              output: {
                randomType: {
                  $locf: "$randomType"}
              }
            }
          },
          {$limit: *limit}
        ]
        Options:
          AllowDiskUse: true
  - Nop: true
  - Nop: true
  - Nop: true
  - Nop: true
  - Nop: true
  - Nop: true
  - Nop: true
  - Nop: true

- Name: LocfMultipleOutputWithSinglePartition
  Type: CrudActor
  Threads: 1
  Phases:
  - Nop: true
  - Nop: true
  - Nop: true
  - Nop: true
  - Nop: true
  - Nop: true
  - Nop: true
  - Nop: true
  - Nop: true
  - Nop: true
  - Nop: true
  - Nop: true
  - Duration: 30 seconds
    Database: *db
    Collection: Collection0
    Operations:
    - OperationMetricsName: TestMultipleOutputWithSinglePartition
      OperationName: aggregate
      OperationCommand:
        Pipeline: [
          {
            $setWindowFields: {
              sortBy: {_id: 1},
              partitionBy: "$part1",
              output: {
                randomType: {
                  $locf: "$randomType"},
                string: {
                  $locf: "$string"},
                date: {
                  $locf: "$date"}
              }
            }
          },
          {$limit: *limit}
        ]
        Options:
          AllowDiskUse: true
  - Nop: true
  - Nop: true
  - Nop: true
  - Nop: true
  - Nop: true
  - Nop: true

- Name: LocfStringWithMultiplePartitions
  Type: CrudActor
  Threads: 1
  Phases:
  - Nop: true
  - Nop: true
  - Nop: true
  - Nop: true
  - Nop: true
  - Nop: true
  - Nop: true
  - Nop: true
  - Nop: true
  - Nop: true
  - Nop: true
  - Nop: true
  - Nop: true
  - Nop: true
  - Duration: 30 seconds
    Database: *db
    Collection: Collection0
    Operations:
    - OperationMetricsName: TestStringWithMultiplePartitions
      OperationName: aggregate
      OperationCommand:
        Pipeline: [
          {
            $setWindowFields: {
              sortBy: {_id: 1},
              partitionBy: {part1: "$part1", part2: "$part2"},
              output: {
                string: {
                  $locf: "$string"}
              }
            }
          },
          {$limit: *limit}
        ]
        Options:
          AllowDiskUse: true
  - Nop: true
  - Nop: true
  - Nop: true
  - Nop: true

- Name: LocfRandomTypeWithMultiplePartitions
  Type: CrudActor
  Threads: 1
  Phases:
  - Nop: true
  - Nop: true
  - Nop: true
  - Nop: true
  - Nop: true
  - Nop: true
  - Nop: true
  - Nop: true
  - Nop: true
  - Nop: true
  - Nop: true
  - Nop: true
  - Nop: true
  - Nop: true
  - Nop: true
  - Nop: true
  - Duration: 30 seconds
    Database: *db
    Collection: Collection0
    Operations:
    - OperationMetricsName: TestRandomTypeWithMultiplePartitions
      OperationName: aggregate
      OperationCommand:
        Pipeline: [
          {
            $setWindowFields: {
              sortBy: {_id: 1},
              partitionBy: {part1: "$part1", part2: "$part2"},
              output: {
                randomType: {
                  $locf: "$randomType"}
              }
            }
          },
          {$limit: *limit}
        ]
        Options:
          AllowDiskUse: true
  - Nop: true
  - Nop: true

- Name: LocfMultipleOutputWithMultiplePartitions
  Type: CrudActor
  Threads: 1
  Phases:
  - Nop: true
  - Nop: true
  - Nop: true
  - Nop: true
  - Nop: true
  - Nop: true
  - Nop: true
  - Nop: true
  - Nop: true
  - Nop: true
  - Nop: true
  - Nop: true
  - Nop: true
  - Nop: true
  - Nop: true
  - Nop: true
  - Nop: true
  - Nop: true
  - Duration: 30 seconds
    Database: *db
    Collection: Collection0
    Operations:
    - OperationMetricsName: TestMultipleOutputWithMultiplePartitions
      OperationName: aggregate
      OperationCommand:
        Pipeline: [
          {
            $setWindowFields: {
              sortBy: {_id: 1},
              partitionBy: {part1: "$part1", part2: "$part2"},
              output: {
                randomType: {
                  $locf: "$randomType"},
                string: {
                  $locf: "$string"},
                date: {
                  $locf: "$date"}
              }
            }
          },
          {$limit: *limit}
        ]
        Options:
          AllowDiskUse: true

AutoRun:
- When:
    mongodb_setup:
      $eq:
      - standalone
      - standalone-80-feature-flags
      - standalone-all-feature-flags
      - standalone-classic-query-engine
      - standalone-sbe
      - replica
      - replica-80-feature-flags
      - replica-all-feature-flags
    branch_name:
      $neq:
      - v4.0
      - v4.2
      - v4.4
      - v5.0
      - v5.1
>>>>>>> 32d8dd90
<|MERGE_RESOLUTION|>--- conflicted
+++ resolved
@@ -150,7 +150,6 @@
       - Nop: true
       - Nop: true
 
-<<<<<<< HEAD
   - Name: LocfMultipleOutputWithoutPartition
     Type: CrudActor
     Threads: 1
@@ -439,310 +438,10 @@
           - replica
           - replica-80-feature-flags
           - replica-all-feature-flags
-          - shard-lite
       branch_name:
         $neq:
           - v4.0
           - v4.2
           - v4.4
           - v5.0
-          - v5.1
-=======
-- Name: LocfDateWithSinglePartition
-  Type: CrudActor
-  Threads: 1
-  Phases:
-  - Nop: true
-  - Nop: true
-  - Nop: true
-  - Nop: true
-  - Nop: true
-  - Nop: true
-  - Nop: true
-  - Nop: true
-  - Duration: 30 seconds
-    Database: *db
-    Collection: Collection0
-    Operations:
-    - OperationMetricsName: TestDateWithSinglePartition
-      OperationName: aggregate
-      OperationCommand:
-        Pipeline: [
-          {
-            $setWindowFields: {
-              sortBy: {_id: 1},
-              partitionBy: "$part1",
-              output: {
-                date: {
-                  $locf: "$date"}
-              }
-            }
-          },
-          {$limit: *limit}
-        ]
-        Options:
-          AllowDiskUse: true
-  - Nop: true
-  - Nop: true
-  - Nop: true
-  - Nop: true
-  - Nop: true
-  - Nop: true
-  - Nop: true
-  - Nop: true
-  - Nop: true
-  - Nop: true
-
-- Name: LocfRandomTypeWithSinglePartition
-  Type: CrudActor
-  Threads: 1
-  Phases:
-  - Nop: true
-  - Nop: true
-  - Nop: true
-  - Nop: true
-  - Nop: true
-  - Nop: true
-  - Nop: true
-  - Nop: true
-  - Nop: true
-  - Nop: true
-  - Duration: 30 seconds
-    Database: *db
-    Collection: Collection0
-    Operations:
-    - OperationMetricsName: TestRandomTypeWithSinglePartition
-      OperationName: aggregate
-      OperationCommand:
-        Pipeline: [
-          {
-            $setWindowFields: {
-              sortBy: {_id: 1},
-              partitionBy: "$part1",
-              output: {
-                randomType: {
-                  $locf: "$randomType"}
-              }
-            }
-          },
-          {$limit: *limit}
-        ]
-        Options:
-          AllowDiskUse: true
-  - Nop: true
-  - Nop: true
-  - Nop: true
-  - Nop: true
-  - Nop: true
-  - Nop: true
-  - Nop: true
-  - Nop: true
-
-- Name: LocfMultipleOutputWithSinglePartition
-  Type: CrudActor
-  Threads: 1
-  Phases:
-  - Nop: true
-  - Nop: true
-  - Nop: true
-  - Nop: true
-  - Nop: true
-  - Nop: true
-  - Nop: true
-  - Nop: true
-  - Nop: true
-  - Nop: true
-  - Nop: true
-  - Nop: true
-  - Duration: 30 seconds
-    Database: *db
-    Collection: Collection0
-    Operations:
-    - OperationMetricsName: TestMultipleOutputWithSinglePartition
-      OperationName: aggregate
-      OperationCommand:
-        Pipeline: [
-          {
-            $setWindowFields: {
-              sortBy: {_id: 1},
-              partitionBy: "$part1",
-              output: {
-                randomType: {
-                  $locf: "$randomType"},
-                string: {
-                  $locf: "$string"},
-                date: {
-                  $locf: "$date"}
-              }
-            }
-          },
-          {$limit: *limit}
-        ]
-        Options:
-          AllowDiskUse: true
-  - Nop: true
-  - Nop: true
-  - Nop: true
-  - Nop: true
-  - Nop: true
-  - Nop: true
-
-- Name: LocfStringWithMultiplePartitions
-  Type: CrudActor
-  Threads: 1
-  Phases:
-  - Nop: true
-  - Nop: true
-  - Nop: true
-  - Nop: true
-  - Nop: true
-  - Nop: true
-  - Nop: true
-  - Nop: true
-  - Nop: true
-  - Nop: true
-  - Nop: true
-  - Nop: true
-  - Nop: true
-  - Nop: true
-  - Duration: 30 seconds
-    Database: *db
-    Collection: Collection0
-    Operations:
-    - OperationMetricsName: TestStringWithMultiplePartitions
-      OperationName: aggregate
-      OperationCommand:
-        Pipeline: [
-          {
-            $setWindowFields: {
-              sortBy: {_id: 1},
-              partitionBy: {part1: "$part1", part2: "$part2"},
-              output: {
-                string: {
-                  $locf: "$string"}
-              }
-            }
-          },
-          {$limit: *limit}
-        ]
-        Options:
-          AllowDiskUse: true
-  - Nop: true
-  - Nop: true
-  - Nop: true
-  - Nop: true
-
-- Name: LocfRandomTypeWithMultiplePartitions
-  Type: CrudActor
-  Threads: 1
-  Phases:
-  - Nop: true
-  - Nop: true
-  - Nop: true
-  - Nop: true
-  - Nop: true
-  - Nop: true
-  - Nop: true
-  - Nop: true
-  - Nop: true
-  - Nop: true
-  - Nop: true
-  - Nop: true
-  - Nop: true
-  - Nop: true
-  - Nop: true
-  - Nop: true
-  - Duration: 30 seconds
-    Database: *db
-    Collection: Collection0
-    Operations:
-    - OperationMetricsName: TestRandomTypeWithMultiplePartitions
-      OperationName: aggregate
-      OperationCommand:
-        Pipeline: [
-          {
-            $setWindowFields: {
-              sortBy: {_id: 1},
-              partitionBy: {part1: "$part1", part2: "$part2"},
-              output: {
-                randomType: {
-                  $locf: "$randomType"}
-              }
-            }
-          },
-          {$limit: *limit}
-        ]
-        Options:
-          AllowDiskUse: true
-  - Nop: true
-  - Nop: true
-
-- Name: LocfMultipleOutputWithMultiplePartitions
-  Type: CrudActor
-  Threads: 1
-  Phases:
-  - Nop: true
-  - Nop: true
-  - Nop: true
-  - Nop: true
-  - Nop: true
-  - Nop: true
-  - Nop: true
-  - Nop: true
-  - Nop: true
-  - Nop: true
-  - Nop: true
-  - Nop: true
-  - Nop: true
-  - Nop: true
-  - Nop: true
-  - Nop: true
-  - Nop: true
-  - Nop: true
-  - Duration: 30 seconds
-    Database: *db
-    Collection: Collection0
-    Operations:
-    - OperationMetricsName: TestMultipleOutputWithMultiplePartitions
-      OperationName: aggregate
-      OperationCommand:
-        Pipeline: [
-          {
-            $setWindowFields: {
-              sortBy: {_id: 1},
-              partitionBy: {part1: "$part1", part2: "$part2"},
-              output: {
-                randomType: {
-                  $locf: "$randomType"},
-                string: {
-                  $locf: "$string"},
-                date: {
-                  $locf: "$date"}
-              }
-            }
-          },
-          {$limit: *limit}
-        ]
-        Options:
-          AllowDiskUse: true
-
-AutoRun:
-- When:
-    mongodb_setup:
-      $eq:
-      - standalone
-      - standalone-80-feature-flags
-      - standalone-all-feature-flags
-      - standalone-classic-query-engine
-      - standalone-sbe
-      - replica
-      - replica-80-feature-flags
-      - replica-all-feature-flags
-    branch_name:
-      $neq:
-      - v4.0
-      - v4.2
-      - v4.4
-      - v5.0
-      - v5.1
->>>>>>> 32d8dd90
+          - v5.1