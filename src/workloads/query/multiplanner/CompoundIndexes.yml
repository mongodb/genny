SchemaVersion: 2018-07-01
Owner: "@mongodb/query"
Description: |
<<<<<<< HEAD
  This test exercises multi-planning in the presence of a common pattern, using "tenant IDs": we
  have a single collection that conceptually is partitioned into one collection per user ("tenant"),
  so each query has an extra equality predicate on tenantId, and each index is prefixed with
  'tenantId: 1'. We create as many compound indexes as possible, each with "tenantId" as the prefix
  of the index key pattern. We then run a conjunctive query with an equality predicate on tenantId
  as well as inequalities on all other indexed fields.
=======
  The goal of this test is to exercise multiplanning. We create as many compound indexes as possible, each
  comprising of tenantId and another field. We then run a query with an equality predicate on tenantId and
  other predicates a small number of fields, so we get all the plans that use relevant indexes.
>>>>>>> 414f74ee

  This workload is the same as "Simple.yml" other than that it uses compound indexes with the
  "tenantId" prefix. We expect multi-planning performance to be similar to "Simple.yml", but this
  pattern of a prefix field shared by all indexes is common amongst customers and is therefore
  important to cover.

GlobalDefaults:
  dbname: &db test
  # Collection name used for queries.
  coll: &coll Collection0

  # We will create 300,000 documents split uniformly amongst three tenants.
  docsPerTenant: &docsPerTenant 1e5
  tenantCount: &tenantCount 3
  docCount: &docCount {^NumExpr: {
    withExpression: "docsPerTenant * tenantCount",
    andValues: {docsPerTenant: *docsPerTenant, tenantCount: *tenantCount}}}

  resultCount: &resultCount 101
<<<<<<< HEAD
  selectivity: &selectivity {^NumExpr: {
    withExpression: "resultCount / docsPerTenant",
    andValues: {resultCount: *resultCount, docsPerTenant: *docsPerTenant}}}
=======
  selectivity:
    &selectivity {
      ^NumExpr:
        {
          withExpression: "resultCount / docCount",
          andValues: { resultCount: *resultCount, docCount: *docCount },
        },
    }
>>>>>>> 414f74ee

  maxPhase: &maxPhase 7
  queryRepeats: &queryRepeats 500

Actors:
  - Name: DropCollection
    Type: RunCommand
    Threads: 1
    Phases:
      OnlyActiveInPhases:
        Active: [0]
        NopInPhasesUpTo: *maxPhase
        PhaseConfig:
          Repeat: 1
          Database: *db
          Operations:
            - OperationName: RunCommand
              OperationCommand:
                drop: *coll

  - Name: SetQueryKnobs
    LoadConfig:
      Path: "../../../phases/query/Multiplanner.yml"
      Key: QueryKnobTemplate
      Parameters:
        # It's ok for this to run in parallel with 'DropCollection'.
        # It has to be a separate actor because they target different DBs.
        active: [0]
        nopInPhasesUpTo: *maxPhase
        collection: *coll

<<<<<<< HEAD
- Name: CreateDataset
  LoadConfig:
    Path: "../../../phases/query/Multiplanner.yml"
    Key: InsertTemplate
    Parameters:
      database: *db
      active: [1]
      nopInPhasesUpTo: *maxPhase
      repeat: 1
      collection: *coll
      docCount: *docCount
      document: {
        tenantId: {^RandomInt: {distribution: uniform, min: 1, max: *tenantCount}},
        x1: &distribution {^RandomDouble: {distribution: uniform, min: 0.0, max: 1.0}},
        x2: *distribution,
        x3: *distribution,
        x4: *distribution,
        x5: *distribution,
        x6: *distribution,
        x7: *distribution,
        x8: *distribution,
        x9: *distribution,
        x10: *distribution,
        x11: *distribution,
        x12: *distribution,
        x13: *distribution,
        x14: *distribution,
        x15: *distribution,
        x16: *distribution,
        x17: *distribution,
        x18: *distribution,
        x19: *distribution,
        x20: *distribution,
        x21: *distribution,
        x22: *distribution,
        x23: *distribution,
        x24: *distribution,
        x25: *distribution,
        x26: *distribution,
        x27: *distribution,
        x28: *distribution,
        x29: *distribution,
        x30: *distribution,
        x31: *distribution,
        x32: *distribution,
        x33: *distribution,
        x34: *distribution,
        x35: *distribution,
        x36: *distribution,
        x37: *distribution,
        x38: *distribution,
        x39: *distribution,
        x40: *distribution,
        x41: *distribution,
        x42: *distribution,
        x43: *distribution,
        x44: *distribution,
        x45: *distribution,
        x46: *distribution,
        x47: *distribution,
        x48: *distribution,
        x49: *distribution,
        x50: *distribution,
        x51: *distribution,
        x52: *distribution,
        x53: *distribution,
        x54: *distribution,
        x55: *distribution,
        x56: *distribution,
        x57: *distribution,
        x58: *distribution,
        x59: *distribution,
        x60: *distribution,
        x61: *distribution,
        x62: *distribution,
        x63: *distribution,
      }
      indexes:
      - keys: {tenantId: 1, x1: 1}
        options: {name: index1}
      - keys: {tenantId: 1, x2: 1}
        options: {name: index2}
      - keys: {tenantId: 1, x3: 1}
        options: {name: index3}
      - keys: {tenantId: 1, x4: 1}
        options: {name: index4}
      - keys: {tenantId: 1, x5: 1}
        options: {name: index5}
      - keys: {tenantId: 1, x6: 1}
        options: {name: index6}
      - keys: {tenantId: 1, x7: 1}
        options: {name: index7}
      - keys: {tenantId: 1, x8: 1}
        options: {name: index8}
      - keys: {tenantId: 1, x9: 1}
        options: {name: index9}
      - keys: {tenantId: 1, x10: 1}
        options: {name: index10}
      - keys: {tenantId: 1, x11: 1}
        options: {name: index11}
      - keys: {tenantId: 1, x12: 1}
        options: {name: index12}
      - keys: {tenantId: 1, x13: 1}
        options: {name: index13}
      - keys: {tenantId: 1, x14: 1}
        options: {name: index14}
      - keys: {tenantId: 1, x15: 1}
        options: {name: index15}
      - keys: {tenantId: 1, x16: 1}
        options: {name: index16}
      - keys: {tenantId: 1, x17: 1}
        options: {name: index17}
      - keys: {tenantId: 1, x18: 1}
        options: {name: index18}
      - keys: {tenantId: 1, x19: 1}
        options: {name: index19}
      - keys: {tenantId: 1, x20: 1}
        options: {name: index20}
      - keys: {tenantId: 1, x21: 1}
        options: {name: index21}
      - keys: {tenantId: 1, x22: 1}
        options: {name: index22}
      - keys: {tenantId: 1, x23: 1}
        options: {name: index23}
      - keys: {tenantId: 1, x24: 1}
        options: {name: index24}
      - keys: {tenantId: 1, x25: 1}
        options: {name: index25}
      - keys: {tenantId: 1, x26: 1}
        options: {name: index26}
      - keys: {tenantId: 1, x27: 1}
        options: {name: index27}
      - keys: {tenantId: 1, x28: 1}
        options: {name: index28}
      - keys: {tenantId: 1, x29: 1}
        options: {name: index29}
      - keys: {tenantId: 1, x30: 1}
        options: {name: index30}
      - keys: {tenantId: 1, x31: 1}
        options: {name: index31}
      - keys: {tenantId: 1, x32: 1}
        options: {name: index32}
      - keys: {tenantId: 1, x33: 1}
        options: {name: index33}
      - keys: {tenantId: 1, x34: 1}
        options: {name: index34}
      - keys: {tenantId: 1, x35: 1}
        options: {name: index35}
      - keys: {tenantId: 1, x36: 1}
        options: {name: index36}
      - keys: {tenantId: 1, x37: 1}
        options: {name: index37}
      - keys: {tenantId: 1, x38: 1}
        options: {name: index38}
      - keys: {tenantId: 1, x39: 1}
        options: {name: index39}
      - keys: {tenantId: 1, x40: 1}
        options: {name: index40}
      - keys: {tenantId: 1, x41: 1}
        options: {name: index41}
      - keys: {tenantId: 1, x42: 1}
        options: {name: index42}
      - keys: {tenantId: 1, x43: 1}
        options: {name: index43}
      - keys: {tenantId: 1, x44: 1}
        options: {name: index44}
      - keys: {tenantId: 1, x45: 1}
        options: {name: index45}
      - keys: {tenantId: 1, x46: 1}
        options: {name: index46}
      - keys: {tenantId: 1, x47: 1}
        options: {name: index47}
      - keys: {tenantId: 1, x48: 1}
        options: {name: index48}
      - keys: {tenantId: 1, x49: 1}
        options: {name: index49}
      - keys: {tenantId: 1, x50: 1}
        options: {name: index50}
      - keys: {tenantId: 1, x51: 1}
        options: {name: index51}
      - keys: {tenantId: 1, x52: 1}
        options: {name: index52}
      - keys: {tenantId: 1, x53: 1}
        options: {name: index53}
      - keys: {tenantId: 1, x54: 1}
        options: {name: index54}
      - keys: {tenantId: 1, x55: 1}
        options: {name: index55}
      - keys: {tenantId: 1, x56: 1}
        options: {name: index56}
      - keys: {tenantId: 1, x57: 1}
        options: {name: index57}
      - keys: {tenantId: 1, x58: 1}
        options: {name: index58}
      - keys: {tenantId: 1, x59: 1}
        options: {name: index59}
      - keys: {tenantId: 1, x60: 1}
        options: {name: index60}
      - keys: {tenantId: 1, x61: 1}
        options: {name: index61}
      - keys: {tenantId: 1, x62: 1}
        options: {name: index62}
      - keys: {tenantId: 1, x63: 1}
        options: {name: index63}
=======
  - Name: CreateDataset
    LoadConfig:
      Path: "../../../phases/query/Multiplanner.yml"
      Key: InsertTemplate
      Parameters:
        database: *db
        active: [1]
        nopInPhasesUpTo: *maxPhase
        repeat: 1
        collection: *coll
        docCount: *docCount
        document:
          {
            tenantId:
              { ^RandomInt: { distribution: uniform, min: 0, max: 100 } },
            x1:
              &distribution {
                ^RandomDouble: { distribution: uniform, min: 0.0, max: 1.0 },
              },
            x2: *distribution,
            x3: *distribution,
            x4: *distribution,
            x5: *distribution,
            x6: *distribution,
            x7: *distribution,
            x8: *distribution,
            x9: *distribution,
            x10: *distribution,
            x11: *distribution,
            x12: *distribution,
            x13: *distribution,
            x14: *distribution,
            x15: *distribution,
            x16: *distribution,
            x17: *distribution,
            x18: *distribution,
            x19: *distribution,
            x20: *distribution,
            x21: *distribution,
            x22: *distribution,
            x23: *distribution,
            x24: *distribution,
            x25: *distribution,
            x26: *distribution,
            x27: *distribution,
            x28: *distribution,
            x29: *distribution,
            x30: *distribution,
            x31: *distribution,
            x32: *distribution,
            x33: *distribution,
            x34: *distribution,
            x35: *distribution,
            x36: *distribution,
            x37: *distribution,
            x38: *distribution,
            x39: *distribution,
            x40: *distribution,
            x41: *distribution,
            x42: *distribution,
            x43: *distribution,
            x44: *distribution,
            x45: *distribution,
            x46: *distribution,
            x47: *distribution,
            x48: *distribution,
            x49: *distribution,
            x50: *distribution,
            x51: *distribution,
            x52: *distribution,
            x53: *distribution,
            x54: *distribution,
            x55: *distribution,
            x56: *distribution,
            x57: *distribution,
            x58: *distribution,
            x59: *distribution,
            x60: *distribution,
            x61: *distribution,
            x62: *distribution,
            x63: *distribution,
          }
        indexes:
          - keys: { tenantId: 1, x1: 1 }
            options: { name: index1 }
          - keys: { tenantId: 1, x2: 1 }
            options: { name: index2 }
          - keys: { tenantId: 1, x3: 1 }
            options: { name: index3 }
          - keys: { tenantId: 1, x4: 1 }
            options: { name: index4 }
          - keys: { tenantId: 1, x5: 1 }
            options: { name: index5 }
          - keys: { tenantId: 1, x6: 1 }
            options: { name: index6 }
          - keys: { tenantId: 1, x7: 1 }
            options: { name: index7 }
          - keys: { tenantId: 1, x8: 1 }
            options: { name: index8 }
          - keys: { tenantId: 1, x9: 1 }
            options: { name: index9 }
          - keys: { tenantId: 1, x10: 1 }
            options: { name: index10 }
          - keys: { tenantId: 1, x11: 1 }
            options: { name: index11 }
          - keys: { tenantId: 1, x12: 1 }
            options: { name: index12 }
          - keys: { tenantId: 1, x13: 1 }
            options: { name: index13 }
          - keys: { tenantId: 1, x14: 1 }
            options: { name: index14 }
          - keys: { tenantId: 1, x15: 1 }
            options: { name: index15 }
          - keys: { tenantId: 1, x16: 1 }
            options: { name: index16 }
          - keys: { tenantId: 1, x17: 1 }
            options: { name: index17 }
          - keys: { tenantId: 1, x18: 1 }
            options: { name: index18 }
          - keys: { tenantId: 1, x19: 1 }
            options: { name: index19 }
          - keys: { tenantId: 1, x20: 1 }
            options: { name: index20 }
          - keys: { tenantId: 1, x21: 1 }
            options: { name: index21 }
          - keys: { tenantId: 1, x22: 1 }
            options: { name: index22 }
          - keys: { tenantId: 1, x23: 1 }
            options: { name: index23 }
          - keys: { tenantId: 1, x24: 1 }
            options: { name: index24 }
          - keys: { tenantId: 1, x25: 1 }
            options: { name: index25 }
          - keys: { tenantId: 1, x26: 1 }
            options: { name: index26 }
          - keys: { tenantId: 1, x27: 1 }
            options: { name: index27 }
          - keys: { tenantId: 1, x28: 1 }
            options: { name: index28 }
          - keys: { tenantId: 1, x29: 1 }
            options: { name: index29 }
          - keys: { tenantId: 1, x30: 1 }
            options: { name: index30 }
          - keys: { tenantId: 1, x31: 1 }
            options: { name: index31 }
          - keys: { tenantId: 1, x32: 1 }
            options: { name: index32 }
          - keys: { tenantId: 1, x33: 1 }
            options: { name: index33 }
          - keys: { tenantId: 1, x34: 1 }
            options: { name: index34 }
          - keys: { tenantId: 1, x35: 1 }
            options: { name: index35 }
          - keys: { tenantId: 1, x36: 1 }
            options: { name: index36 }
          - keys: { tenantId: 1, x37: 1 }
            options: { name: index37 }
          - keys: { tenantId: 1, x38: 1 }
            options: { name: index38 }
          - keys: { tenantId: 1, x39: 1 }
            options: { name: index39 }
          - keys: { tenantId: 1, x40: 1 }
            options: { name: index40 }
          - keys: { tenantId: 1, x41: 1 }
            options: { name: index41 }
          - keys: { tenantId: 1, x42: 1 }
            options: { name: index42 }
          - keys: { tenantId: 1, x43: 1 }
            options: { name: index43 }
          - keys: { tenantId: 1, x44: 1 }
            options: { name: index44 }
          - keys: { tenantId: 1, x45: 1 }
            options: { name: index45 }
          - keys: { tenantId: 1, x46: 1 }
            options: { name: index46 }
          - keys: { tenantId: 1, x47: 1 }
            options: { name: index47 }
          - keys: { tenantId: 1, x48: 1 }
            options: { name: index48 }
          - keys: { tenantId: 1, x49: 1 }
            options: { name: index49 }
          - keys: { tenantId: 1, x50: 1 }
            options: { name: index50 }
          - keys: { tenantId: 1, x51: 1 }
            options: { name: index51 }
          - keys: { tenantId: 1, x52: 1 }
            options: { name: index52 }
          - keys: { tenantId: 1, x53: 1 }
            options: { name: index53 }
          - keys: { tenantId: 1, x54: 1 }
            options: { name: index54 }
          - keys: { tenantId: 1, x55: 1 }
            options: { name: index55 }
          - keys: { tenantId: 1, x56: 1 }
            options: { name: index56 }
          - keys: { tenantId: 1, x57: 1 }
            options: { name: index57 }
          - keys: { tenantId: 1, x58: 1 }
            options: { name: index58 }
          - keys: { tenantId: 1, x59: 1 }
            options: { name: index59 }
          - keys: { tenantId: 1, x60: 1 }
            options: { name: index60 }
          - keys: { tenantId: 1, x61: 1 }
            options: { name: index61 }
          - keys: { tenantId: 1, x62: 1 }
            options: { name: index62 }
          - keys: { tenantId: 1, x63: 1 }
            options: { name: index63 }
>>>>>>> 414f74ee

  - Name: Quiesce
    Type: QuiesceActor
    Threads: 1
    Database: *db
    Phases:
      OnlyActiveInPhases:
        Active: [2]
        NopInPhasesUpTo: *maxPhase
        PhaseConfig:
          Repeat: 1

<<<<<<< HEAD
- Name: MultiplannerWith64CompoundIndexes
  LoadConfig:
    Path: "../../../phases/query/Multiplanner.yml"
    Key: QueryTemplate
    Parameters:
      active: [3]
      nopInPhasesUpTo: *maxPhase
      repeat: *queryRepeats
      database: *db
      collection: *coll
      query: &query {
        Filter: {
          tenantId: {$eq : 1},
          x1: {$lt: *selectivity},
          x2: {$lte: 1},
          x3: {$lte: 1},
          x4: {$lte: 1},
          x5: {$lte: 1},
          x6: {$lte: 1},
          x7: {$lte: 1},
          x8: {$lte: 1},
          x9: {$lte: 1},
          x10: {$lte: 1},
          x11: {$lte: 1},
          x12: {$lte: 1},
          x13: {$lte: 1},
          x14: {$lte: 1},
          x15: {$lte: 1},
          x16: {$lte: 1},
          x17: {$lte: 1},
          x18: {$lte: 1},
          x19: {$lte: 1},
          x20: {$lte: 1},
          x21: {$lte: 1},
          x22: {$lte: 1},
          x23: {$lte: 1},
          x24: {$lte: 1},
          x25: {$lte: 1},
          x26: {$lte: 1},
          x27: {$lte: 1},
          x28: {$lte: 1},
          x29: {$lte: 1},
          x30: {$lte: 1},
          x31: {$lte: 1},
          x32: {$lte: 1},
          x33: {$lte: 1},
          x34: {$lte: 1},
          x35: {$lte: 1},
          x36: {$lte: 1},
          x37: {$lte: 1},
          x38: {$lte: 1},
          x39: {$lte: 1},
          x40: {$lte: 1},
          x41: {$lte: 1},
          x42: {$lte: 1},
          x43: {$lte: 1},
          x44: {$lte: 1},
          x45: {$lte: 1},
          x46: {$lte: 1},
          x47: {$lte: 1},
          x48: {$lte: 1},
          x49: {$lte: 1},
          x50: {$lte: 1},
          x51: {$lte: 1},
          x52: {$lte: 1},
          x53: {$lte: 1},
          x54: {$lte: 1},
          x55: {$lte: 1},
          x56: {$lte: 1},
          x57: {$lte: 1},
          x58: {$lte: 1},
          x59: {$lte: 1},
          x60: {$lte: 1},
          x61: {$lte: 1},
          x62: {$lte: 1},
          x63: {$lte: 1}
        }
      }
=======
  - Name: MultiplannerWith64CompoundIndexes
    LoadConfig:
      Path: "../../../phases/query/Multiplanner.yml"
      Key: QueryTemplate
      Parameters:
        active: [3]
        nopInPhasesUpTo: *maxPhase
        repeat: *queryRepeats
        database: *db
        collection: *coll
        query:
          &query {
            Filter:
              {
                tenantId: { $eq: 0 },
                x1: { $lt: *selectivity },
                x2: { $lte: 1 },
                x3: { $lte: 1 },
              },
          }
>>>>>>> 414f74ee

  - Name: Hide48Indexes
    LoadConfig:
      Path: "../../../phases/query/Multiplanner.yml"
      Key: Hide48IndexesTemplate
      Parameters:
        active: [4]
        nopInPhasesUpTo: *maxPhase
        repeat: *queryRepeats
        database: *db
        collection: *coll

  - Name: MultiplannerWith16CompoundIndexes
    LoadConfig:
      Path: "../../../phases/query/Multiplanner.yml"
      Key: QueryTemplate
      Parameters:
        active: [5]
        nopInPhasesUpTo: *maxPhase
        repeat: *queryRepeats
        database: *db
        collection: *coll
        query: *query

  - Name: Hide14Indexes
    LoadConfig:
      Path: "../../../phases/query/Multiplanner.yml"
      Key: Hide14IndexesTemplate
      Parameters:
        active: [6]
        nopInPhasesUpTo: *maxPhase
        repeat: *queryRepeats
        database: *db
        collection: *coll

  - Name: MultiplannerWith2CompoundIndexes
    LoadConfig:
      Path: "../../../phases/query/Multiplanner.yml"
      Key: QueryTemplate
      Parameters:
        active: [7]
        nopInPhasesUpTo: *maxPhase
        repeat: *queryRepeats
        database: *db
        collection: *coll
        query: *query

AutoRun:
  - When:
      mongodb_setup:
        $eq:
          - standalone-sbe
          - standalone-80-feature-flags # At time of writing this will enable PM-3591.
          - standalone-all-feature-flags # At time of writing this will enable PM-3591.
          - standalone-classic-query-engine
      branch_name:
        $gte: v7.3<|MERGE_RESOLUTION|>--- conflicted
+++ resolved
@@ -1,18 +1,12 @@
 SchemaVersion: 2018-07-01
 Owner: "@mongodb/query"
 Description: |
-<<<<<<< HEAD
   This test exercises multi-planning in the presence of a common pattern, using "tenant IDs": we
   have a single collection that conceptually is partitioned into one collection per user ("tenant"),
   so each query has an extra equality predicate on tenantId, and each index is prefixed with
   'tenantId: 1'. We create as many compound indexes as possible, each with "tenantId" as the prefix
   of the index key pattern. We then run a conjunctive query with an equality predicate on tenantId
   as well as inequalities on all other indexed fields.
-=======
-  The goal of this test is to exercise multiplanning. We create as many compound indexes as possible, each
-  comprising of tenantId and another field. We then run a query with an equality predicate on tenantId and
-  other predicates a small number of fields, so we get all the plans that use relevant indexes.
->>>>>>> 414f74ee
 
   This workload is the same as "Simple.yml" other than that it uses compound indexes with the
   "tenantId" prefix. We expect multi-planning performance to be similar to "Simple.yml", but this
@@ -32,20 +26,9 @@
     andValues: {docsPerTenant: *docsPerTenant, tenantCount: *tenantCount}}}
 
   resultCount: &resultCount 101
-<<<<<<< HEAD
   selectivity: &selectivity {^NumExpr: {
     withExpression: "resultCount / docsPerTenant",
     andValues: {resultCount: *resultCount, docsPerTenant: *docsPerTenant}}}
-=======
-  selectivity:
-    &selectivity {
-      ^NumExpr:
-        {
-          withExpression: "resultCount / docCount",
-          andValues: { resultCount: *resultCount, docCount: *docCount },
-        },
-    }
->>>>>>> 414f74ee
 
   maxPhase: &maxPhase 7
   queryRepeats: &queryRepeats 500
@@ -77,7 +60,6 @@
         nopInPhasesUpTo: *maxPhase
         collection: *coll
 
-<<<<<<< HEAD
 - Name: CreateDataset
   LoadConfig:
     Path: "../../../phases/query/Multiplanner.yml"
@@ -282,217 +264,6 @@
         options: {name: index62}
       - keys: {tenantId: 1, x63: 1}
         options: {name: index63}
-=======
-  - Name: CreateDataset
-    LoadConfig:
-      Path: "../../../phases/query/Multiplanner.yml"
-      Key: InsertTemplate
-      Parameters:
-        database: *db
-        active: [1]
-        nopInPhasesUpTo: *maxPhase
-        repeat: 1
-        collection: *coll
-        docCount: *docCount
-        document:
-          {
-            tenantId:
-              { ^RandomInt: { distribution: uniform, min: 0, max: 100 } },
-            x1:
-              &distribution {
-                ^RandomDouble: { distribution: uniform, min: 0.0, max: 1.0 },
-              },
-            x2: *distribution,
-            x3: *distribution,
-            x4: *distribution,
-            x5: *distribution,
-            x6: *distribution,
-            x7: *distribution,
-            x8: *distribution,
-            x9: *distribution,
-            x10: *distribution,
-            x11: *distribution,
-            x12: *distribution,
-            x13: *distribution,
-            x14: *distribution,
-            x15: *distribution,
-            x16: *distribution,
-            x17: *distribution,
-            x18: *distribution,
-            x19: *distribution,
-            x20: *distribution,
-            x21: *distribution,
-            x22: *distribution,
-            x23: *distribution,
-            x24: *distribution,
-            x25: *distribution,
-            x26: *distribution,
-            x27: *distribution,
-            x28: *distribution,
-            x29: *distribution,
-            x30: *distribution,
-            x31: *distribution,
-            x32: *distribution,
-            x33: *distribution,
-            x34: *distribution,
-            x35: *distribution,
-            x36: *distribution,
-            x37: *distribution,
-            x38: *distribution,
-            x39: *distribution,
-            x40: *distribution,
-            x41: *distribution,
-            x42: *distribution,
-            x43: *distribution,
-            x44: *distribution,
-            x45: *distribution,
-            x46: *distribution,
-            x47: *distribution,
-            x48: *distribution,
-            x49: *distribution,
-            x50: *distribution,
-            x51: *distribution,
-            x52: *distribution,
-            x53: *distribution,
-            x54: *distribution,
-            x55: *distribution,
-            x56: *distribution,
-            x57: *distribution,
-            x58: *distribution,
-            x59: *distribution,
-            x60: *distribution,
-            x61: *distribution,
-            x62: *distribution,
-            x63: *distribution,
-          }
-        indexes:
-          - keys: { tenantId: 1, x1: 1 }
-            options: { name: index1 }
-          - keys: { tenantId: 1, x2: 1 }
-            options: { name: index2 }
-          - keys: { tenantId: 1, x3: 1 }
-            options: { name: index3 }
-          - keys: { tenantId: 1, x4: 1 }
-            options: { name: index4 }
-          - keys: { tenantId: 1, x5: 1 }
-            options: { name: index5 }
-          - keys: { tenantId: 1, x6: 1 }
-            options: { name: index6 }
-          - keys: { tenantId: 1, x7: 1 }
-            options: { name: index7 }
-          - keys: { tenantId: 1, x8: 1 }
-            options: { name: index8 }
-          - keys: { tenantId: 1, x9: 1 }
-            options: { name: index9 }
-          - keys: { tenantId: 1, x10: 1 }
-            options: { name: index10 }
-          - keys: { tenantId: 1, x11: 1 }
-            options: { name: index11 }
-          - keys: { tenantId: 1, x12: 1 }
-            options: { name: index12 }
-          - keys: { tenantId: 1, x13: 1 }
-            options: { name: index13 }
-          - keys: { tenantId: 1, x14: 1 }
-            options: { name: index14 }
-          - keys: { tenantId: 1, x15: 1 }
-            options: { name: index15 }
-          - keys: { tenantId: 1, x16: 1 }
-            options: { name: index16 }
-          - keys: { tenantId: 1, x17: 1 }
-            options: { name: index17 }
-          - keys: { tenantId: 1, x18: 1 }
-            options: { name: index18 }
-          - keys: { tenantId: 1, x19: 1 }
-            options: { name: index19 }
-          - keys: { tenantId: 1, x20: 1 }
-            options: { name: index20 }
-          - keys: { tenantId: 1, x21: 1 }
-            options: { name: index21 }
-          - keys: { tenantId: 1, x22: 1 }
-            options: { name: index22 }
-          - keys: { tenantId: 1, x23: 1 }
-            options: { name: index23 }
-          - keys: { tenantId: 1, x24: 1 }
-            options: { name: index24 }
-          - keys: { tenantId: 1, x25: 1 }
-            options: { name: index25 }
-          - keys: { tenantId: 1, x26: 1 }
-            options: { name: index26 }
-          - keys: { tenantId: 1, x27: 1 }
-            options: { name: index27 }
-          - keys: { tenantId: 1, x28: 1 }
-            options: { name: index28 }
-          - keys: { tenantId: 1, x29: 1 }
-            options: { name: index29 }
-          - keys: { tenantId: 1, x30: 1 }
-            options: { name: index30 }
-          - keys: { tenantId: 1, x31: 1 }
-            options: { name: index31 }
-          - keys: { tenantId: 1, x32: 1 }
-            options: { name: index32 }
-          - keys: { tenantId: 1, x33: 1 }
-            options: { name: index33 }
-          - keys: { tenantId: 1, x34: 1 }
-            options: { name: index34 }
-          - keys: { tenantId: 1, x35: 1 }
-            options: { name: index35 }
-          - keys: { tenantId: 1, x36: 1 }
-            options: { name: index36 }
-          - keys: { tenantId: 1, x37: 1 }
-            options: { name: index37 }
-          - keys: { tenantId: 1, x38: 1 }
-            options: { name: index38 }
-          - keys: { tenantId: 1, x39: 1 }
-            options: { name: index39 }
-          - keys: { tenantId: 1, x40: 1 }
-            options: { name: index40 }
-          - keys: { tenantId: 1, x41: 1 }
-            options: { name: index41 }
-          - keys: { tenantId: 1, x42: 1 }
-            options: { name: index42 }
-          - keys: { tenantId: 1, x43: 1 }
-            options: { name: index43 }
-          - keys: { tenantId: 1, x44: 1 }
-            options: { name: index44 }
-          - keys: { tenantId: 1, x45: 1 }
-            options: { name: index45 }
-          - keys: { tenantId: 1, x46: 1 }
-            options: { name: index46 }
-          - keys: { tenantId: 1, x47: 1 }
-            options: { name: index47 }
-          - keys: { tenantId: 1, x48: 1 }
-            options: { name: index48 }
-          - keys: { tenantId: 1, x49: 1 }
-            options: { name: index49 }
-          - keys: { tenantId: 1, x50: 1 }
-            options: { name: index50 }
-          - keys: { tenantId: 1, x51: 1 }
-            options: { name: index51 }
-          - keys: { tenantId: 1, x52: 1 }
-            options: { name: index52 }
-          - keys: { tenantId: 1, x53: 1 }
-            options: { name: index53 }
-          - keys: { tenantId: 1, x54: 1 }
-            options: { name: index54 }
-          - keys: { tenantId: 1, x55: 1 }
-            options: { name: index55 }
-          - keys: { tenantId: 1, x56: 1 }
-            options: { name: index56 }
-          - keys: { tenantId: 1, x57: 1 }
-            options: { name: index57 }
-          - keys: { tenantId: 1, x58: 1 }
-            options: { name: index58 }
-          - keys: { tenantId: 1, x59: 1 }
-            options: { name: index59 }
-          - keys: { tenantId: 1, x60: 1 }
-            options: { name: index60 }
-          - keys: { tenantId: 1, x61: 1 }
-            options: { name: index61 }
-          - keys: { tenantId: 1, x62: 1 }
-            options: { name: index62 }
-          - keys: { tenantId: 1, x63: 1 }
-            options: { name: index63 }
->>>>>>> 414f74ee
 
   - Name: Quiesce
     Type: QuiesceActor
@@ -505,7 +276,6 @@
         PhaseConfig:
           Repeat: 1
 
-<<<<<<< HEAD
 - Name: MultiplannerWith64CompoundIndexes
   LoadConfig:
     Path: "../../../phases/query/Multiplanner.yml"
@@ -584,28 +354,6 @@
           x63: {$lte: 1}
         }
       }
-=======
-  - Name: MultiplannerWith64CompoundIndexes
-    LoadConfig:
-      Path: "../../../phases/query/Multiplanner.yml"
-      Key: QueryTemplate
-      Parameters:
-        active: [3]
-        nopInPhasesUpTo: *maxPhase
-        repeat: *queryRepeats
-        database: *db
-        collection: *coll
-        query:
-          &query {
-            Filter:
-              {
-                tenantId: { $eq: 0 },
-                x1: { $lt: *selectivity },
-                x2: { $lte: 1 },
-                x3: { $lte: 1 },
-              },
-          }
->>>>>>> 414f74ee
 
   - Name: Hide48Indexes
     LoadConfig:
