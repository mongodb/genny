--- conflicted
+++ resolved
@@ -1,7 +1,6 @@
 SchemaVersion: 2018-07-01
 Owner: "@mongodb/query"
 Description: |
-<<<<<<< HEAD
   The goal of this test is to exercise multiplanning in the presence of clustered indexes. We
   create as many indexes as possible, and run a query that makes all of them eligible, so we get
   as many competing plans as possible. The collection is clustered and has very large strings as
@@ -10,15 +9,6 @@
 
   This workload is similar to 'Simple.yml' except for the collection being clustered, and the
   extra predicate.
-=======
-  The goal of this test is to exercise multiplanning. We create as many indexes as possible, and run a
-   query that makes all of them eligible, so we get as many competing plans as possible. Here, we do this on a
-   clustered collection and add a selective predicate on _id, so that the clustered index is a viable candidate plan.
-
-   We expect classic to have better latency and throughput than SBE on this workload,
-   and we expect the combination of classic planner + SBE execution (PM-3591) to perform about
-   as well as classic.
->>>>>>> c9868ba8
 
 GlobalDefaults:
   dbname: &db test
