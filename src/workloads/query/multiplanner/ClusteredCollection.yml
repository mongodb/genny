SchemaVersion: 2018-07-01
Owner: "@mongodb/query"
Description: |
<<<<<<< HEAD
  The goal of this test is to exercise multiplanning in the prepence of clustered indexes. We
  create as many indexes as possible, and run a query that makes all of them eligible, so we get
  as many competing plans as possible. The collection is clustered and has very large strings as
  _id.

  This workload is similar to 'Simple.yml' except for the collection being clustered.
  Maybe we expect the larger record IDs to make fetching more expensive.
=======
  The goal of this test is to exercise multiplanning. We create as many indexes as possible, and run a
   query that makes all of them eligible, so we get as many competing plans as possible. Here, we do this on a
   clustered collection that has very large strings as _id.

   We expect classic to have better latency and throughput than SBE on this workload,
   and we expect the combination of classic planner + SBE execution (PM-3591) to perform about
   as well as classic.
>>>>>>> c9868ba8

GlobalDefaults:
  dbname: &db test
  # Collection name used for queries.
  coll: &coll Collection0

  docCount: &docCount 1e5
  resultCount: &resultCount 101
  selectivity:
    &selectivity {
      ^NumExpr:
        {
          withExpression: "resultCount / docCount",
          andValues: { resultCount: *resultCount, docCount: *docCount },
        },
    }

  maxPhase: &maxPhase 7
  queryRepeats: &queryRepeats 1000

Actors:
  - Name: DropCollection
    Type: RunCommand
    Threads: 1
    Phases:
      OnlyActiveInPhases:
        Active: [0]
        NopInPhasesUpTo: *maxPhase
        PhaseConfig:
          Repeat: 1
          Database: *db
          Operations:
            - OperationName: RunCommand
              OperationCommand:
                drop: *coll
            - OperationName: RunCommand
              OperationCommand:
                create: *coll
                clusteredIndex: { "key": { _id: 1 }, "unique": true }

  - Name: SetQueryKnobs
    LoadConfig:
      Path: "../../../phases/query/Multiplanner.yml"
      Key: QueryKnobTemplate
      Parameters:
        # It's ok for this to run in parallel with 'DropCollection'.
        # It has to be a separate actor because they target different DBs.
        active: [0]
        nopInPhasesUpTo: *maxPhase
        collection: *coll

  - Name: CreateDataset
    Type: Loader
    Threads: 4
    Phases:
      OnlyActiveInPhases:
        Active: [1]
        NopInPhasesUpTo: *maxPhase
        PhaseConfig:
          Repeat: 1
          Database: *db
          MultipleThreadsPerCollection: true
          CollectionCount: 1
          DocumentCount: *docCount
          BatchSize: 1000
          Document:
            {
              _id: { ^FastRandomString: { length: 512 } },
              x1:
                &distribution {
                  ^RandomDouble: { distribution: uniform, min: 0.0, max: 1.0 },
                },
              x2: *distribution,
              x3: *distribution,
              x4: *distribution,
              x5: *distribution,
              x6: *distribution,
              x7: *distribution,
              x8: *distribution,
              x9: *distribution,
              x10: *distribution,
              x11: *distribution,
              x12: *distribution,
              x13: *distribution,
              x14: *distribution,
              x15: *distribution,
              x16: *distribution,
              x17: *distribution,
              x18: *distribution,
              x19: *distribution,
              x20: *distribution,
              x21: *distribution,
              x22: *distribution,
              x23: *distribution,
              x24: *distribution,
              x25: *distribution,
              x26: *distribution,
              x27: *distribution,
              x28: *distribution,
              x29: *distribution,
              x30: *distribution,
              x31: *distribution,
              x32: *distribution,
              x33: *distribution,
              x34: *distribution,
              x35: *distribution,
              x36: *distribution,
              x37: *distribution,
              x38: *distribution,
              x39: *distribution,
              x40: *distribution,
              x41: *distribution,
              x42: *distribution,
              x43: *distribution,
              x44: *distribution,
              x45: *distribution,
              x46: *distribution,
              x47: *distribution,
              x48: *distribution,
              x49: *distribution,
              x50: *distribution,
              x51: *distribution,
              x52: *distribution,
              x53: *distribution,
              x54: *distribution,
              x55: *distribution,
              x56: *distribution,
              x57: *distribution,
              x58: *distribution,
              x59: *distribution,
              x60: *distribution,
              x61: *distribution,
              x62: *distribution,
              x63: *distribution,
            }
          Indexes:
            - keys: { x1: 1 }
              options: { name: index1 }
            - keys: { x2: 1 }
              options: { name: index2 }
            - keys: { x3: 1 }
              options: { name: index3 }
            - keys: { x4: 1 }
              options: { name: index4 }
            - keys: { x5: 1 }
              options: { name: index5 }
            - keys: { x6: 1 }
              options: { name: index6 }
            - keys: { x7: 1 }
              options: { name: index7 }
            - keys: { x8: 1 }
              options: { name: index8 }
            - keys: { x9: 1 }
              options: { name: index9 }
            - keys: { x10: 1 }
              options: { name: index10 }
            - keys: { x11: 1 }
              options: { name: index11 }
            - keys: { x12: 1 }
              options: { name: index12 }
            - keys: { x13: 1 }
              options: { name: index13 }
            - keys: { x14: 1 }
              options: { name: index14 }
            - keys: { x15: 1 }
              options: { name: index15 }
            - keys: { x16: 1 }
              options: { name: index16 }
            - keys: { x17: 1 }
              options: { name: index17 }
            - keys: { x18: 1 }
              options: { name: index18 }
            - keys: { x19: 1 }
              options: { name: index19 }
            - keys: { x20: 1 }
              options: { name: index20 }
            - keys: { x21: 1 }
              options: { name: index21 }
            - keys: { x22: 1 }
              options: { name: index22 }
            - keys: { x23: 1 }
              options: { name: index23 }
            - keys: { x24: 1 }
              options: { name: index24 }
            - keys: { x25: 1 }
              options: { name: index25 }
            - keys: { x26: 1 }
              options: { name: index26 }
            - keys: { x27: 1 }
              options: { name: index27 }
            - keys: { x28: 1 }
              options: { name: index28 }
            - keys: { x29: 1 }
              options: { name: index29 }
            - keys: { x30: 1 }
              options: { name: index30 }
            - keys: { x31: 1 }
              options: { name: index31 }
            - keys: { x32: 1 }
              options: { name: index32 }
            - keys: { x33: 1 }
              options: { name: index33 }
            - keys: { x34: 1 }
              options: { name: index34 }
            - keys: { x35: 1 }
              options: { name: index35 }
            - keys: { x36: 1 }
              options: { name: index36 }
            - keys: { x37: 1 }
              options: { name: index37 }
            - keys: { x38: 1 }
              options: { name: index38 }
            - keys: { x39: 1 }
              options: { name: index39 }
            - keys: { x40: 1 }
              options: { name: index40 }
            - keys: { x41: 1 }
              options: { name: index41 }
            - keys: { x42: 1 }
              options: { name: index42 }
            - keys: { x43: 1 }
              options: { name: index43 }
            - keys: { x44: 1 }
              options: { name: index44 }
            - keys: { x45: 1 }
              options: { name: index45 }
            - keys: { x46: 1 }
              options: { name: index46 }
            - keys: { x47: 1 }
              options: { name: index47 }
            - keys: { x48: 1 }
              options: { name: index48 }
            - keys: { x49: 1 }
              options: { name: index49 }
            - keys: { x50: 1 }
              options: { name: index50 }
            - keys: { x51: 1 }
              options: { name: index51 }
            - keys: { x52: 1 }
              options: { name: index52 }
            - keys: { x53: 1 }
              options: { name: index53 }
            - keys: { x54: 1 }
              options: { name: index54 }
            - keys: { x55: 1 }
              options: { name: index55 }
            - keys: { x56: 1 }
              options: { name: index56 }
            - keys: { x57: 1 }
              options: { name: index57 }
            - keys: { x58: 1 }
              options: { name: index58 }
            - keys: { x59: 1 }
              options: { name: index59 }
            - keys: { x60: 1 }
              options: { name: index60 }
            - keys: { x61: 1 }
              options: { name: index61 }
            - keys: { x62: 1 }
              options: { name: index62 }
            - keys: { x63: 1 }
              options: { name: index63 }

  - Name: Quiesce
    Type: QuiesceActor
    Threads: 1
    Database: *db
    Phases:
      OnlyActiveInPhases:
        Active: [2]
        NopInPhasesUpTo: *maxPhase
        PhaseConfig:
          Repeat: 1

  - Name: ClusteredCollectionMultiplannerWith64Indexes
    LoadConfig:
      Path: "../../../phases/query/Multiplanner.yml"
      Key: QueryTemplate
      Parameters:
        active: [3]
        nopInPhasesUpTo: *maxPhase
        repeat: *queryRepeats
        database: *db
        collection: *coll
        query:
          &query {
            Filter:
              {
                x1: { $lt: *selectivity },
                x2: { $lte: 1 },
                x3: { $lte: 1 },
                x4: { $lte: 1 },
                x5: { $lte: 1 },
                x6: { $lte: 1 },
                x7: { $lte: 1 },
                x8: { $lte: 1 },
                x9: { $lte: 1 },
                x10: { $lte: 1 },
                x11: { $lte: 1 },
                x12: { $lte: 1 },
                x13: { $lte: 1 },
                x14: { $lte: 1 },
                x15: { $lte: 1 },
                x16: { $lte: 1 },
                x17: { $lte: 1 },
                x18: { $lte: 1 },
                x19: { $lte: 1 },
                x20: { $lte: 1 },
                x21: { $lte: 1 },
                x22: { $lte: 1 },
                x23: { $lte: 1 },
                x24: { $lte: 1 },
                x25: { $lte: 1 },
                x26: { $lte: 1 },
                x27: { $lte: 1 },
                x28: { $lte: 1 },
                x29: { $lte: 1 },
                x30: { $lte: 1 },
                x31: { $lte: 1 },
                x32: { $lte: 1 },
                x33: { $lte: 1 },
                x34: { $lte: 1 },
                x35: { $lte: 1 },
                x36: { $lte: 1 },
                x37: { $lte: 1 },
                x38: { $lte: 1 },
                x39: { $lte: 1 },
                x40: { $lte: 1 },
                x41: { $lte: 1 },
                x42: { $lte: 1 },
                x43: { $lte: 1 },
                x44: { $lte: 1 },
                x45: { $lte: 1 },
                x46: { $lte: 1 },
                x47: { $lte: 1 },
                x48: { $lte: 1 },
                x49: { $lte: 1 },
                x50: { $lte: 1 },
                x51: { $lte: 1 },
                x52: { $lte: 1 },
                x53: { $lte: 1 },
                x54: { $lte: 1 },
                x55: { $lte: 1 },
                x56: { $lte: 1 },
                x57: { $lte: 1 },
                x58: { $lte: 1 },
                x59: { $lte: 1 },
                x60: { $lte: 1 },
                x61: { $lte: 1 },
                x62: { $lte: 1 },
                x63: { $lte: 1 },
              },
          }

  - Name: Hide48Indexes
    LoadConfig:
      Path: "../../../phases/query/Multiplanner.yml"
      Key: Hide48IndexesTemplate
      Parameters:
        active: [4]
        nopInPhasesUpTo: *maxPhase
        repeat: *queryRepeats
        database: *db
        collection: *coll

  - Name: ClusteredCollectionMultiplannerWith16Indexes
    LoadConfig:
      Path: "../../../phases/query/Multiplanner.yml"
      Key: QueryTemplate
      Parameters:
        active: [5]
        nopInPhasesUpTo: *maxPhase
        repeat: *queryRepeats
        database: *db
        collection: *coll
        query: *query

  - Name: Hide14Indexes
    LoadConfig:
      Path: "../../../phases/query/Multiplanner.yml"
      Key: Hide14IndexesTemplate
      Parameters:
        active: [6]
        nopInPhasesUpTo: *maxPhase
        repeat: *queryRepeats
        database: *db
        collection: *coll

  - Name: ClusteredCollectionMultiplannerWith2Indexes
    LoadConfig:
      Path: "../../../phases/query/Multiplanner.yml"
      Key: QueryTemplate
      Parameters:
        active: [7]
        nopInPhasesUpTo: *maxPhase
        repeat: *queryRepeats
        database: *db
        collection: *coll
        query: *query

AutoRun:
  - When:
      mongodb_setup:
        $eq:
          - standalone-sbe
          - standalone-80-feature-flags # At time of writing this will enable PM-3591.
          - standalone-all-feature-flags # At time of writing this will enable PM-3591.
          - standalone-classic-query-engine
      branch_name:
        $gte: v7.3<|MERGE_RESOLUTION|>--- conflicted
+++ resolved
@@ -1,23 +1,13 @@
 SchemaVersion: 2018-07-01
 Owner: "@mongodb/query"
 Description: |
-<<<<<<< HEAD
-  The goal of this test is to exercise multiplanning in the prepence of clustered indexes. We
+  The goal of this test is to exercise multiplanning in the presence of clustered indexes. We
   create as many indexes as possible, and run a query that makes all of them eligible, so we get
   as many competing plans as possible. The collection is clustered and has very large strings as
   _id.
 
   This workload is similar to 'Simple.yml' except for the collection being clustered.
   Maybe we expect the larger record IDs to make fetching more expensive.
-=======
-  The goal of this test is to exercise multiplanning. We create as many indexes as possible, and run a
-   query that makes all of them eligible, so we get as many competing plans as possible. Here, we do this on a
-   clustered collection that has very large strings as _id.
-
-   We expect classic to have better latency and throughput than SBE on this workload,
-   and we expect the combination of classic planner + SBE execution (PM-3591) to perform about
-   as well as classic.
->>>>>>> c9868ba8
 
 GlobalDefaults:
   dbname: &db test
