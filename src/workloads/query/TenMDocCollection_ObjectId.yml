--- conflicted
+++ resolved
@@ -91,7 +91,6 @@
         Collection: *Collection
 
 AutoRun:
-<<<<<<< HEAD
   - When:
       mongodb_setup:
         $eq:
@@ -99,26 +98,8 @@
           - standalone-all-feature-flags
           - standalone
           - standalone-query-stats
-          - shard
-          - shard-80-feature-flags
-          - shard-lite
-          - shard-query-stats
           - replica
           - replica-query-stats-rate-limit
           - atlas-like-replica.2022-10
           - atlas-like-replica.2023-09
-          - atlas-like-replica-query-stats.2023-09
-=======
-- When:
-    mongodb_setup:
-      $eq:
-      - standalone-80-feature-flags
-      - standalone-all-feature-flags
-      - standalone
-      - standalone-query-stats
-      - replica
-      - replica-query-stats-rate-limit
-      - atlas-like-replica.2022-10
-      - atlas-like-replica.2023-09
-      - atlas-like-replica-query-stats.2023-09
->>>>>>> 32d8dd90
+          - atlas-like-replica-query-stats.2023-09