SchemaVersion: 2018-07-01
Owner: "@mongodb/query"
Description: |
  This workload tests the performance of queries that combine $densify and $fill stages.
  $densify creates new documents to eliminate the gaps in the "timestamp" or "numeric"
  fields. The other fields in these generates documents however, will be missing.
  $fill set values for the output field (in the context of this workload,
  "toFillRandomType" or "toFillNumeric") when the value is null or missing.

GlobalDefaults:
  dbname: &db test
  limit: &limit 30000
  fieldName: &field "timestamp"
  index: &index
    keys: { timestamp: 1 }
    options: { name: "timestamp" }
  stepSize: &step { ^RandomInt: { min: 10, max: 10 } }
  nop: &Nop { Nop: true }
  explicitBounds:
    &bounds [
      {
        ^RandomDate:
          { min: "2021-01-01T00:00:02.000Z", max: "2021-01-01T00:00:10.000Z" },
      },
      {
        ^RandomDate:
          { min: "2021-01-01T00:00:10.000Z", max: "2021-01-01T00:00:20.000Z" },
      },
    ]
  numericBounds:
    &numericBounds [
      { ^RandomInt: { min: 5000, max: 15000 } },
      { ^RandomInt: { min: 20000, max: 30000 } },
    ]

Actors:
  - Name: CreateTimeSeriesCollection
    Type: RunCommand
    Threads: 1
    Phases:
      - Repeat: 1
        Database: *db
        Operation:
          OperationMetricsName: CreateTimeSeriesCollection
          OperationName: RunCommand
          OperationCommand:
            {
              create: &coll Collection0,
              timeseries: { timeField: "timestamp", metaField: "numeric" },
            }
      - *Nop
      - *Nop
      - *Nop
      - *Nop
      - *Nop
      - *Nop
      - *Nop
      - *Nop
      - *Nop
      - *Nop
      - *Nop
      - *Nop
      - *Nop
      - *Nop

  - Name: InsertData
    Type: Loader
    Threads: 1
    Phases:
      - *Nop
      - *Nop
      - Repeat: 1
        Database: *db
        Threads: 1
        CollectionCount: 1
        DocumentCount: 10000
        BatchSize: *limit
        Document:
          partitionKey: { ^RandomInt: { min: 1, max: 10 } }
          timestamp:
            {
              ^RandomDate:
                {
                  min: "2021-01-01T00:00:00.000Z",
                  max: "2021-01-01T00:00:20.000Z",
                },
            }
          toFillRandomType:
            {
              ^Choose:
                {
                  from:
                    [
                      { ^RandomInt: { min: -100, max: 100 } },
                      { ^RandomDouble: { min: 0.0, max: 500.0 } },
                      { ^RandomDate: { min: "2021-01-01", max: "2023-01-01" } },
                      { ^RandomString: { length: 15 } },
                      null,
                    ],
                  weights: [1, 1, 1, 1, 6],
                },
            }
<<<<<<< HEAD
          toFillNumeric:
            {
              ^Choose:
                {
                  from:
                    [
                      { ^RandomInt: { min: -1000, max: 1000 } },
                      { ^RandomDouble: { min: 0.0, max: 2000.0 } },
                    ],
                },
            }
          numeric: { ^Inc: { start: 0, multiplier: 1, step: 6 } }
        # $densify stages always add a $sort on the field that is being densified, so this phase adds
        # indexes on the timestamp field so that we aren't performing an in-memory sort.
        Indexes:
          - *index
      - *Nop
      - *Nop
      - *Nop
      - *Nop
      - *Nop
      - *Nop
      - *Nop
      - *Nop
      - *Nop
      - *Nop
      - *Nop
      - *Nop
=======
          }
        ]
        Options:
          BatchSize:  *limit
          AllowDiskUse: true
  - *Nop
  - *Nop
  - *Nop
  - *Nop
  - *Nop
  - *Nop
  - *Nop
  - *Nop
>>>>>>> d059e976

  - Name: Quiesce
    Type: QuiesceActor
    Threads: 1
    Database: *db
<<<<<<< HEAD
    Phases:
      - *Nop
      - Repeat: 1
      - *Nop
      - Repeat: 1
      - *Nop
      - Repeat: 1
      - *Nop
      - Repeat: 1
      - *Nop
      - Repeat: 1
      - *Nop
      - Repeat: 1
      - *Nop
      - Repeat: 1
      - *Nop

  - Name: IncreaseInternalQueryMaxAllowedDensifyDocs
    Type: RunCommand
    Threads: 1
    Phases:
      - *Nop
      - *Nop
      - *Nop
      - *Nop
      - Repeat: 1
        Database: admin
        Operation:
          OperationMetricsName: internalQueryMaxAllowedDensifyDocs
          OperationName: RunCommand
          OperationCommand:
            setParameter: 1
            internalQueryMaxAllowedDensifyDocs: 100000
      - *Nop
      - *Nop
      - *Nop
      - *Nop
      - *Nop
      - *Nop
      - *Nop
      - *Nop
      - *Nop
      - *Nop

  - Name: DensifyTimestampFillWithoutPartition
    Type: CrudActor
    Threads: 1
    Phases:
      - *Nop
      - *Nop
      - *Nop
      - *Nop
      - *Nop
      - *Nop
      - Duration: 30 seconds
        Database: *db
        Collection: Collection0
        Operations:
          - OperationMetricsName: TestDensifyTimestampFillWithoutPartition
            OperationName: aggregate
            OperationCommand:
              Pipeline:
                [
                  {
                    $densify:
                      {
                        field: *field,
                        range:
                          { bounds: *bounds, step: *step, unit: "millisecond" },
                      },
                  },
                  {
                    $fill: { output: { toFillRandomType: { method: "locf" } } },
                  },
                ]
              Options:
                BatchSize: *limit
                AllowDiskUse: true
      - *Nop
      - *Nop
      - *Nop
      - *Nop
      - *Nop
      - *Nop
      - *Nop
      - *Nop

  - Name: DensifyTimestampFillWithPartition
    Type: CrudActor
    Threads: 1
    Phases:
      - *Nop
      - *Nop
      - *Nop
      - *Nop
      - *Nop
      - *Nop
      - *Nop
      - *Nop
      - Duration: 30 seconds
        Database: *db
        Collection: Collection0
        Operations:
          - OperationMetricsName: TestDensifyTimestampFillWithPartition
            OperationName: aggregate
            OperationCommand:
              Pipeline:
                [
                  {
                    $densify:
                      {
                        field: *field,
                        range:
                          {
                            bounds: "partition",
                            step: *step,
                            unit: "millisecond",
                          },
                        partitionByFields: ["partitionKey"],
                      },
                  },
                  {
                    $fill:
                      {
                        output: { toFillRandomType: { method: "locf" } },
                        partitionByFields: ["partitionKey"],
                      },
                  },
                  { $limit: *limit },
                ]
              Options:
                BatchSize: *limit
                AllowDiskUse: true
      - *Nop
      - *Nop
      - *Nop
      - *Nop
      - *Nop
      - *Nop

  - Name: DensifyNumericFillWithPartition
    Type: CrudActor
    Threads: 1
    Phases:
      - *Nop
      - *Nop
      - *Nop
      - *Nop
      - *Nop
      - *Nop
      - *Nop
      - *Nop
      - *Nop
      - *Nop
      - Duration: 30 seconds
        Database: *db
        Collection: Collection0
        Operations:
          - OperationMetricsName: TestDensifyNumericFillWithPartition
            OperationName: aggregate
            OperationCommand:
              Pipeline:
                [
                  {
                    $densify:
                      {
                        field: "numeric",
                        range: { bounds: "partition", step: *step },
                        partitionByFields: ["partitionKey"],
                      },
                  },
                  {
                    $fill:
                      {
                        output: { toFillRandomType: { method: "locf" } },
                        partitionByFields: ["partitionKey"],
                      },
                  },
                  { $limit: *limit },
                ]
              Options:
                BatchSize: *limit
                AllowDiskUse: true
      - *Nop
      - *Nop
      - *Nop
      - *Nop

  - Name: DensifyNumericLinearFillNumeric
    Type: CrudActor
    Threads: 1
    Phases:
      - *Nop
      - *Nop
      - *Nop
      - *Nop
      - *Nop
      - *Nop
      - *Nop
      - *Nop
      - *Nop
      - *Nop
      - *Nop
      - *Nop
      - Duration: 30 seconds
        Database: *db
        Collection: Collection0
        Operations:
          - OperationMetricsName: TestDensifyNumericLinearFillNumeric
            OperationName: aggregate
            OperationCommand:
              Pipeline:
                [
                  {
                    $densify:
                      {
                        field: "numeric",
                        range: { bounds: *numericBounds, step: *step },
                      },
                  },
                  {
                    $fill:
                      {
                        sortBy: { numeric: 1 },
                        output: { toFillRandomNumeric: { method: "linear" } },
                      },
                  },
                  { $limit: *limit },
                ]
              Options:
                BatchSize: *limit
                AllowDiskUse: true
      - *Nop
      - *Nop

  - Name: DensifyTimestampFillArbitraryValue
    Type: CrudActor
    Threads: 1
    Phases:
      - *Nop
      - *Nop
      - *Nop
      - *Nop
      - *Nop
      - *Nop
      - *Nop
      - *Nop
      - *Nop
      - *Nop
      - *Nop
      - *Nop
      - *Nop
      - *Nop
      - Duration: 30 seconds
        Database: *db
        Collection: Collection0
        Operations:
          - OperationMetricsName: TestDensifyNumericFillArbitraryValue
            OperationName: aggregate
            OperationCommand:
              Pipeline:
                [
                  {
                    $densify:
                      {
                        field: "numeric",
                        range: { bounds: *numericBounds, step: *step },
                      },
                  },
                  { $fill: { output: { toFillRandomType: { value: "0" } } } },
                  { $limit: *limit },
                ]
              Options:
                BatchSize: *limit
                AllowDiskUse: true

AutoRun:
  - When:
      mongodb_setup:
        $eq:
          - standalone
          - replica
          - single-replica
      branch_name:
        $neq:
          - v4.0
          - v4.2
          - v4.4
          - v5.0
          - v5.1
          - v5.2
=======
    Collection: Collection0
    Operations:
    - OperationMetricsName: TestDensifyTimestampFillWithPartition
      OperationName: aggregate
      OperationCommand:
        Pipeline: [
          $densify: {
            field: *field,
            range: {
              bounds: "partition",
              step: *step,
              unit: "millisecond"
            },
            partitionByFields: ["partitionKey"]
          },
          $fill: {
            output: {
              toFillRandomType: {method: "locf"},
            },
            partitionByFields: ["partitionKey"]
          },
          $limit: *limit
        ]
        Options:
          BatchSize:  *limit
          AllowDiskUse: true
  - *Nop
  - *Nop
  - *Nop
  - *Nop
  - *Nop
  - *Nop

- Name: DensifyNumericFillWithPartition
  Type: CrudActor
  Threads: 1
  Phases:
  - *Nop
  - *Nop
  - *Nop
  - *Nop
  - *Nop
  - *Nop
  - *Nop
  - *Nop
  - *Nop
  - *Nop
  - Duration: 30 seconds
    Database: *db
    Collection: Collection0
    Operations:
    - OperationMetricsName: TestDensifyNumericFillWithPartition
      OperationName: aggregate
      OperationCommand:
        Pipeline: [
          $densify: {
            field: "numeric",
            range: {
              bounds: "partition",
              step: *step,
            },
            partitionByFields: ["partitionKey"]
          },
          $fill: {
            output: {
              toFillRandomType: {method: "locf"},
            },
            partitionByFields: ["partitionKey"]
          },
          $limit: *limit
        ]
        Options:
          BatchSize:  *limit
          AllowDiskUse: true
  - *Nop
  - *Nop
  - *Nop
  - *Nop

- Name: DensifyNumericLinearFillNumeric
  Type: CrudActor
  Threads: 1
  Phases:
  - *Nop
  - *Nop
  - *Nop
  - *Nop
  - *Nop
  - *Nop
  - *Nop
  - *Nop
  - *Nop
  - *Nop
  - *Nop
  - *Nop
  - Duration: 30 seconds
    Database: *db
    Collection: Collection0
    Operations:
    - OperationMetricsName: TestDensifyNumericLinearFillNumeric
      OperationName: aggregate
      OperationCommand:
        Pipeline: [
          $densify: {
            field: "numeric",
            range: {
              bounds: *numericBounds,
              step: *step
            },
          },
          $fill: {
            sortBy: {numeric: 1},
            output: {
              toFillRandomNumeric: {
                method: "linear"
              }
            },
          },
          $limit: *limit
        ]
        Options:
          BatchSize:  *limit
          AllowDiskUse: true
  - *Nop
  - *Nop

- Name: DensifyTimestampFillArbitraryValue
  Type: CrudActor
  Threads: 1
  Phases:
  - *Nop
  - *Nop
  - *Nop
  - *Nop
  - *Nop
  - *Nop
  - *Nop
  - *Nop
  - *Nop
  - *Nop
  - *Nop
  - *Nop
  - *Nop
  - *Nop
  - Duration: 30 seconds
    Database: *db
    Collection: Collection0
    Operations:
    - OperationMetricsName: TestDensifyNumericFillArbitraryValue
      OperationName: aggregate
      OperationCommand:
        Pipeline: [
          $densify: {
            field: "numeric",
            range: {
              bounds: *numericBounds,
              step: *step
            },
          },
          $fill: {
            output: {
              toFillRandomType: {
                value: "0"
              },
            },
          },
          $limit: *limit
        ]
        Options:
          BatchSize:  *limit
          AllowDiskUse: true

AutoRun:
- When:
    mongodb_setup:
      $eq:
      - standalone
      - replica
    branch_name:
      $neq:
      - v4.0
      - v4.2
      - v4.4
      - v5.0
      - v5.1
      - v5.2
>>>>>>> d059e976
<|MERGE_RESOLUTION|>--- conflicted
+++ resolved
@@ -100,7 +100,6 @@
                   weights: [1, 1, 1, 1, 6],
                 },
             }
-<<<<<<< HEAD
           toFillNumeric:
             {
               ^Choose:
@@ -129,27 +128,11 @@
       - *Nop
       - *Nop
       - *Nop
-=======
-          }
-        ]
-        Options:
-          BatchSize:  *limit
-          AllowDiskUse: true
-  - *Nop
-  - *Nop
-  - *Nop
-  - *Nop
-  - *Nop
-  - *Nop
-  - *Nop
-  - *Nop
->>>>>>> d059e976
 
   - Name: Quiesce
     Type: QuiesceActor
     Threads: 1
     Database: *db
-<<<<<<< HEAD
     Phases:
       - *Nop
       - Repeat: 1
@@ -432,7 +415,6 @@
         $eq:
           - standalone
           - replica
-          - single-replica
       branch_name:
         $neq:
           - v4.0
@@ -440,192 +422,4 @@
           - v4.4
           - v5.0
           - v5.1
-          - v5.2
-=======
-    Collection: Collection0
-    Operations:
-    - OperationMetricsName: TestDensifyTimestampFillWithPartition
-      OperationName: aggregate
-      OperationCommand:
-        Pipeline: [
-          $densify: {
-            field: *field,
-            range: {
-              bounds: "partition",
-              step: *step,
-              unit: "millisecond"
-            },
-            partitionByFields: ["partitionKey"]
-          },
-          $fill: {
-            output: {
-              toFillRandomType: {method: "locf"},
-            },
-            partitionByFields: ["partitionKey"]
-          },
-          $limit: *limit
-        ]
-        Options:
-          BatchSize:  *limit
-          AllowDiskUse: true
-  - *Nop
-  - *Nop
-  - *Nop
-  - *Nop
-  - *Nop
-  - *Nop
-
-- Name: DensifyNumericFillWithPartition
-  Type: CrudActor
-  Threads: 1
-  Phases:
-  - *Nop
-  - *Nop
-  - *Nop
-  - *Nop
-  - *Nop
-  - *Nop
-  - *Nop
-  - *Nop
-  - *Nop
-  - *Nop
-  - Duration: 30 seconds
-    Database: *db
-    Collection: Collection0
-    Operations:
-    - OperationMetricsName: TestDensifyNumericFillWithPartition
-      OperationName: aggregate
-      OperationCommand:
-        Pipeline: [
-          $densify: {
-            field: "numeric",
-            range: {
-              bounds: "partition",
-              step: *step,
-            },
-            partitionByFields: ["partitionKey"]
-          },
-          $fill: {
-            output: {
-              toFillRandomType: {method: "locf"},
-            },
-            partitionByFields: ["partitionKey"]
-          },
-          $limit: *limit
-        ]
-        Options:
-          BatchSize:  *limit
-          AllowDiskUse: true
-  - *Nop
-  - *Nop
-  - *Nop
-  - *Nop
-
-- Name: DensifyNumericLinearFillNumeric
-  Type: CrudActor
-  Threads: 1
-  Phases:
-  - *Nop
-  - *Nop
-  - *Nop
-  - *Nop
-  - *Nop
-  - *Nop
-  - *Nop
-  - *Nop
-  - *Nop
-  - *Nop
-  - *Nop
-  - *Nop
-  - Duration: 30 seconds
-    Database: *db
-    Collection: Collection0
-    Operations:
-    - OperationMetricsName: TestDensifyNumericLinearFillNumeric
-      OperationName: aggregate
-      OperationCommand:
-        Pipeline: [
-          $densify: {
-            field: "numeric",
-            range: {
-              bounds: *numericBounds,
-              step: *step
-            },
-          },
-          $fill: {
-            sortBy: {numeric: 1},
-            output: {
-              toFillRandomNumeric: {
-                method: "linear"
-              }
-            },
-          },
-          $limit: *limit
-        ]
-        Options:
-          BatchSize:  *limit
-          AllowDiskUse: true
-  - *Nop
-  - *Nop
-
-- Name: DensifyTimestampFillArbitraryValue
-  Type: CrudActor
-  Threads: 1
-  Phases:
-  - *Nop
-  - *Nop
-  - *Nop
-  - *Nop
-  - *Nop
-  - *Nop
-  - *Nop
-  - *Nop
-  - *Nop
-  - *Nop
-  - *Nop
-  - *Nop
-  - *Nop
-  - *Nop
-  - Duration: 30 seconds
-    Database: *db
-    Collection: Collection0
-    Operations:
-    - OperationMetricsName: TestDensifyNumericFillArbitraryValue
-      OperationName: aggregate
-      OperationCommand:
-        Pipeline: [
-          $densify: {
-            field: "numeric",
-            range: {
-              bounds: *numericBounds,
-              step: *step
-            },
-          },
-          $fill: {
-            output: {
-              toFillRandomType: {
-                value: "0"
-              },
-            },
-          },
-          $limit: *limit
-        ]
-        Options:
-          BatchSize:  *limit
-          AllowDiskUse: true
-
-AutoRun:
-- When:
-    mongodb_setup:
-      $eq:
-      - standalone
-      - replica
-    branch_name:
-      $neq:
-      - v4.0
-      - v4.2
-      - v4.4
-      - v5.0
-      - v5.1
-      - v5.2
->>>>>>> d059e976
+          - v5.2