--- conflicted
+++ resolved
@@ -418,7 +418,6 @@
         MaxPhases: 23
 
 AutoRun:
-<<<<<<< HEAD
   - When:
       branch_name:
         $neq:
@@ -434,25 +433,4 @@
           - standalone-all-feature-flags
           - replica
           - replica-80-feature-flags
-          - replica-all-feature-flags
-          - shard-lite
-          - shard-lite-80-feature-flags
-          - shard-lite-all-feature-flags
-=======
-- When:
-    branch_name:
-      $neq:
-      - v4.0
-      - v4.2
-      - v4.4
-      - v5.0
-      - v5.1
-    mongodb_setup:
-      $eq:
-      - standalone
-      - standalone-80-feature-flags
-      - standalone-all-feature-flags
-      - replica
-      - replica-80-feature-flags
-      - replica-all-feature-flags
->>>>>>> 32d8dd90
+          - replica-all-feature-flags