SchemaVersion: 2018-07-01
Owner: "@mongodb/query"
Description: |
  This test exercises the behavior of the time series bounded sorter with a compound sort.

  We insert 1000 independent series with 100 buckets in each series, and each bucket has 100
  documents. The documents inserted have the same timestamps, with different meta values.

GlobalDefaults:
  dbname: &db test
  coll: &coll Collection0
  bucketsColl: &bucketsColl system.buckets.Collection0
  batchSize: &batchSize 30000
  fieldName: &field "numeric"
  index: &index
    keys: {numeric: 1}
  nop: &Nop {Nop: true}

Actors:
<<<<<<< HEAD
  - Name: CreateTimeSeriesCollection
    Type: RunCommand
    Threads: 1
    Phases:
      - Repeat: 1
        Database: *db
        Operation:
          OperationMetricsName: CreateTimeSeriesCollection
          OperationName: RunCommand
          OperationCommand: {create: *coll, timeseries: {timeField: "t", metaField: "m"}}
      - *Nop
      - *Nop
      - *Nop
      - Repeat: 1
        Database: test
        Operations:
          - OperationName: RunCommand
            OperationCommand:
              drop: *coll

  - Name: InsertData
    Type: Loader
    Threads: 1
    Phases:
      - *Nop
      - Repeat: 1
        Database: *db
        Collection: *coll
        Threads: 1
        CollectionCount: 1
        DocumentCount: 10010000
        BatchSize: *batchSize
        Document:
          t: {^Repeat: {count: 1000, fromGenerator: {^IncDate: {start: "2022-01-01", step: 36000}}}}
          m: {^Cycle: {ofLength: 1000, fromGenerator: {^Inc: {start: 0}}}}
      - *Nop
      - *Nop
      - *Nop

  - Name: Quiesce
    Type: QuiesceActor
    Threads: 1
=======
- Name: CreateTimeSeriesCollection
  Type: RunCommand
  Threads: 1
  Phases:
  - Repeat: 1
    Database: *db
    Operation:
      OperationMetricsName: CreateTimeSeriesCollection
      OperationName: RunCommand
      OperationCommand:
        {create: *coll, timeseries: {timeField: "t", metaField: "m"}}
  - *Nop
  - *Nop
  - *Nop
  - *Nop
  - *Nop
  - Repeat: 1
    Database: test
    Operations:
    - OperationName: RunCommand
      OperationCommand:
        drop: *coll

# This index is created by default on versions 7.0.0+, but we must create this index for the
# aggregation to run on versions 6.X.X correctly.
- Name: IndexCollection
  Type: RunCommand
  Threads: 1
  Phases:
  - *Nop
  - Repeat: 1
    Database: *db
    Operations:
    - OperationMetricsName: CreateDefaultTimeseriesIndex
      OperationName: RunCommand
      OperationCommand:
        createIndexes: *coll
        indexes:
        - key: {m: 1, t: 1}
          name: "m_1_t_1"
  - *Nop
  - *Nop
  - *Nop
  - *Nop
  - *Nop

- Name: Quiesce
  Type: QuiesceActor
  Threads: 1
  Database: *db
  Phases:
  - *Nop
  - *Nop
  - Repeat: 1 # phase 2
  - *Nop
  - Repeat: 1 # phase 4
  - *Nop
  - *Nop

- Name: InsertData
  Type: Loader
  Threads: 1
  Phases:
  - *Nop
  - *Nop 
  - *Nop
  - Repeat: 1
    Database: *db
    Collection: *coll
    Threads: 1
    CollectionCount: 1
    DocumentCount: 10010000
    BatchSize: *batchSize
    Document:
      t: {^Repeat: {count: 1000, fromGenerator: {^IncDate: {start: "2022-01-01", step: 36000}}}}
      m: {^Cycle: {ofLength: 1000, fromGenerator: {^Inc: {start: 0}}}}
  - *Nop
  - *Nop
  - *Nop

- Name: Queries
  Type: CrudActor
  Threads: 1
  Phases:
  - *Nop
  - *Nop
  - *Nop
  - *Nop
  - *Nop
  - Repeat: 50
>>>>>>> f1b4ad46
    Database: *db
    Phases:
      - *Nop
      - *Nop
      - Repeat: 1
      - *Nop
      - *Nop

  - Name: Queries
    Type: CrudActor
    Threads: 1
    Phases:
      - *Nop
      - *Nop
      - *Nop
      - Repeat: 50
        Database: *db
        Collection: *coll
        Operations:
          - OperationMetricsName: SortCompound
            OperationName: aggregate
            OperationCommand:
              Pipeline: [{$sort: {m: 1, t: 1}}, {$_internalInhibitOptimization: {}}, {$skip: 1e10}]
              Options:
                Hint: "m_1_t_1"
      - *Nop

AutoRun:
  - When:
      mongodb_setup:
        $eq:
          - replica
          - replica-80-feature-flags
          - replica-all-feature-flags
      branch_name:
        $neq:
          - v4.0
          - v4.2
          - v4.4
          - v5.0
          - v5.1
          - v5.2
          - v5.3<|MERGE_RESOLUTION|>--- conflicted
+++ resolved
@@ -17,7 +17,6 @@
   nop: &Nop {Nop: true}
 
 Actors:
-<<<<<<< HEAD
   - Name: CreateTimeSeriesCollection
     Type: RunCommand
     Threads: 1
@@ -31,6 +30,8 @@
       - *Nop
       - *Nop
       - *Nop
+      - *Nop
+      - *Nop
       - Repeat: 1
         Database: test
         Operations:
@@ -38,10 +39,48 @@
             OperationCommand:
               drop: *coll
 
+  # This index is created by default on versions 7.0.0+, but we must create this index for the
+  # aggregation to run on versions 6.X.X correctly.
+  - Name: IndexCollection
+    Type: RunCommand
+    Threads: 1
+    Phases:
+      - *Nop
+      - Repeat: 1
+        Database: *db
+        Operations:
+          - OperationMetricsName: CreateDefaultTimeseriesIndex
+            OperationName: RunCommand
+            OperationCommand:
+              createIndexes: *coll
+              indexes:
+                - key: {m: 1, t: 1}
+                  name: "m_1_t_1"
+      - *Nop
+      - *Nop
+      - *Nop
+      - *Nop
+      - *Nop
+
+  - Name: Quiesce
+    Type: QuiesceActor
+    Threads: 1
+    Database: *db
+    Phases:
+      - *Nop
+      - *Nop
+      - Repeat: 1 # phase 2
+      - *Nop
+      - Repeat: 1 # phase 4
+      - *Nop
+      - *Nop
+
   - Name: InsertData
     Type: Loader
     Threads: 1
     Phases:
+      - *Nop
+      - *Nop
       - *Nop
       - Repeat: 1
         Database: *db
@@ -57,113 +96,12 @@
       - *Nop
       - *Nop
 
-  - Name: Quiesce
-    Type: QuiesceActor
-    Threads: 1
-=======
-- Name: CreateTimeSeriesCollection
-  Type: RunCommand
-  Threads: 1
-  Phases:
-  - Repeat: 1
-    Database: *db
-    Operation:
-      OperationMetricsName: CreateTimeSeriesCollection
-      OperationName: RunCommand
-      OperationCommand:
-        {create: *coll, timeseries: {timeField: "t", metaField: "m"}}
-  - *Nop
-  - *Nop
-  - *Nop
-  - *Nop
-  - *Nop
-  - Repeat: 1
-    Database: test
-    Operations:
-    - OperationName: RunCommand
-      OperationCommand:
-        drop: *coll
-
-# This index is created by default on versions 7.0.0+, but we must create this index for the
-# aggregation to run on versions 6.X.X correctly.
-- Name: IndexCollection
-  Type: RunCommand
-  Threads: 1
-  Phases:
-  - *Nop
-  - Repeat: 1
-    Database: *db
-    Operations:
-    - OperationMetricsName: CreateDefaultTimeseriesIndex
-      OperationName: RunCommand
-      OperationCommand:
-        createIndexes: *coll
-        indexes:
-        - key: {m: 1, t: 1}
-          name: "m_1_t_1"
-  - *Nop
-  - *Nop
-  - *Nop
-  - *Nop
-  - *Nop
-
-- Name: Quiesce
-  Type: QuiesceActor
-  Threads: 1
-  Database: *db
-  Phases:
-  - *Nop
-  - *Nop
-  - Repeat: 1 # phase 2
-  - *Nop
-  - Repeat: 1 # phase 4
-  - *Nop
-  - *Nop
-
-- Name: InsertData
-  Type: Loader
-  Threads: 1
-  Phases:
-  - *Nop
-  - *Nop 
-  - *Nop
-  - Repeat: 1
-    Database: *db
-    Collection: *coll
-    Threads: 1
-    CollectionCount: 1
-    DocumentCount: 10010000
-    BatchSize: *batchSize
-    Document:
-      t: {^Repeat: {count: 1000, fromGenerator: {^IncDate: {start: "2022-01-01", step: 36000}}}}
-      m: {^Cycle: {ofLength: 1000, fromGenerator: {^Inc: {start: 0}}}}
-  - *Nop
-  - *Nop
-  - *Nop
-
-- Name: Queries
-  Type: CrudActor
-  Threads: 1
-  Phases:
-  - *Nop
-  - *Nop
-  - *Nop
-  - *Nop
-  - *Nop
-  - Repeat: 50
->>>>>>> f1b4ad46
-    Database: *db
-    Phases:
-      - *Nop
-      - *Nop
-      - Repeat: 1
-      - *Nop
-      - *Nop
-
   - Name: Queries
     Type: CrudActor
     Threads: 1
     Phases:
+      - *Nop
+      - *Nop
       - *Nop
       - *Nop
       - *Nop
