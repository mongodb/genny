SchemaVersion: 2018-07-01
Owner: "@mongodb/query"
Description: |
  This test exercises the behavior of $lookup when the local and foreign collection data is
  co-located. In the queries below, for each local document on each shard, the $lookup subpipeline
  is targeted to the same shard.
  The workload consists of the following steps:
    A. Creating empty collections, some unsharded and some sharded.
    B. Populating collections with data.
    C. Fsync.
    D. Running $lookups. This includes pipelines using let/pipeline syntax, pipelines with
       local/foreign field syntax, pipelines with different $limits, and pipelines run against
       sharded and unsharded colls.
GlobalDefaults:
  UnshardedLocal: &UnshardedLocal UnshardedLocal
  ShardedLocal: &ShardedLocal ShardedLocal
  ShardedLocalAllOnOneShard: &ShardedLocalAllOnOneShard ShardedLocalAllOnOneShard
  NumLocalDocs: &NumLocalDocs 15000
  LocalShardKey: &LocalShardKey localField
  Limit1k: &Limit1k 1000
  Limit5k: &Limit5k 5000
  Limit15k: &Limit15k 15000
  Database: &Database test
  NumPhases: &NumPhases 23

ActorTemplates:
<<<<<<< HEAD
  # Template for populating the sharded and unsharded collections.
  - TemplateName: LoadDocuments
    Config:
      Name: LoadUnshardedInitialData
      Type: CrudActor
      Database: *Database
      Threads: 1
      Phases:
        OnlyActiveInPhases:
          Active: [{^Parameter: {Name: "OnlyActiveInPhase", Default: 1}}]
          NopInPhasesUpTo: *NumPhases
          PhaseConfig:
            Repeat: *NumLocalDocs
            Threads: 1
            Collection: {^Parameter: {Name: "Coll", Default: "localColl"}}
            Operations:
              - OperationName: insertOne
                OperationCommand:
                  Document:
                    # Set a large enough max so there are probably no duplicate keys.
                    *LocalShardKey: {^RandomInt: {min: 1, max: 20000}}
                    str: {^RandomString: {length: 100}}
                    smallInt: {^RandomInt: {min: 1, max: 10}}
                    mediumInt: {^RandomInt: {min: 1, max: 100}}

  # Template for running a $lookup using local/foreign field syntax. Note that the local and foreign
  # collections are the same. This is how we can easily enforce that the local and foreign data
  # will always be co-located.
  - TemplateName: SelfLookupLocalFieldForeignField
    Config:
      Name: RunLookup
      Type: CrudActor
      Threads: 1
      Phases:
        OnlyActiveInPhases:
          Active: [{^Parameter: {Name: "OnlyActiveInPhase", Default: 1}}]
          NopInPhasesUpTo: *NumPhases
          PhaseConfig:
            Repeat: 10
            Database: *Database
            Collection: {^Parameter: {Name: "Coll", Default: "localColl"}}
            Operations:
              - OperationMetricsName: {^Parameter: {Name: "MetricsName", Default: "Lookup"}}
                OperationName: aggregate
                OperationCommand:
                  Pipeline: [
                    {$lookup: {
                      from: {^Parameter: {Name: "Coll", Default: "localColl"}},
                      localField: "localField",
                      foreignField: "localField",
                      as: "joined"}},
                    {$limit: {^Parameter: {Name: "Limit", Default: 101}}}
                  ]
                  Options:
                    BatchSize: {^Parameter: {Name: "Limit", Default: 101}}
                    AllowDiskUse: true

  # Template for running a $lookup using let/pipeline (aka "expressive") syntax. For the reason
  # mentioned above, the local and foreign collections are the same.
  - TemplateName: SelfLookupLetPipeline
    Config:
      Name: RunLookup
      Type: CrudActor
      Threads: 1
      Phases:
        OnlyActiveInPhases:
          Active: [{^Parameter: {Name: "OnlyActiveInPhase", Default: 1}}]
          NopInPhasesUpTo: *NumPhases
          PhaseConfig:
            Repeat: 10
            Database: *Database
            Collection: {^Parameter: {Name: "Coll", Default: "localColl"}}
            Operations:
              - OperationMetricsName: {^Parameter: {Name: "MetricsName", Default: "Lookup"}}
                OperationName: aggregate
                OperationCommand:
                  Pipeline: [
                    {$lookup: {
                      from: {^Parameter: {Name: "Coll", Default: "localColl"}},
                      let: {local_field: "$localField"},
                      pipeline: [{$match: {$expr: {$eq: ['$localField', '$$local_field']}}}],
                      as: "joined"}},
                    {$limit: {^Parameter: {Name: "Limit", Default: 101}}}
                  ]
                  Options:
                    BatchSize: {^Parameter: {Name: "Limit", Default: 101}}
                    AllowDiskUse: true

Actors:
  - Name: CreateShardedCollections
    Type: AdminCommand
=======
# Template for populating the sharded and unsharded collections.
- TemplateName: LoadDocuments
  Config:
    Name: LoadUnshardedInitialData
    Type: CrudActor
    Database: *Database
>>>>>>> 32d8dd90
    Threads: 1
    Phases:
      OnlyActiveInPhases:
        Active: [0]
        NopInPhasesUpTo: *NumPhases
        PhaseConfig:
          Repeat: 1
          Database: admin
          Operations:
            - OperationMetricsName: EnableSharding
              OperationName: AdminCommand
              OperationCommand:
                enableSharding: *Database
            # This collection will have data distributed evenly across the shards.
            - OperationMetricsName: ShardLocalCollection
              OperationName: AdminCommand
              OperationCommand:
                shardCollection: test.ShardedLocal
                key: {*LocalShardKey: hashed}
            # Here we use 1 chunk. This ensures that all the data for this coll is on one shard.
            - OperationMetricsName: ShardLocalCollectionAllOnOneShard
              OperationName: AdminCommand
              OperationCommand:
                shardCollection: test.ShardedLocalAllOnOneShard
                key: {*LocalShardKey: 1}
            # Disable the balancer so that it can't skew results while the $lookups are running.
            - OperationMetricsName: DisableBalancer
              OperationName: AdminCommand
              OperationCommand:
                balancerStop: 1

  # On the sharded collections, an index wil automatically be created to support the shard key. Here
  # we create an equivalent index on the unsharded collection.
  - Name: CreateIndex
    Type: RunCommand
    Threads: 1
    Phases:
      OnlyActiveInPhases:
        Active: [1]
        NopInPhasesUpTo: *NumPhases
        PhaseConfig:
          Repeat: 1
          Database: *Database
          Operations:
            - OperationName: RunCommand
              OperationCommand:
                createIndexes: *UnshardedLocal
                indexes:
                  - key: {*LocalShardKey: 1}
                    name: localShardKey_1

  - ActorFromTemplate:
      TemplateName: LoadDocuments
      TemplateParameters:
        OnlyActiveInPhase: 2
        Coll: *UnshardedLocal

  - ActorFromTemplate:
      TemplateName: LoadDocuments
      TemplateParameters:
        OnlyActiveInPhase: 3
        Coll: *ShardedLocal

  - ActorFromTemplate:
      TemplateName: LoadDocuments
      TemplateParameters:
        OnlyActiveInPhase: 4
        Coll: *ShardedLocalAllOnOneShard

  - Name: Quiesce
    Type: QuiesceActor
    Threads: 1
    Database: *Database
    Phases:
      OnlyActiveInPhases:
        Active: [5]
        NopInPhasesUpTo: *NumPhases
        PhaseConfig:
<<<<<<< HEAD
          Repeat: 1
=======
          Repeat: 10
          Database: *Database
          Collection: {^Parameter: {Name: "Coll", Default: "localColl"}}
          Operations:
          - OperationMetricsName: {^Parameter: {Name: "MetricsName", Default: "Lookup"}}
            OperationName: aggregate
            OperationCommand:
              Pipeline:
                [
                  {$lookup: {
                    from: {^Parameter: {Name: "Coll", Default: "localColl"}},
                    let: {local_field: "$localField"},
                    pipeline: [
                      {$match:
                        {
                          $expr: {$eq: ['$localField','$$local_field']}
                        }
                      }
                    ],
                    as: "joined"
                  }},
                  {$limit:  {^Parameter: {Name: "Limit", Default: 101}}}
                ]
              Options:
                BatchSize: {^Parameter: {Name: "Limit", Default: 101}}
                AllowDiskUse: true

Actors:
- Name: CreateShardedCollections
  Type: AdminCommand
  Threads: 1
  Phases:
    OnlyActiveInPhases:
      Active: [0]
      NopInPhasesUpTo: *NumPhases
      PhaseConfig:
        Repeat: 1
        Database: admin
        Operations:
        - OperationMetricsName: EnableSharding
          OperationName: AdminCommand
          OperationCommand:
            enableSharding: *Database
        # This collection will have data distributed evenly across the shards.
        - OperationMetricsName: ShardLocalCollection
          OperationName: AdminCommand
          OperationCommand:
            shardCollection: test.ShardedLocal
            key: {*LocalShardKey: hashed}
        # Here we use 1 chunk. This ensures that all the data for this coll is on one shard.
        - OperationMetricsName: ShardLocalCollectionAllOnOneShard
          OperationName: AdminCommand
          OperationCommand:
            shardCollection: test.ShardedLocalAllOnOneShard
            key: {*LocalShardKey: 1}
        # Disable the balancer so that it can't skew results while the $lookups are running.
        - OperationMetricsName: DisableBalancer
          OperationName: AdminCommand
          OperationCommand:
            balancerStop: 1

# On the sharded collections, an index wil automatically be created to support the shard key. Here
# we create an equivalent index on the unsharded collection.
- Name: CreateIndex
  Type: RunCommand
  Threads: 1
  Phases:
    OnlyActiveInPhases:
      Active: [1]
      NopInPhasesUpTo: *NumPhases
      PhaseConfig:
        Repeat: 1
        Database: *Database
        Operations:
        - OperationName: RunCommand
          OperationCommand:
            createIndexes: *UnshardedLocal
            indexes:
            - key: {*LocalShardKey: 1}
              name: localShardKey_1

- ActorFromTemplate:
    TemplateName: LoadDocuments
    TemplateParameters:
      OnlyActiveInPhase: 2
      Coll: *UnshardedLocal

- ActorFromTemplate:
    TemplateName: LoadDocuments
    TemplateParameters:
      OnlyActiveInPhase: 3
      Coll: *ShardedLocal

- ActorFromTemplate:
    TemplateName: LoadDocuments
    TemplateParameters:
      OnlyActiveInPhase: 4
      Coll: *ShardedLocalAllOnOneShard

- Name: Quiesce
  Type: QuiesceActor
  Threads: 1
  Database: *Database
  Phases:
    OnlyActiveInPhases:
      Active: [5]
      NopInPhasesUpTo: *NumPhases
      PhaseConfig:
        Repeat: 1
>>>>>>> 32d8dd90

  #
  # Unsharded
  #
  - ActorFromTemplate:
      TemplateName: SelfLookupLocalFieldForeignField
      TemplateParameters:
        OnlyActiveInPhase: 6
        MetricsName: UnshardedLocalFieldForeignField1k
        Coll: *UnshardedLocal
        Limit: *Limit1k

  - ActorFromTemplate:
      TemplateName: SelfLookupLocalFieldForeignField
      TemplateParameters:
        OnlyActiveInPhase: 7
        MetricsName: UnshardedLocalFieldForeignField5k
        Coll: *UnshardedLocal
        Limit: *Limit5k

  - ActorFromTemplate:
      TemplateName: SelfLookupLocalFieldForeignField
      TemplateParameters:
        OnlyActiveInPhase: 8
        MetricsName: UnshardedLocalFieldForeignField15k
        Coll: *UnshardedLocal
        Limit: *Limit15k

  - ActorFromTemplate:
      TemplateName: SelfLookupLetPipeline
      TemplateParameters:
        OnlyActiveInPhase: 9
        MetricsName: UnshardedLetPipeline1k
        Coll: *UnshardedLocal
        Limit: *Limit1k

  - ActorFromTemplate:
      TemplateName: SelfLookupLetPipeline
      TemplateParameters:
        OnlyActiveInPhase: 10
        MetricsName: UnshardedLetPipeline5k
        Coll: *UnshardedLocal
        Limit: *Limit5k

  - ActorFromTemplate:
      TemplateName: SelfLookupLetPipeline
      TemplateParameters:
        OnlyActiveInPhase: 11
        MetricsName: UnshardedLetPipeline15k
        Coll: *UnshardedLocal
        Limit: *Limit15k

  #
  # Sharded, distributed
  #
  - ActorFromTemplate:
      TemplateName: SelfLookupLocalFieldForeignField
      TemplateParameters:
        OnlyActiveInPhase: 12
        MetricsName: ShardedLocalFieldForeignField1k
        Coll: *ShardedLocal
        Limit: *Limit1k

  - ActorFromTemplate:
      TemplateName: SelfLookupLocalFieldForeignField
      TemplateParameters:
        OnlyActiveInPhase: 13
        MetricsName: ShardedLocalFieldForeignField5k
        Coll: *ShardedLocal
        Limit: *Limit5k

  - ActorFromTemplate:
      TemplateName: SelfLookupLocalFieldForeignField
      TemplateParameters:
        OnlyActiveInPhase: 14
        MetricsName: ShardedLocalFieldForeignField15k
        Coll: *ShardedLocal
        Limit: *Limit15k

  - ActorFromTemplate:
      TemplateName: SelfLookupLetPipeline
      TemplateParameters:
        OnlyActiveInPhase: 15
        MetricsName: ShardedLetPipeline1k
        Coll: *ShardedLocal
        Limit: *Limit1k

  - ActorFromTemplate:
      TemplateName: SelfLookupLetPipeline
      TemplateParameters:
        OnlyActiveInPhase: 16
        MetricsName: ShardedLetPipeline5k
        Coll: *ShardedLocal
        Limit: *Limit5k

  - ActorFromTemplate:
      TemplateName: SelfLookupLetPipeline
      TemplateParameters:
        OnlyActiveInPhase: 17
        MetricsName: ShardedLetPipeline15k
        Coll: *ShardedLocal
        Limit: *Limit15k

  #
  # Sharded, all on same shard
  #
  - ActorFromTemplate:
      TemplateName: SelfLookupLocalFieldForeignField
      TemplateParameters:
        OnlyActiveInPhase: 18
        MetricsName: ShardedAllOnOneShardLocalFieldForeignField1k
        Coll: *ShardedLocalAllOnOneShard
        Limit: *Limit1k

  - ActorFromTemplate:
      TemplateName: SelfLookupLocalFieldForeignField
      TemplateParameters:
        OnlyActiveInPhase: 19
        MetricsName: ShardedAllOnOneShardLocalFieldForeignField5k
        Coll: *ShardedLocalAllOnOneShard
        Limit: *Limit5k

  - ActorFromTemplate:
      TemplateName: SelfLookupLocalFieldForeignField
      TemplateParameters:
        OnlyActiveInPhase: 20
        MetricsName: ShardedAllOnOneShardLocalFieldForeignField15k
        Coll: *ShardedLocalAllOnOneShard
        Limit: *Limit15k

  - ActorFromTemplate:
      TemplateName: SelfLookupLetPipeline
      TemplateParameters:
        OnlyActiveInPhase: 21
        MetricsName: ShardedAllOnOneShardLetPipeline1k
        Coll: *ShardedLocalAllOnOneShard
        Limit: *Limit1k

  - ActorFromTemplate:
      TemplateName: SelfLookupLetPipeline
      TemplateParameters:
        OnlyActiveInPhase: 22
        MetricsName: ShardedAllOnOneShardLetPipeline5k
        Coll: *ShardedLocalAllOnOneShard
        Limit: *Limit5k

  - ActorFromTemplate:
      TemplateName: SelfLookupLetPipeline
      TemplateParameters:
        OnlyActiveInPhase: 23
        MetricsName: ShardedAllOnOneShardLetPipeline15k
        Coll: *ShardedLocalAllOnOneShard
        Limit: *Limit15k

AutoRun:
<<<<<<< HEAD
  - When:
      branch_name:
        $neq:
          - v4.0
          - v4.2
          - v4.4
          - v5.0
      mongodb_setup:
        $eq:
          - shard
          - shard-80-feature-flags
          - shard-lite
          - shard-lite-80-feature-flags
          - shard-lite-all-feature-flags
=======
- When:
    branch_name:
      $neq:
      - v4.0
      - v4.2
      - v4.4
      - v5.0
    mongodb_setup:
      $eq:
      - shard
      - shard-80-feature-flags
      - shard-all-feature-flags
      - shard-lite-80-feature-flags
>>>>>>> 32d8dd90
<|MERGE_RESOLUTION|>--- conflicted
+++ resolved
@@ -24,7 +24,6 @@
   NumPhases: &NumPhases 23
 
 ActorTemplates:
-<<<<<<< HEAD
   # Template for populating the sharded and unsharded collections.
   - TemplateName: LoadDocuments
     Config:
@@ -116,14 +115,6 @@
 Actors:
   - Name: CreateShardedCollections
     Type: AdminCommand
-=======
-# Template for populating the sharded and unsharded collections.
-- TemplateName: LoadDocuments
-  Config:
-    Name: LoadUnshardedInitialData
-    Type: CrudActor
-    Database: *Database
->>>>>>> 32d8dd90
     Threads: 1
     Phases:
       OnlyActiveInPhases:
@@ -202,119 +193,7 @@
         Active: [5]
         NopInPhasesUpTo: *NumPhases
         PhaseConfig:
-<<<<<<< HEAD
           Repeat: 1
-=======
-          Repeat: 10
-          Database: *Database
-          Collection: {^Parameter: {Name: "Coll", Default: "localColl"}}
-          Operations:
-          - OperationMetricsName: {^Parameter: {Name: "MetricsName", Default: "Lookup"}}
-            OperationName: aggregate
-            OperationCommand:
-              Pipeline:
-                [
-                  {$lookup: {
-                    from: {^Parameter: {Name: "Coll", Default: "localColl"}},
-                    let: {local_field: "$localField"},
-                    pipeline: [
-                      {$match:
-                        {
-                          $expr: {$eq: ['$localField','$$local_field']}
-                        }
-                      }
-                    ],
-                    as: "joined"
-                  }},
-                  {$limit:  {^Parameter: {Name: "Limit", Default: 101}}}
-                ]
-              Options:
-                BatchSize: {^Parameter: {Name: "Limit", Default: 101}}
-                AllowDiskUse: true
-
-Actors:
-- Name: CreateShardedCollections
-  Type: AdminCommand
-  Threads: 1
-  Phases:
-    OnlyActiveInPhases:
-      Active: [0]
-      NopInPhasesUpTo: *NumPhases
-      PhaseConfig:
-        Repeat: 1
-        Database: admin
-        Operations:
-        - OperationMetricsName: EnableSharding
-          OperationName: AdminCommand
-          OperationCommand:
-            enableSharding: *Database
-        # This collection will have data distributed evenly across the shards.
-        - OperationMetricsName: ShardLocalCollection
-          OperationName: AdminCommand
-          OperationCommand:
-            shardCollection: test.ShardedLocal
-            key: {*LocalShardKey: hashed}
-        # Here we use 1 chunk. This ensures that all the data for this coll is on one shard.
-        - OperationMetricsName: ShardLocalCollectionAllOnOneShard
-          OperationName: AdminCommand
-          OperationCommand:
-            shardCollection: test.ShardedLocalAllOnOneShard
-            key: {*LocalShardKey: 1}
-        # Disable the balancer so that it can't skew results while the $lookups are running.
-        - OperationMetricsName: DisableBalancer
-          OperationName: AdminCommand
-          OperationCommand:
-            balancerStop: 1
-
-# On the sharded collections, an index wil automatically be created to support the shard key. Here
-# we create an equivalent index on the unsharded collection.
-- Name: CreateIndex
-  Type: RunCommand
-  Threads: 1
-  Phases:
-    OnlyActiveInPhases:
-      Active: [1]
-      NopInPhasesUpTo: *NumPhases
-      PhaseConfig:
-        Repeat: 1
-        Database: *Database
-        Operations:
-        - OperationName: RunCommand
-          OperationCommand:
-            createIndexes: *UnshardedLocal
-            indexes:
-            - key: {*LocalShardKey: 1}
-              name: localShardKey_1
-
-- ActorFromTemplate:
-    TemplateName: LoadDocuments
-    TemplateParameters:
-      OnlyActiveInPhase: 2
-      Coll: *UnshardedLocal
-
-- ActorFromTemplate:
-    TemplateName: LoadDocuments
-    TemplateParameters:
-      OnlyActiveInPhase: 3
-      Coll: *ShardedLocal
-
-- ActorFromTemplate:
-    TemplateName: LoadDocuments
-    TemplateParameters:
-      OnlyActiveInPhase: 4
-      Coll: *ShardedLocalAllOnOneShard
-
-- Name: Quiesce
-  Type: QuiesceActor
-  Threads: 1
-  Database: *Database
-  Phases:
-    OnlyActiveInPhases:
-      Active: [5]
-      NopInPhasesUpTo: *NumPhases
-      PhaseConfig:
-        Repeat: 1
->>>>>>> 32d8dd90
 
   #
   # Unsharded
@@ -470,7 +349,6 @@
         Limit: *Limit15k
 
 AutoRun:
-<<<<<<< HEAD
   - When:
       branch_name:
         $neq:
@@ -482,21 +360,5 @@
         $eq:
           - shard
           - shard-80-feature-flags
-          - shard-lite
-          - shard-lite-80-feature-flags
-          - shard-lite-all-feature-flags
-=======
-- When:
-    branch_name:
-      $neq:
-      - v4.0
-      - v4.2
-      - v4.4
-      - v5.0
-    mongodb_setup:
-      $eq:
-      - shard
-      - shard-80-feature-flags
-      - shard-all-feature-flags
-      - shard-lite-80-feature-flags
->>>>>>> 32d8dd90
+          - shard-all-feature-flags
+          - shard-lite-80-feature-flags