SchemaVersion: 2018-07-01
Owner: "@mongodb/query"
Description: |
  This workload tests the performance of IDHACK on queries with int _id over a no-op identity view.

KeyWords:
- IDHACK
- View

GlobalDefaults:
  Database: &Database test
  Collection: &Collection Collection0
  View: &View View0
  MaxPhases: &MaxPhases 6
  DocumentCount: &DocumentCount 10000000

Clients:
  Default:
    QueryOptions:
      connectTimeoutMS: 3_600_000  # 1 hour
      maxPoolSize: 2000
      socketTimeoutMS: 3_600_000  # 1 hour

Actors:
- Name: ClearCollection
  Type: CrudActor
  Database: *Database
  Threads: 1
  Phases:
    OnlyActiveInPhases:
      Active: [0]
      NopInPhasesUpTo: *MaxPhases
      PhaseConfig:
        Repeat: 1
        Threads: 1
        Collection: *Collection
        Operations:
        - OperationName: drop
- CreateIdentityView:
  LoadConfig:
    Path: "../../phases/query/Views.yml"
    Key: CreateIdentityView
    Parameters:
      Name: CreateIdentityView
      OnlyActiveInPhase: 1
      NopInPhasesUpTo: *MaxPhases
      Database: *Database
      Collection: *Collection
      View: *View
- Prepopulate:
  LoadConfig:
    Path: "../../phases/query/IDHack.yml"
    Key: LoadIntIdTemplate
    Parameters:
      Name: Prepopulate
      OnlyActiveInPhase: 2
      NopInPhasesUpTo: *MaxPhases
      Database: *Database
      DocumentCount: *DocumentCount
- Name: Quiesce
  Type: QuiesceActor
  Threads: 1
  Database: *Database
  Phases:
    OnlyActiveInPhases:
      Active: [3]
      NopInPhasesUpTo: *MaxPhases
      PhaseConfig:
        Repeat: 1

- IDHackIdentityView32Threads:
  LoadConfig: &loadIdHackConfig
    Path: "../../phases/query/IDHack.yml"
    Key: IDHackIntIdTemplate
    Parameters:
      Name: IDHackIdentityView32Threads
      Threads: 32
      OnlyActiveInPhase: 4
      NopInPhasesUpTo: *MaxPhases
      Database: *Database
      Collection: *View

- IDHackIdentityView128Threads:
  LoadConfig:
    <<: *loadIdHackConfig
    Parameters:
      Name: IDHackIdentityView128Threads
      Threads: 128
      OnlyActiveInPhase: 5
      NopInPhasesUpTo: *MaxPhases
      Database: *Database
      Collection: *View

- IDHackIdentityView256Threads:
  LoadConfig:
    <<: *loadIdHackConfig
    Parameters:
      Name: IDHackIdentityView256Threads
      Threads: 256
      OnlyActiveInPhase: 6
      NopInPhasesUpTo: *MaxPhases
      Database: *Database
      Collection: *View

AutoRun:
- When:
    mongodb_setup:
      $eq:
      - standalone-80-feature-flags
      - standalone-all-feature-flags
      - standalone
      - standalone-query-stats
<<<<<<< HEAD
      - single-replica
=======
      - shard
      - shard-80-feature-flags
      - shard-query-stats
      - shard-lite
>>>>>>> d059e976
      - replica
      - replica-query-stats-rate-limit
      - atlas-like-replica.2022-10
      - atlas-like-replica.2023-09
      - atlas-like-replica-query-stats.2023-09<|MERGE_RESOLUTION|>--- conflicted
+++ resolved
@@ -110,14 +110,6 @@
       - standalone-all-feature-flags
       - standalone
       - standalone-query-stats
-<<<<<<< HEAD
-      - single-replica
-=======
-      - shard
-      - shard-80-feature-flags
-      - shard-query-stats
-      - shard-lite
->>>>>>> d059e976
       - replica
       - replica-query-stats-rate-limit
       - atlas-like-replica.2022-10
