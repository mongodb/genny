--- conflicted
+++ resolved
@@ -207,14 +207,12 @@
         Suffix: "Hmac-RandomPayload-RateLimited"
 
 AutoRun:
-<<<<<<< HEAD
   - When:
       mongodb_setup:
         $eq:
           - standalone
           # TODO PERF-4951 Enable sharded versions with multiple mongos.
           # - shard
-          # - shard-lite
           - shard-single
           - replica
           - atlas-like-replica.2022-10
@@ -228,28 +226,4 @@
           # The workload will still override the rate limit regardless of what the base configuration is.
           - replica-query-stats-rate-limit
       branch_name:
-        $gte: v6.0
-=======
-- When:
-    mongodb_setup:
-      $eq:
-      - standalone
-      # TODO PERF-4951 Enable sharded versions with multiple mongos.
-      # - shard
-      - shard-single
-      - replica
-      - atlas-like-replica.2022-10
-    branch_name:
-      $gte:
-        v7.1
-- When:
-    mongodb_setup:
-      $eq:
-      - atlas-like-replica-query-stats.2023-09
-      # Note: this is just using the configuration used for all of our 3-node repl query stats variants.
-      # The workload will still override the rate limit regardless of what the base configuration is.
-      - replica-query-stats-rate-limit
-    branch_name:
-      $gte:
-        v6.0
->>>>>>> 32d8dd90
+        $gte: v6.0