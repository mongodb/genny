SchemaVersion: 2018-07-01
Owner: "@mongodb/query"
Description: |
  This workload tests the performance of $linearFill. If there is a nullish value at the evaluated expression,
  this window function uses the difference on the sortBy field to calculate the percentage of the
  missing value range that should be covered by this document, and fills that document proportionally.

  The benchmark operations test integer and double data types with single and multiple outputs.
  There is a test without partitions, with a single partition, and with multiple partitions
  for both single and multiple outputs. Partitions require $linearFill to be done individually
  on each partition, which requires additional tracking and may make queries slower.

  To learn more about partitions, please check out the docs here:
  https://docs.mongodb.com/manual/reference/operator/aggregation/setWindowFields/

Actors:
  - Name: InsertData
    Type: Loader
    Threads: 1
    Phases:
      - Repeat: 1
        Database: &db test
        Threads: 1
        CollectionCount: 1
        DocumentCount: 600
        BatchSize: &limit 100
        Document:
          part1: { ^Choose: { from: [1, 2, 3, 4] } }
          part2: { ^Choose: { from: [1, 2, 3, 4] } }
          sortDateField:
            {
              ^RandomDate:
                {
                  min: { ^Inc: { start: 0, multiplier: 1, step: 1 } },
                  max: { ^Inc: { start: 1, multiplier: 1, step: 1 } },
                },
            }
<<<<<<< HEAD
          sortField: { ^Inc: { start: 0 } }
          integer:
            {
              ^Choose:
                {
                  from: [{ ^RandomInt: { min: -100, max: 100 } }, null],
                  weights: [2, 8],
                },
            }
          double:
            {
              ^Choose:
                {
                  from: [{ ^RandomDouble: { min: 0.0, max: 500.0 } }, null],
                  weights: [2, 8],
                },
            }
          numeric:
            {
              ^Choose:
                {
                  from:
                    [
                      { ^RandomInt: { min: -100, max: 100 } },
                      { ^RandomDouble: { min: 0.0, max: 500.0 } },
                      null,
                    ],
                  weights: [1, 1, 8],
                },
            }
      - Nop: true
      - Nop: true
      - Nop: true
      - Nop: true
      - Nop: true
      - Nop: true
      - Nop: true
      - Nop: true
      - Nop: true
      - Nop: true
      - Nop: true
      - Nop: true
=======
          }
        }, {
          $limit: *limit
        }]
        Options:
          BatchSize:  *limit
  - Nop: true
  - Nop: true
  - Nop: true
  - Nop: true
  - Nop: true
  - Nop: true
  - Nop: true
  - Nop: true
  - Nop: true
  - Nop: true

- Name: LinearFillMultipleOutputWithoutPartition
  Type: CrudActor
  Threads: 1
  Phases:
  - Nop: true
  - Nop: true
  - Nop: true
  - Nop: true
  - Duration: 30 seconds
    Database: *db
    Collection: Collection0
    Operations:
    - OperationMetricsName: TestMultipleOutputWithoutPartition
      OperationName: aggregate
      OperationCommand:
        Pipeline: [{
          $setWindowFields: {
            sortBy: {sortDateField: 1},
            output: {
              numeric: {
                $linearFill: "$numeric"},
              double: {
                $linearFill: "$double"},
            }
          }
        }, {
          $limit: *limit
        }]
        Options:
          BatchSize:  *limit
  - Nop: true
  - Nop: true
  - Nop: true
  - Nop: true
  - Nop: true
  - Nop: true
  - Nop: true
  - Nop: true

- Name: LinearFillWithSinglePartition
  Type: CrudActor
  Threads: 1
  Phases:
  - Nop: true
  - Nop: true
  - Nop: true
  - Nop: true
  - Nop: true
  - Nop: true
  - Duration: 30 seconds
    Database: *db
    Collection: Collection0
    Operations:
    - OperationMetricsName: TestSingleOutputWithSinglePartition
      OperationName: aggregate
      OperationCommand:
        Pipeline: [{
          $setWindowFields: {
            sortBy: {sortField: 1},
            partitionBy: "$part1",
            output: {
              numeric: {
                $linearFill: "$numeric"}
            }
          }
        }, {
          $limit: *limit
        }]
        Options:
          BatchSize:  *limit
          AllowDiskUse: true
  - Nop: true
  - Nop: true
  - Nop: true
  - Nop: true
  - Nop: true
  - Nop: true

- Name: LinearFillMultipleOutputWithSinglePartition
  Type: CrudActor
  Threads: 1
  Phases:
  - Nop: true
  - Nop: true
  - Nop: true
  - Nop: true
  - Nop: true
  - Nop: true
  - Nop: true
  - Nop: true
  - Duration: 30 seconds
    Database: *db
    Collection: Collection0
    Operations:
    - OperationMetricsName: TestMultipleOutputWithSinglePartition
      OperationName: aggregate
      OperationCommand:
        Pipeline: [{
          $setWindowFields: {
            sortBy: {sortDateField: 1},
            partitionBy: "$part1",
            output: {
              numeric: {
                $linearFill: "$numeric"},
              integer: {
                $linearFill: "$integer"},
            }
          }
        }, {
          $limit: *limit
        }]
        Options:
          BatchSize:  *limit
          AllowDiskUse: true
  - Nop: true
  - Nop: true
  - Nop: true
  - Nop: true
>>>>>>> 32d8dd90

  - Name: Quiesce
    Type: QuiesceActor
    Threads: 1
    Database: *db
<<<<<<< HEAD
    Phases:
      - Nop: true
      - Repeat: 1
      - Nop: true
      - Repeat: 1
      - Nop: true
      - Repeat: 1
      - Nop: true
      - Repeat: 1
      - Nop: true
      - Repeat: 1
      - Nop: true
      - Repeat: 1
      - Nop: true

  - Name: LinearFillWithoutPartition
    Type: CrudActor
    Threads: 1
    Phases:
      - Nop: true
      - Nop: true
      - Duration: 30 seconds
        Database: *db
        Collection: Collection0
        Operations:
          - OperationMetricsName: TestSingleOutputWithoutPartition
            OperationName: aggregate
            OperationCommand:
              Pipeline:
                [
                  {
                    $setWindowFields:
                      {
                        sortBy: { sortField: 1 },
                        output: { numeric: { $linearFill: "$numeric" } },
                      },
                  },
                  { $limit: *limit },
                ]
              Options:
                BatchSize: *limit
      - Nop: true
      - Nop: true
      - Nop: true
      - Nop: true
      - Nop: true
      - Nop: true
      - Nop: true
      - Nop: true
      - Nop: true
      - Nop: true

  - Name: LinearFillMultipleOutputWithoutPartition
    Type: CrudActor
    Threads: 1
    Phases:
      - Nop: true
      - Nop: true
      - Nop: true
      - Nop: true
      - Duration: 30 seconds
        Database: *db
        Collection: Collection0
        Operations:
          - OperationMetricsName: TestMultipleOutputWithoutPartition
            OperationName: aggregate
            OperationCommand:
              Pipeline:
                [
                  {
                    $setWindowFields:
                      {
                        sortBy: { sortDateField: 1 },
                        output:
                          {
                            numeric: { $linearFill: "$numeric" },
                            double: { $linearFill: "$double" },
                          },
                      },
                  },
                  { $limit: *limit },
                ]
              Options:
                BatchSize: *limit
      - Nop: true
      - Nop: true
      - Nop: true
      - Nop: true
      - Nop: true
      - Nop: true
      - Nop: true
      - Nop: true

  - Name: LinearFillWithSinglePartition
    Type: CrudActor
    Threads: 1
    Phases:
      - Nop: true
      - Nop: true
      - Nop: true
      - Nop: true
      - Nop: true
      - Nop: true
      - Duration: 30 seconds
        Database: *db
        Collection: Collection0
        Operations:
          - OperationMetricsName: TestSingleOutputWithSinglePartition
            OperationName: aggregate
            OperationCommand:
              Pipeline:
                [
                  {
                    $setWindowFields:
                      {
                        sortBy: { sortField: 1 },
                        partitionBy: "$part1",
                        output: { numeric: { $linearFill: "$numeric" } },
                      },
                  },
                  { $limit: *limit },
                ]
              Options:
                BatchSize: *limit
                AllowDiskUse: true
      - Nop: true
      - Nop: true
      - Nop: true
      - Nop: true
      - Nop: true
      - Nop: true

  - Name: LinearFillMultipleOutputWithSinglePartition
    Type: CrudActor
    Threads: 1
    Phases:
      - Nop: true
      - Nop: true
      - Nop: true
      - Nop: true
      - Nop: true
      - Nop: true
      - Nop: true
      - Nop: true
      - Duration: 30 seconds
        Database: *db
        Collection: Collection0
        Operations:
          - OperationMetricsName: TestMultipleOutputWithSinglePartition
            OperationName: aggregate
            OperationCommand:
              Pipeline:
                [
                  {
                    $setWindowFields:
                      {
                        sortBy: { sortDateField: 1 },
                        partitionBy: "$part1",
                        output:
                          {
                            numeric: { $linearFill: "$numeric" },
                            integer: { $linearFill: "$integer" },
                          },
                      },
                  },
                  { $limit: *limit },
                ]
              Options:
                BatchSize: *limit
                AllowDiskUse: true
      - Nop: true
      - Nop: true
      - Nop: true
      - Nop: true

  - Name: LinearFillWithMultiplePartitions
    Type: CrudActor
    Threads: 1
    Phases:
      - Nop: true
      - Nop: true
      - Nop: true
      - Nop: true
      - Nop: true
      - Nop: true
      - Nop: true
      - Nop: true
      - Nop: true
      - Nop: true
      - Duration: 30 seconds
        Database: *db
        Collection: Collection0
        Operations:
          - OperationMetricsName: TestSingleOutputWithMultiplePartitions
            OperationName: aggregate
            OperationCommand:
              Pipeline:
                [
                  {
                    $setWindowFields:
                      {
                        sortBy: { sortField: 1 },
                        partitionBy: { part1: "$part1", part2: "$part2" },
                        output: { numeric: { $linearFill: "$numeric" } },
                      },
                  },
                  { $limit: *limit },
                ]
              Options:
                BatchSize: *limit
                AllowDiskUse: true
      - Nop: true
      - Nop: true

  - Name: LinearFillMultipleOutputWithMultiplePartitions
    Type: CrudActor
    Threads: 1
    Phases:
      - Nop: true
      - Nop: true
      - Nop: true
      - Nop: true
      - Nop: true
      - Nop: true
      - Nop: true
      - Nop: true
      - Nop: true
      - Nop: true
      - Nop: true
      - Nop: true
      - Duration: 30 seconds
        Database: *db
        Collection: Collection0
        Operations:
          - OperationMetricsName: TestMultipleOutputWithMultiplePartitions
            OperationName: aggregate
            OperationCommand:
              Pipeline:
                [
                  {
                    $setWindowFields:
                      {
                        sortBy: { sortDateField: 1 },
                        partitionBy: { part1: "$part1", part2: "$part2" },
                        output:
                          {
                            numeric: { $linearFill: "$numeric" },
                            double: { $linearFill: "$double" },
                          },
                      },
                  },
                  { $limit: *limit },
                ]
              Options:
                BatchSize: *limit
                AllowDiskUse: true

AutoRun:
  - When:
      mongodb_setup:
        $eq:
          - standalone
          - standalone-80-feature-flags
          - standalone-all-feature-flags
          - standalone-classic-query-engine
          - standalone-sbe
          - replica
          - replica-80-feature-flags
          - replica-all-feature-flags
          - shard-lite
      branch_name:
        $neq:
          - v4.0
          - v4.2
          - v4.4
          - v5.0
          - v5.1
          - v5.2
=======
    Collection: Collection0
    Operations:
    - OperationMetricsName: TestSingleOutputWithMultiplePartitions
      OperationName: aggregate
      OperationCommand:
        Pipeline: [{
          $setWindowFields: {
            sortBy: {sortField: 1},
            partitionBy: {part1: "$part1", part2: "$part2"},
            output: {
              numeric: {
                $linearFill: "$numeric"}
            }
          }
        }, {
          $limit: *limit
        }]
        Options:
          BatchSize:  *limit
          AllowDiskUse: true
  - Nop: true
  - Nop: true

- Name: LinearFillMultipleOutputWithMultiplePartitions
  Type: CrudActor
  Threads: 1
  Phases:
  - Nop: true
  - Nop: true
  - Nop: true
  - Nop: true
  - Nop: true
  - Nop: true
  - Nop: true
  - Nop: true
  - Nop: true
  - Nop: true
  - Nop: true
  - Nop: true
  - Duration: 30 seconds
    Database: *db
    Collection: Collection0
    Operations:
    - OperationMetricsName: TestMultipleOutputWithMultiplePartitions
      OperationName: aggregate
      OperationCommand:
        Pipeline: [{
          $setWindowFields: {
            sortBy: {sortDateField: 1},
            partitionBy: {part1: "$part1", part2: "$part2"},
            output: {
              numeric: {
                $linearFill: "$numeric"},
              double: {
                $linearFill: "$double"},
            }
          }
        }, {
          $limit: *limit
        }]
        Options:
          BatchSize:  *limit
          AllowDiskUse: true

AutoRun:
- When:
    mongodb_setup:
      $eq:
      - standalone
      - standalone-80-feature-flags
      - standalone-all-feature-flags
      - standalone-classic-query-engine
      - standalone-sbe
      - replica
      - replica-80-feature-flags
      - replica-all-feature-flags
    branch_name:
      $neq:
      - v4.0
      - v4.2
      - v4.4
      - v5.0
      - v5.1
      - v5.2
>>>>>>> 32d8dd90
<|MERGE_RESOLUTION|>--- conflicted
+++ resolved
@@ -35,7 +35,6 @@
                   max: { ^Inc: { start: 1, multiplier: 1, step: 1 } },
                 },
             }
-<<<<<<< HEAD
           sortField: { ^Inc: { start: 0 } }
           integer:
             {
@@ -78,149 +77,11 @@
       - Nop: true
       - Nop: true
       - Nop: true
-=======
-          }
-        }, {
-          $limit: *limit
-        }]
-        Options:
-          BatchSize:  *limit
-  - Nop: true
-  - Nop: true
-  - Nop: true
-  - Nop: true
-  - Nop: true
-  - Nop: true
-  - Nop: true
-  - Nop: true
-  - Nop: true
-  - Nop: true
-
-- Name: LinearFillMultipleOutputWithoutPartition
-  Type: CrudActor
-  Threads: 1
-  Phases:
-  - Nop: true
-  - Nop: true
-  - Nop: true
-  - Nop: true
-  - Duration: 30 seconds
-    Database: *db
-    Collection: Collection0
-    Operations:
-    - OperationMetricsName: TestMultipleOutputWithoutPartition
-      OperationName: aggregate
-      OperationCommand:
-        Pipeline: [{
-          $setWindowFields: {
-            sortBy: {sortDateField: 1},
-            output: {
-              numeric: {
-                $linearFill: "$numeric"},
-              double: {
-                $linearFill: "$double"},
-            }
-          }
-        }, {
-          $limit: *limit
-        }]
-        Options:
-          BatchSize:  *limit
-  - Nop: true
-  - Nop: true
-  - Nop: true
-  - Nop: true
-  - Nop: true
-  - Nop: true
-  - Nop: true
-  - Nop: true
-
-- Name: LinearFillWithSinglePartition
-  Type: CrudActor
-  Threads: 1
-  Phases:
-  - Nop: true
-  - Nop: true
-  - Nop: true
-  - Nop: true
-  - Nop: true
-  - Nop: true
-  - Duration: 30 seconds
-    Database: *db
-    Collection: Collection0
-    Operations:
-    - OperationMetricsName: TestSingleOutputWithSinglePartition
-      OperationName: aggregate
-      OperationCommand:
-        Pipeline: [{
-          $setWindowFields: {
-            sortBy: {sortField: 1},
-            partitionBy: "$part1",
-            output: {
-              numeric: {
-                $linearFill: "$numeric"}
-            }
-          }
-        }, {
-          $limit: *limit
-        }]
-        Options:
-          BatchSize:  *limit
-          AllowDiskUse: true
-  - Nop: true
-  - Nop: true
-  - Nop: true
-  - Nop: true
-  - Nop: true
-  - Nop: true
-
-- Name: LinearFillMultipleOutputWithSinglePartition
-  Type: CrudActor
-  Threads: 1
-  Phases:
-  - Nop: true
-  - Nop: true
-  - Nop: true
-  - Nop: true
-  - Nop: true
-  - Nop: true
-  - Nop: true
-  - Nop: true
-  - Duration: 30 seconds
-    Database: *db
-    Collection: Collection0
-    Operations:
-    - OperationMetricsName: TestMultipleOutputWithSinglePartition
-      OperationName: aggregate
-      OperationCommand:
-        Pipeline: [{
-          $setWindowFields: {
-            sortBy: {sortDateField: 1},
-            partitionBy: "$part1",
-            output: {
-              numeric: {
-                $linearFill: "$numeric"},
-              integer: {
-                $linearFill: "$integer"},
-            }
-          }
-        }, {
-          $limit: *limit
-        }]
-        Options:
-          BatchSize:  *limit
-          AllowDiskUse: true
-  - Nop: true
-  - Nop: true
-  - Nop: true
-  - Nop: true
->>>>>>> 32d8dd90
 
   - Name: Quiesce
     Type: QuiesceActor
     Threads: 1
     Database: *db
-<<<<<<< HEAD
     Phases:
       - Nop: true
       - Repeat: 1
@@ -490,7 +351,6 @@
           - replica
           - replica-80-feature-flags
           - replica-all-feature-flags
-          - shard-lite
       branch_name:
         $neq:
           - v4.0
@@ -498,90 +358,4 @@
           - v4.4
           - v5.0
           - v5.1
-          - v5.2
-=======
-    Collection: Collection0
-    Operations:
-    - OperationMetricsName: TestSingleOutputWithMultiplePartitions
-      OperationName: aggregate
-      OperationCommand:
-        Pipeline: [{
-          $setWindowFields: {
-            sortBy: {sortField: 1},
-            partitionBy: {part1: "$part1", part2: "$part2"},
-            output: {
-              numeric: {
-                $linearFill: "$numeric"}
-            }
-          }
-        }, {
-          $limit: *limit
-        }]
-        Options:
-          BatchSize:  *limit
-          AllowDiskUse: true
-  - Nop: true
-  - Nop: true
-
-- Name: LinearFillMultipleOutputWithMultiplePartitions
-  Type: CrudActor
-  Threads: 1
-  Phases:
-  - Nop: true
-  - Nop: true
-  - Nop: true
-  - Nop: true
-  - Nop: true
-  - Nop: true
-  - Nop: true
-  - Nop: true
-  - Nop: true
-  - Nop: true
-  - Nop: true
-  - Nop: true
-  - Duration: 30 seconds
-    Database: *db
-    Collection: Collection0
-    Operations:
-    - OperationMetricsName: TestMultipleOutputWithMultiplePartitions
-      OperationName: aggregate
-      OperationCommand:
-        Pipeline: [{
-          $setWindowFields: {
-            sortBy: {sortDateField: 1},
-            partitionBy: {part1: "$part1", part2: "$part2"},
-            output: {
-              numeric: {
-                $linearFill: "$numeric"},
-              double: {
-                $linearFill: "$double"},
-            }
-          }
-        }, {
-          $limit: *limit
-        }]
-        Options:
-          BatchSize:  *limit
-          AllowDiskUse: true
-
-AutoRun:
-- When:
-    mongodb_setup:
-      $eq:
-      - standalone
-      - standalone-80-feature-flags
-      - standalone-all-feature-flags
-      - standalone-classic-query-engine
-      - standalone-sbe
-      - replica
-      - replica-80-feature-flags
-      - replica-all-feature-flags
-    branch_name:
-      $neq:
-      - v4.0
-      - v4.2
-      - v4.4
-      - v5.0
-      - v5.1
-      - v5.2
->>>>>>> 32d8dd90
+          - v5.2