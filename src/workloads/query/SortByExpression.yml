--- conflicted
+++ resolved
@@ -86,7 +86,6 @@
               cursor: { batchSize: *batchSize }
 
 AutoRun:
-<<<<<<< HEAD
   - When:
       mongodb_setup:
         $eq:
@@ -98,27 +97,8 @@
           - replica
           - replica-80-feature-flags
           - replica-all-feature-flags
-          - shard-lite
       branch_name:
         $neq:
           - v4.0
           - v4.2
-          - v4.4
-=======
-- When:
-    mongodb_setup:
-      $eq:
-      - standalone
-      - standalone-80-feature-flags
-      - standalone-all-feature-flags
-      - standalone-classic-query-engine
-      - standalone-sbe
-      - replica
-      - replica-80-feature-flags
-      - replica-all-feature-flags
-    branch_name:
-      $neq:
-      - v4.0
-      - v4.2
-      - v4.4
->>>>>>> 32d8dd90
+          - v4.4