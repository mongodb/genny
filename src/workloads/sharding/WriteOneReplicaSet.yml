SchemaVersion: 2018-07-01
Owner: Cluster Scalability
Description: |
  Run updateOnes, deleteOnes, and findAndModifys on a replica set.

GlobalDefaults:
  Nop: &Nop {Nop: true}
  Database: &Database test
  DocumentCount: &DocumentCount 10000 # Number of documents to insert and modify.

Actors:
  - Name: LoadInitialData
    Type: MonotonicSingleLoader
    Threads: 1
    Phases:
      - Repeat: 1
        BatchSize: 1000
        DocumentCount: *DocumentCount
        Database: *Database
        Document: {x: 1, y: 1, z: 1}
      - *Nop
      - *Nop
      - *Nop

  - Name: CRUDOps
    Type: CrudActor
    Threads: 1 # Use 1 thread to avoid updates throwing WriteConflict errors.
    Phases:
      - *Nop
      - Repeat: *DocumentCount
        Database: *Database
        Collection: Collection0
        Operations:
          - OperationMetricsName: UpdateOne
            OperationName: updateOne
            OperationCommand:
              Filter: {y: 1}
              Update: {$inc: {y: 1}}
              Options:
                WriteConcern:
                  Level: majority
                  TimeoutMillis: 5000
      - Repeat: *DocumentCount
        Database: *Database
        Collection: Collection0
        Operations:
          - OperationMetricsName: FindAndModify
            OperationName: findOneAndUpdate
            OperationCommand:
              Filter: {y: 2}
              Update: {$inc: {y: 1}}
              Options:
                WriteConcern:
                  Level: majority
                  TimeoutMillis: 5000
      - Repeat: *DocumentCount
        Database: *Database
        Collection: Collection0
        Operations:
          - OperationMetricsName: DeleteOne
            OperationName: deleteOne
            OperationCommand:
              Filter: {z: 1}
              Options:
                WriteConcern:
                  Level: majority
                  TimeoutMillis: 5000

AutoRun:
<<<<<<< HEAD
  - When:
      mongodb_setup:
        $eq:
          - replica
          - single-replica
          - standalone
=======
- When:
    mongodb_setup:
      $eq:
      - replica
      - standalone
>>>>>>> d059e976
<|MERGE_RESOLUTION|>--- conflicted
+++ resolved
@@ -67,17 +67,8 @@
                   TimeoutMillis: 5000
 
 AutoRun:
-<<<<<<< HEAD
   - When:
       mongodb_setup:
         $eq:
           - replica
-          - single-replica
-          - standalone
-=======
-- When:
-    mongodb_setup:
-      $eq:
-      - replica
-      - standalone
->>>>>>> d059e976
+          - standalone