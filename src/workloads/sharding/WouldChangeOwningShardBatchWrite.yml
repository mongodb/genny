--- conflicted
+++ resolved
@@ -84,27 +84,13 @@
                   TimeoutMillis: 5000
 
 AutoRun:
-<<<<<<< HEAD
   - When:
       mongodb_setup:
         $eq:
           - shard
           - shard-80-feature-flags
-          - shard-lite
+          - shard-all-feature-flags
           - shard-lite-80-feature-flags
-          - shard-lite-all-feature-flags
       branch_name:
         $neq:
-          - v4.0
-=======
-- When:
-    mongodb_setup:
-      $eq:
-      - shard
-      - shard-80-feature-flags
-      - shard-all-feature-flags
-      - shard-lite-80-feature-flags
-    branch_name:
-      $neq:
-      - v4.0
->>>>>>> 32d8dd90
+          - v4.0