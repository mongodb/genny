--- conflicted
+++ resolved
@@ -181,31 +181,15 @@
           Blocking: None
 
 AutoRun:
-<<<<<<< HEAD
   - When:
       mongodb_setup:
         $eq:
           - shard
           - shard-80-feature-flags
-          - shard-lite
+          - shard-all-feature-flags
           - shard-lite-80-feature-flags
-          - shard-lite-all-feature-flags
       branch_name:
         $neq:
           - v4.0
           - v4.2
-          - v4.4
-=======
-- When:
-    mongodb_setup:
-      $eq:
-      - shard
-      - shard-80-feature-flags
-      - shard-all-feature-flags
-      - shard-lite-80-feature-flags
-    branch_name:
-      $neq:
-      - v4.0
-      - v4.2
-      - v4.4
->>>>>>> 32d8dd90
+          - v4.4