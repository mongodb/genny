SchemaVersion: 2018-07-01
Owner: Cluster Scalability
Description: |
  Runs the batched updateOne writes of type WithoutShardKeyWithId with a batch size of 1000.

  The workload consists of 3 phases:
    1. Creating an empty sharded collection distributed across all shards in the cluster.
    2. Populating the sharded collection with data.
    3. Running updateOne operations of type WriteWithoutShardKeyWithId.

  The inserted documents have the following form:

      {_id: 10, oldKey: 20, newKey: 30, counter: 0, padding: 'random string of bytes to bring the docs up to 8 to 10 KB...'}

  The collection is sharded on {oldKey: 'hashed'}. The metrics to watchout for here are P50, P99 operation latencies and overall throughput.

Keywords:
  - RunCommand
  - sharded
  - Loader
  - insert
  - update
  - updateOne
  - batch
  - latency

GlobalDefaults:
  - &Nop {Nop: true}

  - &Database test
  # Collection0 is the default collection populated by the MonotonicSingleLoader.
  - &Collection Collection0
  - &Namespace test.Collection0

  # Note that the exact document size may exceed ApproxDocumentSize because of field names and other
  # fields in the document.
  - &ApproxDocumentSize 10000 # = 10kB
  - &ApproxDocumentSize80Pct 8000 # = 8kB
  - &DocumentCount 100000 # for an approximate total of 1GB

  - &ShardKeyValueMin 1
  - &ShardKeyValueMax 1000

  - &UpdateOp {q: {_id: {^RandomInt: {min: 1, max: *DocumentCount}}}, u: {$inc: {counter: 1}}}

  - &UpdateOps10x [*UpdateOp, *UpdateOp, *UpdateOp, *UpdateOp, *UpdateOp, *UpdateOp, *UpdateOp, *UpdateOp, *UpdateOp, *UpdateOp]

  - &UpdateOps100x {
    ^FlattenOnce: [
      *UpdateOps10x, *UpdateOps10x, *UpdateOps10x, *UpdateOps10x, *UpdateOps10x,
      *UpdateOps10x, *UpdateOps10x, *UpdateOps10x, *UpdateOps10x, *UpdateOps10x
    ]
  }

  - &UpdateOps1000x {
    ^FlattenOnce: [
      *UpdateOps100x, *UpdateOps100x, *UpdateOps100x, *UpdateOps100x, *UpdateOps100x,
      *UpdateOps100x, *UpdateOps100x, *UpdateOps100x, *UpdateOps100x, *UpdateOps100x
    ]
  }

Clients:
  Default:
    QueryOptions:
      maxPoolSize: 600

Actors:
  - Name: CreateShardedCollection
    Type: AdminCommand
    Threads: 1
    Phases:
      - Repeat: 1
        Database: admin
        Operations:
          - OperationMetricsName: EnableSharding
            OperationName: AdminCommand
            OperationCommand:
              enableSharding: *Database
          - OperationMetricsName: ShardCollection
            OperationName: AdminCommand
            OperationCommand:
              shardCollection: *Namespace
              # Hashed sharding will pre-split the chunk ranges and evenly distribute them across all of
              # the shards.
              key: {oldKey: hashed}
      - *Nop
      - *Nop

  - Name: LoadInitialData
    Type: MonotonicSingleLoader
    Threads: 100
    Phases:
      - *Nop
      - Repeat: 1
        BatchSize: 1000
        DocumentCount: *DocumentCount
        Database: *Database
        Document:
          oldKey: {^RandomInt: {min: *ShardKeyValueMin, max: *ShardKeyValueMax}}
          newKey: {^RandomInt: {min: *ShardKeyValueMin, max: *ShardKeyValueMax}}
          counter: 0
          padding: {^FastRandomString: {length: {^RandomInt: {min: *ApproxDocumentSize80Pct, max: *ApproxDocumentSize}}}}
      - *Nop

  - Name: WriteCollection
    Type: RunCommand
    Threads: 450
    Database: *Database
    Phases:
      - *Nop
      - *Nop
      - MetricsName: UpdateOneMetrics
        Duration: 200 seconds
        Collection: *Collection
        Operations:
          - OperationName: RunCommand
            OperationCommand:
              update: Collection0
              updates: {^Parameter: {Name: "Operations", Default: *UpdateOps1000x}}
              ordered: false

AutoRun:
<<<<<<< HEAD
  - When:
      mongodb_setup:
        $eq:
          - shard
          - shard-80-feature-flags
          - shard-lite
          - shard-lite-80-feature-flags
          - shard-lite-all-feature-flags
      branch_name:
        $gte: v8.0
=======
- When:
    mongodb_setup:
      $eq:
      - shard
      - shard-80-feature-flags
      - shard-all-feature-flags
      - shard-lite-80-feature-flags
    branch_name:
      $gte: v8.0
>>>>>>> 32d8dd90
<|MERGE_RESOLUTION|>--- conflicted
+++ resolved
@@ -120,25 +120,12 @@
               ordered: false
 
 AutoRun:
-<<<<<<< HEAD
   - When:
       mongodb_setup:
         $eq:
           - shard
           - shard-80-feature-flags
-          - shard-lite
+          - shard-all-feature-flags
           - shard-lite-80-feature-flags
-          - shard-lite-all-feature-flags
       branch_name:
-        $gte: v8.0
-=======
-- When:
-    mongodb_setup:
-      $eq:
-      - shard
-      - shard-80-feature-flags
-      - shard-all-feature-flags
-      - shard-lite-80-feature-flags
-    branch_name:
-      $gte: v8.0
->>>>>>> 32d8dd90
+        $gte: v8.0