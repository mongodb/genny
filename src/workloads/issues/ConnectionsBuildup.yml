--- conflicted
+++ resolved
@@ -96,7 +96,6 @@
         Blocking: None # must be Blocking:None
 
 AutoRun:
-<<<<<<< HEAD
   - When:
       mongodb_setup:
         $eq:
@@ -104,15 +103,4 @@
           - replica
           - replica-80-feature-flags
           - replica-all-feature-flags
-          - single-replica
-          - shard-single
-=======
-- When:
-    mongodb_setup:
-      $eq:
-      - atlas-like-replica.2022-10
-      - replica
-      - replica-80-feature-flags
-      - replica-all-feature-flags
-      - shard-single
->>>>>>> d059e976
+          - shard-single