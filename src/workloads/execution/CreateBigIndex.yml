SchemaVersion: 2018-07-01
Owner: Storage Execution
Description: |
  This workload tests the performance of index creation on replica sets, standalones, and sharded
  clusters. We use 2 main actors, InsertData and IndexCollection. For more information about these
  actors, please refer to CreateIndexPhase.yml. Additionally, in sharded instances only, the
  EnableSharding and ShardCollection actors are used. This workload specifically also tests the
  performance of creating indexes on a collection large enough that the external sorter must spill
  to disk. This can happen when the keys are larger than maxIndexBuildMemoryUsageMegabytes. Note
  that this test was originally two separate files, CreateIndex.yml and CreateBigIndex.yml,
  but was merged into one as part of PERF-3574. CreateIndex.yml itself was originally CreateIndex.yml
  and CreateIndexSharded.yml, but was merged into one as part of PERF-4347.

Keywords:
  - indexes
  - sharding

Actors:
  # Phase 1 + 2: Enable sharding and shard the collection, when we are running in a sharded environment.
  - Name: EnableSharding
    Type: AdminCommand
    Threads: 1
    Phases:
      - Repeat: 1
        Database: admin
        # Until EVG-21054 is resolved, using OnlyRunInInstance requires excluding the workload from dry-runs
        OnlyRunInInstance: sharded
        Operations:
          - OperationMetricsName: EnableSharding
            OperationName: AdminCommand
            OperationCommand:
              enableSharding: test
      - &Nop {Nop: true}
      - *Nop
      - *Nop
      - *Nop
      - *Nop
      - *Nop
      - *Nop
      - *Nop
      - *Nop
      - *Nop
      - *Nop
      - *Nop

  - Name: ShardCollection
    Type: AdminCommand
    Threads: 1
    Phases:
      - *Nop
      - Repeat: 1
        Database: admin
        OnlyRunInInstance: sharded
        Operations:
          - OperationMetricsName: ShardCollection
            OperationName: AdminCommand
            OperationCommand:
              shardCollection: test.Collection0 # Collection0 is the default collection populated by the Loader.
              key:
                _id: hashed
      - *Nop
      - *Nop
      - *Nop
      - *Nop
      - *Nop
      - *Nop
      - *Nop
      - *Nop
      - *Nop
      - *Nop
      - *Nop

  # Phase 3: Insert enough data to ensure than an index build on each field spills to disk with a
  # memory limit of 100MB.
  - Name: InsertData
    Type: Loader
    Threads: 1
    Phases:
      - *Nop
      - *Nop
      - LoadConfig:
          Path: ../../phases/execution/CreateIndexPhase.yml
          Key: InsertData
          Parameters:
            db: &db test
      - *Nop
      - *Nop
      - *Nop
      - *Nop
      - *Nop
      - *Nop
      - *Nop
      - *Nop
      - *Nop
      - *Nop

  # Phase 4: Lower the memory limit for spilling to disk so that it occurs more often.
  - Name: Quiesce
    Type: QuiesceActor
    Database: *db
    Threads: 1
    Phases:
      - *Nop
      - *Nop
      - *Nop
      - Repeat: 1
      - *Nop
      - *Nop
      - *Nop
      - *Nop
      - *Nop
      - *Nop
      - *Nop
      - *Nop
      - *Nop

  - Name: Setup
    Type: RunCommand
    Threads: 1
    Phases:
      - *Nop
      - *Nop
      - *Nop
      - Repeat: 1
        Database: admin
        Operations:
          - OperationMetricsName: LimitIndexBuildMemoryUsageCommand
            OperationName: RunCommand
            OperationCommand:
              setParameter: 1
              maxIndexBuildMemoryUsageMegabytes: 100
      - *Nop
      - *Nop
      - *Nop
      - *Nop
      - *Nop
      - *Nop
      - *Nop
      - *Nop
      - *Nop

  # Phases 5+: Build indexes on each field.
  - Name: IndexCollection
    Type: RunCommand
    Threads: 1
    Phases:
      - *Nop
      - *Nop
      - *Nop
      - *Nop
      # Build an index on an integer field.
      - LoadConfig:
          Path: ../../phases/execution/CreateIndexPhase.yml
          Key: CreateIntegerIndexCmd
          Parameters:
            Repeat: 5
      # Build an index on a string field.
      - LoadConfig:
          Path: ../../phases/execution/CreateIndexPhase.yml
          Key: CreateStringIndexCmd
          Parameters:
            Repeat: 5
      # Build a variety of indexes
      - LoadConfig:
          Path: ../../phases/execution/CreateIndexPhase.yml
          Key: Create2dIndexesCmd
          Parameters:
            Repeat: 5
      - LoadConfig:
          Path: ../../phases/execution/CreateIndexPhase.yml
          Key: Create2dSphereIndexesCoordCmd
          Parameters:
            Repeat: 5
      - LoadConfig:
          Path: ../../phases/execution/CreateIndexPhase.yml
          Key: Create2dSphereGeoJsonIndexesCmd
          Parameters:
            Repeat: 5
      - LoadConfig:
          Path: ../../phases/execution/CreateIndexPhase.yml
          Key: CreateHashedIndexesCmd
          Parameters:
            Repeat: 5
      - LoadConfig:
          Path: ../../phases/execution/CreateIndexPhase.yml
          Key: CreateTextIndexesCmd
          Parameters:
            Repeat: 5
      - # For an already-sharded collection, you cannot create unique indexes on other fields.
        # https://www.mongodb.com/docs/manual/core/sharding-shard-key/#unique-indexes
        OnlyRunInInstances: [standalone, replica_set]
        LoadConfig:
          Path: ../../phases/execution/CreateIndexPhase.yml
          Key: CreateUniqueIndexesCmd
          Parameters:
            Repeat: 5
      - LoadConfig:
          Path: ../../phases/execution/CreateIndexPhase.yml
          Key: CreateWildCardIndexesCmd
          Parameters:
            Repeat: 5

AutoRun:
<<<<<<< HEAD
  - When:
      mongodb_setup:
        $eq:
          - atlas
          - atlas-like-replica.2022-10
          - replica
          - replica-80-feature-flags
          - replica-all-feature-flags
          - single-replica
          - standalone
          - standalone-80-feature-flags
          - standalone-all-feature-flags
      atlas_setup:
        $neq:
          - M30-repl
=======
- When:
    mongodb_setup:
      $eq:
      - atlas
      - atlas-like-replica.2022-10
      - replica
      - replica-80-feature-flags
      - replica-all-feature-flags
      - standalone
      - standalone-80-feature-flags
      - standalone-all-feature-flags
    atlas_setup:
      $neq:
      - M30-repl
>>>>>>> d059e976
<|MERGE_RESOLUTION|>--- conflicted
+++ resolved
@@ -201,7 +201,6 @@
             Repeat: 5
 
 AutoRun:
-<<<<<<< HEAD
   - When:
       mongodb_setup:
         $eq:
@@ -210,26 +209,9 @@
           - replica
           - replica-80-feature-flags
           - replica-all-feature-flags
-          - single-replica
           - standalone
           - standalone-80-feature-flags
           - standalone-all-feature-flags
       atlas_setup:
         $neq:
-          - M30-repl
-=======
-- When:
-    mongodb_setup:
-      $eq:
-      - atlas
-      - atlas-like-replica.2022-10
-      - replica
-      - replica-80-feature-flags
-      - replica-all-feature-flags
-      - standalone
-      - standalone-80-feature-flags
-      - standalone-all-feature-flags
-    atlas_setup:
-      $neq:
-      - M30-repl
->>>>>>> d059e976
+          - M30-repl