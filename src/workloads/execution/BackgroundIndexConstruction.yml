--- conflicted
+++ resolved
@@ -223,28 +223,14 @@
           Blocking: None
 
 AutoRun:
-<<<<<<< HEAD
   - When:
       mongodb_setup:
         $eq:
-          - single-replica
+          - replica
           - single-replica-80-feature-flags
           - replica-all-feature-flags
       branch_name:
         $gte: v7.0
       infrastructure_provisioning:
         $neq:
-          - graviton-single-lite.2022-11 # Instance type is slow and times out
-=======
-- When:
-    mongodb_setup:
-      $eq:
-      - replica
-      - single-replica-80-feature-flags
-      - replica-all-feature-flags
-    branch_name:
-      $gte: v7.0
-    infrastructure_provisioning:
-      $neq:
-      - graviton-single-lite.2022-11  # Instance type is slow and times out
->>>>>>> d059e976
+          - graviton-single-lite.2022-11 # Instance type is slow and times out