buildvariants:
- name: perf-atlas-M60-real.arm.aws.2023-11
  tasks:
  - name: create_big_index
  - name: service_architecture_workloads
  - name: expressive_queries
  - name: match_filters
  - name: match_filters_medium
  - name: match_filters_small
  - name: pipeline_update
  - name: union_with
  - name: big_update
  - name: insert_big_docs
  - name: large_scale_long_lived
  - name: many_update
- name: perf-atlas-M60-real.intel.azure.2023-11
  tasks:
  - name: create_big_index
  - name: service_architecture_workloads
  - name: expressive_queries
  - name: match_filters
  - name: match_filters_medium
  - name: match_filters_small
  - name: pipeline_update
  - name: union_with
  - name: big_update
  - name: insert_big_docs
  - name: large_scale_long_lived
  - name: many_update
- name: perf-3-shard-fle.arm.aws.2023-11
  tasks:
  - name: ycsb_like_queryable_encrypt1_cf16
  - name: ycsb_like_queryable_encrypt1_cf32
  - name: ycsb_like_queryable_encrypt1_cfdefault
  - name: ycsb_like_queryable_encrypt5_cf16
  - name: ycsb_like_queryable_encrypt5_cf32
  - name: ycsb_like_queryable_encrypt5_cfdefault
  - name: medical_workload_diagnosis_100_0_unencrypted
  - name: medical_workload_diagnosis_100_0
  - name: medical_workload_diagnosis_50_50_unencrypted
  - name: medical_workload_diagnosis_50_50
  - name: medical_workload_guid_50_50_unencrypted
  - name: medical_workload_guid_50_50
  - name: medical_workload_load_unencrypted
  - name: medical_workload_load
  - name: qe_range_age_100_0
  - name: qe_range_age_50_50
  - name: qe_range_balance_100_0
  - name: qe_range_balance_50_50
  - name: qe_range_timestamp_100_0
  - name: qe_range_timestamp_50_50
- name: perf-3-shard.arm.aws.2023-11
  tasks:
  - name: clustered_collection
  - name: clustered_collection_large_record_ids
  - name: aggregations_output
  - name: graph_lookup
  - name: graph_lookup_with_only_unsharded_colls
  - name: lookup
  - name: lookup_colocated_data
  - name: lookup_with_only_unsharded_colls
  - name: non_search_hybrid_scoring
  - name: shard_filter
  - name: ten_m_doc_collection__object_id__sharded
  - name: batched_update_one_without_shard_key_with_id
  - name: bulk_write_batched_update_one_without_shard_key_with_id
  - name: multi_shard_transactions
  - name: multi_shard_transactions_with_many_namespaces
  - name: reshard_collection_mixed
  - name: reshard_collection_read_heavy
  - name: would_change_owning_shard_batch_write
  - name: multi_updates_multi_updates__shard_collection
  - name: multi_updates_multi_updates
- name: perf-3-node-replSet.arm.aws.2023-11
  tasks:
  - name: coinbase_timeseries_group_date_trunc
  - name: coinbase_timeseries_group_date_trunc_memory_limit
  - name: coinbase_timeseries_group_date_trunc_sort
  - name: coinbase_timeseries_match
  - name: coinbase_timeseries_match_count
  - name: coinbase_timeseries_query01
  - name: coinbase_timeseries_query02
  - name: coinbase_timeseries_query03
  - name: parallel_insert_replica
  - name: parallel_insert_replica_delay_mixed
  - name: background_index_construction
  - name: background_ttl_deletions
  - name: background_validate_cmd
  - name: clustered_collection
  - name: clustered_collection_large_record_ids
  - name: create_big_index
  - name: mixed_multi_deletes_batched
  - name: mixed_multi_deletes_batched_with_secondary_indexes
  - name: mixed_multi_deletes_doc_by_doc
  - name: mixed_multi_deletes_doc_by_doc_with_secondary_indexes
  - name: multi_planning
  - name: ping_command
  - name: secondary_reads_genny
  - name: sinusoidal_read_writes
  - name: time_series_range_delete
  - name: update_with_secondary_indexes
  - name: validate_cmd
  - name: validate_cmd_full
  - name: commit_latency_single_update
  - name: service_architecture_workloads
  - name: aggregate_expressions
  - name: array_traversal
  - name: boolean_simplifier
  - name: boolean_simplifier_small_dataset
  - name: coll_scan_complex_predicate_large
  - name: coll_scan_complex_predicate_medium
  - name: coll_scan_complex_predicate_small
  - name: coll_scan_large_number_of_fields_large
  - name: coll_scan_large_number_of_fields_medium
  - name: coll_scan_large_number_of_fields_small
  - name: coll_scan_on_mixed_data_types_large
  - name: coll_scan_on_mixed_data_types_medium
  - name: coll_scan_on_mixed_data_types_small
  - name: coll_scan_predicate_selectivity_large
  - name: coll_scan_predicate_selectivity_medium
  - name: coll_scan_predicate_selectivity_small
  - name: coll_scan_projection_large
  - name: coll_scan_projection_medium
  - name: coll_scan_projection_small
  - name: coll_scan_simplifiable_predicate_large
  - name: coll_scan_simplifiable_predicate_medium
  - name: coll_scan_simplifiable_predicate_small
  - name: collection_level_diagnostic_commands
  - name: constant_fold_arithmetic
  - name: cumulative_windows
  - name: cumulative_windows_multi_accums
  - name: densify_fill_combo
  - name: densify_hours
  - name: densify_milliseconds
  - name: densify_months
  - name: densify_numeric
  - name: densify_timeseries_collection
  - name: expressive_queries
  - name: external_sort
  - name: fill_timeseries_collection
  - name: filter_with_complex_logical_expression
  - name: filter_with_complex_logical_expression_medium
  - name: filter_with_complex_logical_expression_small
  - name: graph_lookup_with_only_unsharded_colls
  - name: group_like_distinct
  - name: group_spill_to_disk
  - name: group_stages_on_computed_fields
  - name: in_with_varied_array_size
  - name: limit_skip
  - name: lookup_nlj
  - name: lookup_only
  - name: lookup_sbe_pushdown
  - name: lookup_sbe_pushdown_inlj_misc
  - name: lookup_unwind
  - name: lookup_with_only_unsharded_colls
  - name: match_filters
  - name: match_filters_medium
  - name: match_filters_small
  - name: match_with_large_expression
  - name: metric_secondary_index_timeseries_collection
  - name: non_search_hybrid_scoring
  - name: one_m_doc_collection__large_doc_int_id
  - name: percentiles_agg
  - name: pipeline_update
  - name: project_parse
  - name: query_stats
  - name: query_stats_query_shapes
  - name: repeated_path_traversal
  - name: repeated_path_traversal_medium
  - name: repeated_path_traversal_small
  - name: set_window_fields_unbounded
  - name: sliding_windows
  - name: sliding_windows_multi_accums
  - name: sort_by_expression
  - name: ten_m_doc_collection__int_id
  - name: ten_m_doc_collection__int_id__agg
  - name: ten_m_doc_collection__int_id__identity_view
  - name: ten_m_doc_collection__int_id__identity_view__agg
  - name: ten_m_doc_collection__object_id
  - name: ten_m_doc_collection__sub_doc_id
  - name: time_series2dsphere
  - name: time_series_group_stages_on_computed_fields
  - name: time_series_lastpoint
  - name: time_series_sort
  - name: time_series_sort_compound
  - name: time_series_sort_overlapping_buckets
  - name: time_series_telemetry
  - name: timeseries_block_processing
  - name: timeseries_count
  - name: timeseries_enum
  - name: timeseries_extended_range
  - name: timeseries_stress_unpacking
  - name: union_with
  - name: unwind_group
  - name: update_large_documents
  - name: variadic_aggregate_expressions
  - name: window_with_complex_partition_expression
  - name: window_with_nested_field_projection
  - name: linear_fill
  - name: locf
  - name: multiplanner_blocking_sort
  - name: multiplanner_clustered_collection
  - name: multiplanner_compound_indexes
  - name: multiplanner_many_index_seeks
  - name: multiplanner_multi_planning_reads_a_lot_of_data
  - name: multiplanner_multikey_indexes
  - name: multiplanner_multiplanner_with_group
  - name: multiplanner_no_results
  - name: multiplanner_no_such_field
  - name: multiplanner_non_blocking_vs_blocking
  - name: multiplanner_simple
  - name: multiplanner_subplanning
  - name: multiplanner_use_clustered_index
  - name: multiplanner_varied_selectivity
  - name: plan_cache_empty_group
  - name: plan_cache_match_eq_varying_array
  - name: big_update
  - name: contention_ttl_deletions
  - name: insert_big_docs
  - name: large_indexed_ins_matching_documents
  - name: large_scale_long_lived
  - name: majority_writes10_k_threads
  - name: many_update
  - name: mixed_writes_replica
  - name: mixed_writes_replica_delay_mixed
  - name: scan_with_long_lived
  - name: time_series_sort_scale
  - name: genny_overhead
  - name: write_one_replica_set
  - name: llt_mixed
  - name: llt_mixed_small
- name: perf-3-node-replSet-query-engine-classic.arm.aws.2023-11
  tasks:
  - name: multi_planning
  - name: aggregate_expressions
  - name: array_traversal
  - name: boolean_simplifier
  - name: boolean_simplifier_small_dataset
  - name: coll_scan_complex_predicate_large
  - name: coll_scan_complex_predicate_medium
  - name: coll_scan_complex_predicate_small
  - name: coll_scan_large_number_of_fields_large
  - name: coll_scan_large_number_of_fields_medium
  - name: coll_scan_large_number_of_fields_small
  - name: coll_scan_on_mixed_data_types_large
  - name: coll_scan_on_mixed_data_types_medium
  - name: coll_scan_on_mixed_data_types_small
  - name: coll_scan_predicate_selectivity_large
  - name: coll_scan_predicate_selectivity_medium
  - name: coll_scan_predicate_selectivity_small
  - name: coll_scan_projection_large
  - name: coll_scan_projection_medium
  - name: coll_scan_projection_small
  - name: coll_scan_simplifiable_predicate_large
  - name: coll_scan_simplifiable_predicate_medium
  - name: coll_scan_simplifiable_predicate_small
  - name: constant_fold_arithmetic
  - name: cumulative_windows
  - name: cumulative_windows_multi_accums
  - name: expressive_queries
  - name: external_sort
  - name: filter_with_complex_logical_expression
  - name: filter_with_complex_logical_expression_medium
  - name: filter_with_complex_logical_expression_small
  - name: graph_lookup_with_only_unsharded_colls
  - name: group_spill_to_disk
  - name: group_stages_on_computed_fields
  - name: in_with_varied_array_size
  - name: limit_skip
  - name: lookup_nlj
  - name: lookup_only
  - name: lookup_sbe_pushdown
  - name: lookup_sbe_pushdown_inlj_misc
  - name: lookup_unwind
  - name: lookup_with_only_unsharded_colls
  - name: match_filters
  - name: match_filters_medium
  - name: match_filters_small
  - name: match_with_large_expression
  - name: percentiles_agg
  - name: percentiles_expr
  - name: percentiles_window
  - name: percentiles_window_spill_to_disk
  - name: project_parse
  - name: repeated_path_traversal
  - name: repeated_path_traversal_medium
  - name: repeated_path_traversal_small
  - name: set_window_fields_unbounded
  - name: sliding_windows
  - name: sliding_windows_multi_accums
  - name: sort_by_expression
  - name: time_series_group_stages_on_computed_fields
<<<<<<< HEAD
  - name: time_series_lastpoint
  - name: time_series_sort
  - name: time_series_sort_compound
  - name: time_series_sort_overlapping_buckets
  - name: time_series_telemetry
  - name: timeseries_block_processing
  - name: timeseries_count
  - name: timeseries_enum
  - name: timeseries_extended_range
  - name: timeseries_stress_unpacking
=======
>>>>>>> 7401c770
  - name: union_with
  - name: unwind_group
  - name: variadic_aggregate_expressions
  - name: window_with_complex_partition_expression
  - name: window_with_nested_field_projection
  - name: linear_fill
  - name: locf
  - name: multiplanner_blocking_sort
  - name: multiplanner_clustered_collection
  - name: multiplanner_compound_indexes
  - name: multiplanner_many_index_seeks
  - name: multiplanner_multi_planning_reads_a_lot_of_data
  - name: multiplanner_multikey_indexes
  - name: multiplanner_multiplanner_with_group
  - name: multiplanner_no_results
  - name: multiplanner_no_such_field
  - name: multiplanner_non_blocking_vs_blocking
  - name: multiplanner_simple
  - name: multiplanner_subplanning
  - name: multiplanner_use_clustered_index
  - name: multiplanner_varied_selectivity
  - name: big_update
  - name: large_indexed_ins_matching_documents
  - name: large_scale_long_lived
  - name: scan_with_long_lived
  - name: llt_mixed
- name: perf-3-node-replSet-query-engine-sbe.arm.aws.2023-11
  tasks:
  - name: multi_planning
  - name: aggregate_expressions
  - name: array_traversal
  - name: coll_scan_complex_predicate_large
  - name: coll_scan_complex_predicate_medium
  - name: coll_scan_complex_predicate_small
  - name: coll_scan_large_number_of_fields_large
  - name: coll_scan_large_number_of_fields_medium
  - name: coll_scan_large_number_of_fields_small
  - name: coll_scan_on_mixed_data_types_large
  - name: coll_scan_on_mixed_data_types_medium
  - name: coll_scan_on_mixed_data_types_small
  - name: coll_scan_predicate_selectivity_large
  - name: coll_scan_predicate_selectivity_medium
  - name: coll_scan_predicate_selectivity_small
  - name: coll_scan_projection_large
  - name: coll_scan_projection_medium
  - name: coll_scan_projection_small
  - name: coll_scan_simplifiable_predicate_large
  - name: coll_scan_simplifiable_predicate_medium
  - name: coll_scan_simplifiable_predicate_small
  - name: constant_fold_arithmetic
  - name: cumulative_windows
  - name: cumulative_windows_multi_accums
  - name: expressive_queries
  - name: external_sort
  - name: filter_with_complex_logical_expression
  - name: filter_with_complex_logical_expression_medium
  - name: filter_with_complex_logical_expression_small
  - name: graph_lookup_with_only_unsharded_colls
  - name: group_spill_to_disk
  - name: group_stages_on_computed_fields
  - name: in_with_varied_array_size
  - name: limit_skip
  - name: lookup_nlj
  - name: lookup_only
  - name: lookup_sbe_pushdown
  - name: lookup_sbe_pushdown_inlj_misc
  - name: lookup_unwind
  - name: lookup_with_only_unsharded_colls
  - name: match_filters
  - name: match_filters_medium
  - name: match_filters_small
  - name: match_with_large_expression
  - name: percentiles_agg
  - name: percentiles_expr
  - name: percentiles_window
  - name: percentiles_window_spill_to_disk
  - name: project_parse
  - name: repeated_path_traversal
  - name: repeated_path_traversal_medium
  - name: repeated_path_traversal_small
  - name: set_window_fields_unbounded
  - name: sliding_windows
  - name: sliding_windows_multi_accums
  - name: sort_by_expression
  - name: union_with
  - name: unwind_group
  - name: variadic_aggregate_expressions
  - name: window_with_complex_partition_expression
  - name: window_with_nested_field_projection
  - name: linear_fill
  - name: locf
  - name: multiplanner_blocking_sort
  - name: multiplanner_clustered_collection
  - name: multiplanner_compound_indexes
  - name: multiplanner_many_index_seeks
  - name: multiplanner_multi_planning_reads_a_lot_of_data
  - name: multiplanner_multikey_indexes
  - name: multiplanner_multiplanner_with_group
  - name: multiplanner_no_results
  - name: multiplanner_no_such_field
  - name: multiplanner_non_blocking_vs_blocking
  - name: multiplanner_simple
  - name: multiplanner_subplanning
  - name: multiplanner_use_clustered_index
  - name: multiplanner_varied_selectivity
  - name: big_update
  - name: large_indexed_ins_matching_documents
  - name: large_scale_long_lived
  - name: scan_with_long_lived
  - name: llt_mixed
- name: perf-3-node-replSet-intel.intel.aws.2023-11
  tasks:
  - name: coinbase_timeseries_group_date_trunc
  - name: coinbase_timeseries_group_date_trunc_memory_limit
  - name: coinbase_timeseries_group_date_trunc_sort
  - name: coinbase_timeseries_match
  - name: coinbase_timeseries_match_count
  - name: coinbase_timeseries_query01
  - name: coinbase_timeseries_query02
  - name: coinbase_timeseries_query03
  - name: parallel_insert_replica
  - name: parallel_insert_replica_delay_mixed
  - name: background_index_construction
  - name: background_ttl_deletions
  - name: background_validate_cmd
  - name: clustered_collection
  - name: clustered_collection_large_record_ids
  - name: create_big_index
  - name: mixed_multi_deletes_batched
  - name: mixed_multi_deletes_batched_with_secondary_indexes
  - name: mixed_multi_deletes_doc_by_doc
  - name: mixed_multi_deletes_doc_by_doc_with_secondary_indexes
  - name: multi_planning
  - name: ping_command
  - name: secondary_reads_genny
  - name: sinusoidal_read_writes
  - name: time_series_range_delete
  - name: update_with_secondary_indexes
  - name: validate_cmd
  - name: validate_cmd_full
  - name: commit_latency_single_update
  - name: service_architecture_workloads
  - name: aggregate_expressions
  - name: array_traversal
  - name: boolean_simplifier
  - name: boolean_simplifier_small_dataset
  - name: coll_scan_complex_predicate_large
  - name: coll_scan_complex_predicate_medium
  - name: coll_scan_complex_predicate_small
  - name: coll_scan_large_number_of_fields_large
  - name: coll_scan_large_number_of_fields_medium
  - name: coll_scan_large_number_of_fields_small
  - name: coll_scan_on_mixed_data_types_large
  - name: coll_scan_on_mixed_data_types_medium
  - name: coll_scan_on_mixed_data_types_small
  - name: coll_scan_predicate_selectivity_large
  - name: coll_scan_predicate_selectivity_medium
  - name: coll_scan_predicate_selectivity_small
  - name: coll_scan_projection_large
  - name: coll_scan_projection_medium
  - name: coll_scan_projection_small
  - name: coll_scan_simplifiable_predicate_large
  - name: coll_scan_simplifiable_predicate_medium
  - name: coll_scan_simplifiable_predicate_small
  - name: collection_level_diagnostic_commands
  - name: constant_fold_arithmetic
  - name: cumulative_windows
  - name: cumulative_windows_multi_accums
  - name: densify_fill_combo
  - name: densify_hours
  - name: densify_milliseconds
  - name: densify_months
  - name: densify_numeric
  - name: densify_timeseries_collection
  - name: expressive_queries
  - name: external_sort
  - name: fill_timeseries_collection
  - name: filter_with_complex_logical_expression
  - name: filter_with_complex_logical_expression_medium
  - name: filter_with_complex_logical_expression_small
  - name: graph_lookup_with_only_unsharded_colls
  - name: group_like_distinct
  - name: group_spill_to_disk
  - name: group_stages_on_computed_fields
  - name: in_with_varied_array_size
  - name: limit_skip
  - name: lookup_nlj
  - name: lookup_only
  - name: lookup_sbe_pushdown
  - name: lookup_sbe_pushdown_inlj_misc
  - name: lookup_unwind
  - name: lookup_with_only_unsharded_colls
  - name: match_filters
  - name: match_filters_medium
  - name: match_filters_small
  - name: match_with_large_expression
  - name: metric_secondary_index_timeseries_collection
  - name: non_search_hybrid_scoring
  - name: one_m_doc_collection__large_doc_int_id
  - name: percentiles_agg
  - name: pipeline_update
  - name: project_parse
  - name: query_stats
  - name: query_stats_query_shapes
  - name: repeated_path_traversal
  - name: repeated_path_traversal_medium
  - name: repeated_path_traversal_small
  - name: set_window_fields_unbounded
  - name: sliding_windows
  - name: sliding_windows_multi_accums
  - name: sort_by_expression
  - name: ten_m_doc_collection__int_id
  - name: ten_m_doc_collection__int_id__agg
  - name: ten_m_doc_collection__int_id__identity_view
  - name: ten_m_doc_collection__int_id__identity_view__agg
  - name: ten_m_doc_collection__object_id
  - name: ten_m_doc_collection__sub_doc_id
  - name: time_series2dsphere
  - name: time_series_group_stages_on_computed_fields
  - name: time_series_lastpoint
  - name: time_series_sort
  - name: time_series_sort_compound
  - name: time_series_sort_overlapping_buckets
  - name: time_series_telemetry
  - name: timeseries_block_processing
  - name: timeseries_count
  - name: timeseries_enum
  - name: timeseries_stress_unpacking
  - name: union_with
  - name: unwind_group
  - name: update_large_documents
  - name: variadic_aggregate_expressions
  - name: window_with_complex_partition_expression
  - name: window_with_nested_field_projection
  - name: linear_fill
  - name: locf
  - name: multiplanner_blocking_sort
  - name: multiplanner_clustered_collection
  - name: multiplanner_compound_indexes
  - name: multiplanner_many_index_seeks
  - name: multiplanner_multi_planning_reads_a_lot_of_data
  - name: multiplanner_multikey_indexes
  - name: multiplanner_multiplanner_with_group
  - name: multiplanner_no_results
  - name: multiplanner_no_such_field
  - name: multiplanner_non_blocking_vs_blocking
  - name: multiplanner_simple
  - name: multiplanner_subplanning
  - name: multiplanner_use_clustered_index
  - name: multiplanner_varied_selectivity
  - name: plan_cache_empty_group
  - name: plan_cache_match_eq_varying_array
  - name: big_update
  - name: contention_ttl_deletions
  - name: insert_big_docs
  - name: large_indexed_ins_matching_documents
  - name: large_scale_long_lived
  - name: majority_writes10_k_threads
  - name: many_update
  - name: mixed_writes_replica
  - name: mixed_writes_replica_delay_mixed
  - name: scan_with_long_lived
  - name: time_series_sort_scale
  - name: genny_overhead
  - name: write_one_replica_set
  - name: llt_mixed
  - name: llt_mixed_small
- name: perf-1-node-replSet-fle.arm.aws.2023-11
  tasks:
  - name: exponential_compact
  - name: ycsb_like_queryable_encrypt1_cf16
  - name: ycsb_like_queryable_encrypt1_cf32
  - name: ycsb_like_queryable_encrypt1_cfdefault
  - name: ycsb_like_queryable_encrypt5_cf16
  - name: ycsb_like_queryable_encrypt5_cf32
  - name: ycsb_like_queryable_encrypt5_cfdefault
  - name: qe_range_age_100_0
  - name: qe_range_age_50_50
  - name: qe_range_balance_100_0
  - name: qe_range_balance_50_50
  - name: qe_range_timestamp_100_0
  - name: qe_range_timestamp_50_50
- name: perf-1-node-15gbwtcache.arm.aws.2023-11
  tasks:
  - name: large_scale_long_lived
  - name: out_of_cache_scanner
- name: perf-3-node-1dayhistory-15gbwtcache.arm.aws.2023-11
  tasks:
  - name: big_update
  - name: in_cache_snapshot_reads
  - name: many_update
  - name: out_of_cache_snapshot_reads
- name: perf-3-shard.intel.aws.2023-11
  tasks:
  - name: clustered_collection
  - name: clustered_collection_large_record_ids
  - name: aggregations_output
  - name: graph_lookup
  - name: graph_lookup_with_only_unsharded_colls
  - name: lookup
  - name: lookup_colocated_data
  - name: lookup_with_only_unsharded_colls
  - name: non_search_hybrid_scoring
  - name: shard_filter
  - name: ten_m_doc_collection__object_id__sharded
  - name: batched_update_one_without_shard_key_with_id
  - name: bulk_write_batched_update_one_without_shard_key_with_id
  - name: multi_shard_transactions
  - name: multi_shard_transactions_with_many_namespaces
  - name: reshard_collection_mixed
  - name: reshard_collection_read_heavy
  - name: would_change_owning_shard_batch_write
  - name: multi_updates_multi_updates__shard_collection
  - name: multi_updates_multi_updates
- name: perf-shard-all-feature-flags.arm.aws.2023-11
  tasks:
  - name: clustered_collection
  - name: clustered_collection_large_record_ids
  - name: aggregations_output
  - name: graph_lookup
  - name: graph_lookup_with_only_unsharded_colls
  - name: lookup
  - name: lookup_colocated_data
  - name: lookup_with_only_unsharded_colls
  - name: batched_update_one_without_shard_key_with_id
  - name: bulk_write_batched_update_one_without_shard_key_with_id
  - name: multi_shard_transactions
  - name: multi_shard_transactions_with_many_namespaces
  - name: reshard_collection
  - name: reshard_collection_mixed
  - name: reshard_collection_read_heavy
  - name: would_change_owning_shard_batch_write
  - name: multi_updates_multi_updates__pause_migrations__shard_collection
  - name: multi_updates_multi_updates__pause_migrations
  - name: multi_updates_multi_updates__shard_collection
  - name: multi_updates_multi_updates
- name: perf-shard-single.arm.aws.2023-11
  tasks:
  - name: query_stats
  - name: write_one_without_shard_key_sharded_collection
  - name: write_one_without_shard_key_unsharded_collection
- name: perf-3-node-replSet-all-feature-flags.arm.aws.2023-11
  tasks:
  - name: coinbase_timeseries_group_date_trunc
  - name: coinbase_timeseries_group_date_trunc_memory_limit
  - name: coinbase_timeseries_group_date_trunc_sort
  - name: coinbase_timeseries_match
  - name: coinbase_timeseries_match_count
  - name: coinbase_timeseries_query01
  - name: coinbase_timeseries_query02
  - name: coinbase_timeseries_query03
  - name: background_index_construction
  - name: background_ttl_deletions
  - name: clustered_collection
  - name: clustered_collection_large_record_ids
  - name: create_big_index
  - name: multi_planning
  - name: secondary_reads_genny
  - name: sinusoidal_read_writes
  - name: time_series_arbitrary_update
  - name: time_series_range_delete
  - name: update_with_secondary_indexes
  - name: commit_latency_single_update
  - name: service_architecture_workloads
  - name: aggregate_expressions
  - name: boolean_simplifier
  - name: boolean_simplifier_small_dataset
  - name: coll_scan_complex_predicate_large
  - name: coll_scan_complex_predicate_medium
  - name: coll_scan_complex_predicate_small
  - name: coll_scan_large_number_of_fields_large
  - name: coll_scan_large_number_of_fields_medium
  - name: coll_scan_large_number_of_fields_small
  - name: coll_scan_on_mixed_data_types_large
  - name: coll_scan_on_mixed_data_types_medium
  - name: coll_scan_on_mixed_data_types_small
  - name: coll_scan_predicate_selectivity_large
  - name: coll_scan_predicate_selectivity_medium
  - name: coll_scan_predicate_selectivity_small
  - name: coll_scan_projection_large
  - name: coll_scan_projection_medium
  - name: coll_scan_projection_small
  - name: coll_scan_simplifiable_predicate_large
  - name: coll_scan_simplifiable_predicate_medium
  - name: coll_scan_simplifiable_predicate_small
  - name: cumulative_windows
  - name: cumulative_windows_multi_accums
  - name: densify_hours
  - name: densify_milliseconds
  - name: densify_months
  - name: densify_numeric
  - name: expressive_queries
  - name: external_sort
  - name: group_like_distinct
  - name: group_spill_to_disk
  - name: group_stages_on_computed_fields
  - name: in_with_varied_array_size
  - name: limit_skip
  - name: lookup_nlj
  - name: lookup_only
  - name: lookup_sbe_pushdown
  - name: lookup_sbe_pushdown_inlj_misc
  - name: lookup_unwind
  - name: match_filters
  - name: match_filters_medium
  - name: match_filters_small
  - name: match_with_large_expression
  - name: metric_secondary_index_timeseries_collection
  - name: non_search_hybrid_scoring
  - name: one_m_doc_collection__large_doc_int_id
  - name: percentiles_agg
  - name: percentiles_expr
  - name: percentiles_window
  - name: percentiles_window_spill_to_disk
  - name: pipeline_update
  - name: project_parse
  - name: query_stats_query_shapes
  - name: repeated_path_traversal
  - name: repeated_path_traversal_medium
  - name: repeated_path_traversal_small
  - name: set_window_fields_unbounded
  - name: sliding_windows
  - name: sliding_windows_multi_accums
  - name: sort_by_expression
  - name: ten_m_doc_collection__int_id
  - name: ten_m_doc_collection__int_id__agg
  - name: ten_m_doc_collection__int_id__identity_view
  - name: ten_m_doc_collection__int_id__identity_view__agg
  - name: ten_m_doc_collection__object_id
  - name: ten_m_doc_collection__sub_doc_id
  - name: time_series2dsphere
  - name: time_series_group_stages_on_computed_fields
  - name: time_series_lastpoint
  - name: time_series_sort
  - name: time_series_sort_compound
  - name: time_series_sort_overlapping_buckets
  - name: time_series_telemetry
  - name: timeseries_block_processing
  - name: timeseries_count
  - name: timeseries_enum
  - name: timeseries_extended_range
  - name: timeseries_stress_unpacking
  - name: union_with
  - name: unwind_group
  - name: update_large_documents
  - name: variadic_aggregate_expressions
  - name: window_with_complex_partition_expression
  - name: window_with_nested_field_projection
  - name: linear_fill
  - name: locf
  - name: multiplanner_blocking_sort
  - name: multiplanner_clustered_collection
  - name: multiplanner_compound_indexes
  - name: multiplanner_many_index_seeks
  - name: multiplanner_multi_planning_reads_a_lot_of_data
  - name: multiplanner_multikey_indexes
  - name: multiplanner_multiplanner_with_group
  - name: multiplanner_no_results
  - name: multiplanner_no_such_field
  - name: multiplanner_non_blocking_vs_blocking
  - name: multiplanner_simple
  - name: multiplanner_subplanning
  - name: multiplanner_use_clustered_index
  - name: multiplanner_varied_selectivity
  - name: big_update
  - name: contention_ttl_deletions
  - name: insert_big_docs
  - name: large_indexed_ins_matching_documents
  - name: large_scale_long_lived
  - name: majority_writes10_k_threads
  - name: many_update
  - name: time_series_sort_scale
  - name: llt_mixed
  - name: llt_mixed_small
- name: perf-replSet-auth-delay.arm.aws.2023-11
  tasks:
  - name: transport_layer_connect_timing
- name: perf-3-node-replSet-limited-1-query-stats.arm.aws.2023-11
  tasks:
  - name: non_search_hybrid_scoring
- name: perf-3-node-replSet-limited-10-query-stats.arm.aws.2023-11
  tasks:
  - name: non_search_hybrid_scoring
- name: perf-3-node-replSet-limited-1000-query-stats.arm.aws.2023-11
  tasks:
  - name: non_search_hybrid_scoring
- name: perf-3-node-replSet-limited-10000-query-stats.arm.aws.2023-11
  tasks:
  - name: non_search_hybrid_scoring
tasks:
- commands:
  - command: timeout.update
    params:
      exec_timeout_secs: 86400
      timeout_secs: 86400
  - func: f_run_dsi_workload
    vars:
      auto_workload_path: src/PrivateWorkloads/src/workloads/customer_representative/coinbase/timeseries/GroupDateTrunc.yml
      test_control: coinbase_timeseries_group_date_trunc
  name: coinbase_timeseries_group_date_trunc
  priority: 5
- commands:
  - command: timeout.update
    params:
      exec_timeout_secs: 86400
      timeout_secs: 86400
  - func: f_run_dsi_workload
    vars:
      auto_workload_path: src/PrivateWorkloads/src/workloads/customer_representative/coinbase/timeseries/GroupDateTruncMemoryLimit.yml
      test_control: coinbase_timeseries_group_date_trunc_memory_limit
  name: coinbase_timeseries_group_date_trunc_memory_limit
  priority: 5
- commands:
  - command: timeout.update
    params:
      exec_timeout_secs: 86400
      timeout_secs: 86400
  - func: f_run_dsi_workload
    vars:
      auto_workload_path: src/PrivateWorkloads/src/workloads/customer_representative/coinbase/timeseries/GroupDateTruncSort.yml
      test_control: coinbase_timeseries_group_date_trunc_sort
  name: coinbase_timeseries_group_date_trunc_sort
  priority: 5
- commands:
  - command: timeout.update
    params:
      exec_timeout_secs: 86400
      timeout_secs: 86400
  - func: f_run_dsi_workload
    vars:
      auto_workload_path: src/PrivateWorkloads/src/workloads/customer_representative/coinbase/timeseries/Match.yml
      test_control: coinbase_timeseries_match
  name: coinbase_timeseries_match
  priority: 5
- commands:
  - command: timeout.update
    params:
      exec_timeout_secs: 86400
      timeout_secs: 86400
  - func: f_run_dsi_workload
    vars:
      auto_workload_path: src/PrivateWorkloads/src/workloads/customer_representative/coinbase/timeseries/MatchCount.yml
      test_control: coinbase_timeseries_match_count
  name: coinbase_timeseries_match_count
  priority: 5
- commands:
  - command: timeout.update
    params:
      exec_timeout_secs: 86400
      timeout_secs: 86400
  - func: f_run_dsi_workload
    vars:
      auto_workload_path: src/PrivateWorkloads/src/workloads/customer_representative/coinbase/timeseries/Query01.yml
      test_control: coinbase_timeseries_query01
  name: coinbase_timeseries_query01
  priority: 5
- commands:
  - command: timeout.update
    params:
      exec_timeout_secs: 86400
      timeout_secs: 86400
  - func: f_run_dsi_workload
    vars:
      auto_workload_path: src/PrivateWorkloads/src/workloads/customer_representative/coinbase/timeseries/Query02.yml
      test_control: coinbase_timeseries_query02
  name: coinbase_timeseries_query02
  priority: 5
- commands:
  - command: timeout.update
    params:
      exec_timeout_secs: 86400
      timeout_secs: 86400
  - func: f_run_dsi_workload
    vars:
      auto_workload_path: src/PrivateWorkloads/src/workloads/customer_representative/coinbase/timeseries/Query03.yml
      test_control: coinbase_timeseries_query03
  name: coinbase_timeseries_query03
  priority: 5
- commands:
  - command: timeout.update
    params:
      exec_timeout_secs: 86400
      timeout_secs: 86400
  - func: f_run_dsi_workload
    vars:
      auto_workload_path: src/genny/src/workloads/docs/ParallelInsert.yml
      mongodb_setup: replica
      test_control: parallel_insert_replica
  name: parallel_insert_replica
  priority: 5
- commands:
  - command: timeout.update
    params:
      exec_timeout_secs: 86400
      timeout_secs: 86400
  - func: f_run_dsi_workload
    vars:
      auto_workload_path: src/genny/src/workloads/docs/ParallelInsert.yml
      mongodb_setup: replica-delay-mixed
      test_control: parallel_insert_replica_delay_mixed
  name: parallel_insert_replica_delay_mixed
  priority: 5
- commands:
  - command: timeout.update
    params:
      exec_timeout_secs: 86400
      timeout_secs: 86400
  - func: f_run_dsi_workload
    vars:
      auto_workload_path: src/genny/src/workloads/encrypted/ExponentialCompact.yml
      test_control: exponential_compact
  name: exponential_compact
  priority: 5
- commands:
  - command: timeout.update
    params:
      exec_timeout_secs: 86400
      timeout_secs: 86400
  - func: f_run_dsi_workload
    vars:
      auto_workload_path: src/genny/src/workloads/encrypted/YCSBLikeQueryableEncrypt1Cf16.yml
      test_control: ycsb_like_queryable_encrypt1_cf16
  name: ycsb_like_queryable_encrypt1_cf16
  priority: 5
- commands:
  - command: timeout.update
    params:
      exec_timeout_secs: 86400
      timeout_secs: 86400
  - func: f_run_dsi_workload
    vars:
      auto_workload_path: src/genny/src/workloads/encrypted/YCSBLikeQueryableEncrypt1Cf32.yml
      test_control: ycsb_like_queryable_encrypt1_cf32
  name: ycsb_like_queryable_encrypt1_cf32
  priority: 5
- commands:
  - command: timeout.update
    params:
      exec_timeout_secs: 86400
      timeout_secs: 86400
  - func: f_run_dsi_workload
    vars:
      auto_workload_path: src/genny/src/workloads/encrypted/YCSBLikeQueryableEncrypt1Cfdefault.yml
      test_control: ycsb_like_queryable_encrypt1_cfdefault
  name: ycsb_like_queryable_encrypt1_cfdefault
  priority: 5
- commands:
  - command: timeout.update
    params:
      exec_timeout_secs: 86400
      timeout_secs: 86400
  - func: f_run_dsi_workload
    vars:
      auto_workload_path: src/genny/src/workloads/encrypted/YCSBLikeQueryableEncrypt5Cf16.yml
      test_control: ycsb_like_queryable_encrypt5_cf16
  name: ycsb_like_queryable_encrypt5_cf16
  priority: 5
- commands:
  - command: timeout.update
    params:
      exec_timeout_secs: 86400
      timeout_secs: 86400
  - func: f_run_dsi_workload
    vars:
      auto_workload_path: src/genny/src/workloads/encrypted/YCSBLikeQueryableEncrypt5Cf32.yml
      test_control: ycsb_like_queryable_encrypt5_cf32
  name: ycsb_like_queryable_encrypt5_cf32
  priority: 5
- commands:
  - command: timeout.update
    params:
      exec_timeout_secs: 86400
      timeout_secs: 86400
  - func: f_run_dsi_workload
    vars:
      auto_workload_path: src/genny/src/workloads/encrypted/YCSBLikeQueryableEncrypt5Cfdefault.yml
      test_control: ycsb_like_queryable_encrypt5_cfdefault
  name: ycsb_like_queryable_encrypt5_cfdefault
  priority: 5
- commands:
  - command: timeout.update
    params:
      exec_timeout_secs: 86400
      timeout_secs: 86400
  - func: f_run_dsi_workload
    vars:
      auto_workload_path: src/genny/src/workloads/encrypted/medical_workload-diagnosis-100-0-unencrypted.yml
      test_control: medical_workload_diagnosis_100_0_unencrypted
  name: medical_workload_diagnosis_100_0_unencrypted
  priority: 5
- commands:
  - command: timeout.update
    params:
      exec_timeout_secs: 86400
      timeout_secs: 86400
  - func: f_run_dsi_workload
    vars:
      auto_workload_path: src/genny/src/workloads/encrypted/medical_workload-diagnosis-100-0.yml
      test_control: medical_workload_diagnosis_100_0
  name: medical_workload_diagnosis_100_0
  priority: 5
- commands:
  - command: timeout.update
    params:
      exec_timeout_secs: 86400
      timeout_secs: 86400
  - func: f_run_dsi_workload
    vars:
      auto_workload_path: src/genny/src/workloads/encrypted/medical_workload-diagnosis-50-50-unencrypted.yml
      test_control: medical_workload_diagnosis_50_50_unencrypted
  name: medical_workload_diagnosis_50_50_unencrypted
  priority: 5
- commands:
  - command: timeout.update
    params:
      exec_timeout_secs: 86400
      timeout_secs: 86400
  - func: f_run_dsi_workload
    vars:
      auto_workload_path: src/genny/src/workloads/encrypted/medical_workload-diagnosis-50-50.yml
      test_control: medical_workload_diagnosis_50_50
  name: medical_workload_diagnosis_50_50
  priority: 5
- commands:
  - command: timeout.update
    params:
      exec_timeout_secs: 86400
      timeout_secs: 86400
  - func: f_run_dsi_workload
    vars:
      auto_workload_path: src/genny/src/workloads/encrypted/medical_workload-guid-50-50-unencrypted.yml
      test_control: medical_workload_guid_50_50_unencrypted
  name: medical_workload_guid_50_50_unencrypted
  priority: 5
- commands:
  - command: timeout.update
    params:
      exec_timeout_secs: 86400
      timeout_secs: 86400
  - func: f_run_dsi_workload
    vars:
      auto_workload_path: src/genny/src/workloads/encrypted/medical_workload-guid-50-50.yml
      test_control: medical_workload_guid_50_50
  name: medical_workload_guid_50_50
  priority: 5
- commands:
  - command: timeout.update
    params:
      exec_timeout_secs: 86400
      timeout_secs: 86400
  - func: f_run_dsi_workload
    vars:
      auto_workload_path: src/genny/src/workloads/encrypted/medical_workload-load-unencrypted.yml
      test_control: medical_workload_load_unencrypted
  name: medical_workload_load_unencrypted
  priority: 5
- commands:
  - command: timeout.update
    params:
      exec_timeout_secs: 86400
      timeout_secs: 86400
  - func: f_run_dsi_workload
    vars:
      auto_workload_path: src/genny/src/workloads/encrypted/medical_workload-load.yml
      test_control: medical_workload_load
  name: medical_workload_load
  priority: 5
- commands:
  - command: timeout.update
    params:
      exec_timeout_secs: 86400
      timeout_secs: 86400
  - func: f_run_dsi_workload
    vars:
      auto_workload_path: src/genny/src/workloads/encrypted/qe-range-age-100-0.yml
      test_control: qe_range_age_100_0
  name: qe_range_age_100_0
  priority: 5
- commands:
  - command: timeout.update
    params:
      exec_timeout_secs: 86400
      timeout_secs: 86400
  - func: f_run_dsi_workload
    vars:
      auto_workload_path: src/genny/src/workloads/encrypted/qe-range-age-50-50.yml
      test_control: qe_range_age_50_50
  name: qe_range_age_50_50
  priority: 5
- commands:
  - command: timeout.update
    params:
      exec_timeout_secs: 86400
      timeout_secs: 86400
  - func: f_run_dsi_workload
    vars:
      auto_workload_path: src/genny/src/workloads/encrypted/qe-range-balance-100-0.yml
      test_control: qe_range_balance_100_0
  name: qe_range_balance_100_0
  priority: 5
- commands:
  - command: timeout.update
    params:
      exec_timeout_secs: 86400
      timeout_secs: 86400
  - func: f_run_dsi_workload
    vars:
      auto_workload_path: src/genny/src/workloads/encrypted/qe-range-balance-50-50.yml
      test_control: qe_range_balance_50_50
  name: qe_range_balance_50_50
  priority: 5
- commands:
  - command: timeout.update
    params:
      exec_timeout_secs: 86400
      timeout_secs: 86400
  - func: f_run_dsi_workload
    vars:
      auto_workload_path: src/genny/src/workloads/encrypted/qe-range-timestamp-100-0.yml
      test_control: qe_range_timestamp_100_0
  name: qe_range_timestamp_100_0
  priority: 5
- commands:
  - command: timeout.update
    params:
      exec_timeout_secs: 86400
      timeout_secs: 86400
  - func: f_run_dsi_workload
    vars:
      auto_workload_path: src/genny/src/workloads/encrypted/qe-range-timestamp-50-50.yml
      test_control: qe_range_timestamp_50_50
  name: qe_range_timestamp_50_50
  priority: 5
- commands:
  - command: timeout.update
    params:
      exec_timeout_secs: 86400
      timeout_secs: 86400
  - func: f_run_dsi_workload
    vars:
      auto_workload_path: src/genny/src/workloads/execution/BackgroundIndexConstruction.yml
      test_control: background_index_construction
  name: background_index_construction
  priority: 5
- commands:
  - command: timeout.update
    params:
      exec_timeout_secs: 86400
      timeout_secs: 86400
  - func: f_run_dsi_workload
    vars:
      auto_workload_path: src/genny/src/workloads/execution/BackgroundTTLDeletions.yml
      test_control: background_ttl_deletions
  name: background_ttl_deletions
  priority: 5
- commands:
  - command: timeout.update
    params:
      exec_timeout_secs: 86400
      timeout_secs: 86400
  - func: f_run_dsi_workload
    vars:
      auto_workload_path: src/genny/src/workloads/execution/BackgroundValidateCmd.yml
      test_control: background_validate_cmd
  name: background_validate_cmd
  priority: 5
- commands:
  - command: timeout.update
    params:
      exec_timeout_secs: 86400
      timeout_secs: 86400
  - func: f_run_dsi_workload
    vars:
      auto_workload_path: src/genny/src/workloads/execution/ClusteredCollection.yml
      test_control: clustered_collection
  name: clustered_collection
  priority: 5
- commands:
  - command: timeout.update
    params:
      exec_timeout_secs: 86400
      timeout_secs: 86400
  - func: f_run_dsi_workload
    vars:
      auto_workload_path: src/genny/src/workloads/execution/ClusteredCollectionLargeRecordIds.yml
      test_control: clustered_collection_large_record_ids
  name: clustered_collection_large_record_ids
  priority: 5
- commands:
  - command: timeout.update
    params:
      exec_timeout_secs: 86400
      timeout_secs: 86400
  - func: f_run_dsi_workload
    vars:
      auto_workload_path: src/genny/src/workloads/execution/CreateBigIndex.yml
      test_control: create_big_index
  name: create_big_index
  priority: 5
- commands:
  - command: timeout.update
    params:
      exec_timeout_secs: 86400
      timeout_secs: 86400
  - func: f_run_dsi_workload
    vars:
      auto_workload_path: src/genny/src/workloads/execution/MixedMultiDeletesBatched.yml
      test_control: mixed_multi_deletes_batched
  name: mixed_multi_deletes_batched
  priority: 5
- commands:
  - command: timeout.update
    params:
      exec_timeout_secs: 86400
      timeout_secs: 86400
  - func: f_run_dsi_workload
    vars:
      auto_workload_path: src/genny/src/workloads/execution/MixedMultiDeletesBatchedWithSecondaryIndexes.yml
      test_control: mixed_multi_deletes_batched_with_secondary_indexes
  name: mixed_multi_deletes_batched_with_secondary_indexes
  priority: 5
- commands:
  - command: timeout.update
    params:
      exec_timeout_secs: 86400
      timeout_secs: 86400
  - func: f_run_dsi_workload
    vars:
      auto_workload_path: src/genny/src/workloads/execution/MixedMultiDeletesDocByDoc.yml
      test_control: mixed_multi_deletes_doc_by_doc
  name: mixed_multi_deletes_doc_by_doc
  priority: 5
- commands:
  - command: timeout.update
    params:
      exec_timeout_secs: 86400
      timeout_secs: 86400
  - func: f_run_dsi_workload
    vars:
      auto_workload_path: src/genny/src/workloads/execution/MixedMultiDeletesDocByDocWithSecondaryIndexes.yml
      test_control: mixed_multi_deletes_doc_by_doc_with_secondary_indexes
  name: mixed_multi_deletes_doc_by_doc_with_secondary_indexes
  priority: 5
- commands:
  - command: timeout.update
    params:
      exec_timeout_secs: 86400
      timeout_secs: 86400
  - func: f_run_dsi_workload
    vars:
      auto_workload_path: src/genny/src/workloads/execution/MultiPlanning.yml
      test_control: multi_planning
  name: multi_planning
  priority: 5
- commands:
  - command: timeout.update
    params:
      exec_timeout_secs: 86400
      timeout_secs: 86400
  - func: f_run_dsi_workload
    vars:
      auto_workload_path: src/genny/src/workloads/execution/PingCommand.yml
      test_control: ping_command
  name: ping_command
  priority: 5
- commands:
  - command: timeout.update
    params:
      exec_timeout_secs: 86400
      timeout_secs: 86400
  - func: f_run_dsi_workload
    vars:
      auto_workload_path: src/genny/src/workloads/execution/SecondaryReadsGenny.yml
      test_control: secondary_reads_genny
  name: secondary_reads_genny
  priority: 5
- commands:
  - command: timeout.update
    params:
      exec_timeout_secs: 86400
      timeout_secs: 86400
  - func: f_run_dsi_workload
    vars:
      auto_workload_path: src/genny/src/workloads/execution/SinusoidalReadWrites.yml
      test_control: sinusoidal_read_writes
  name: sinusoidal_read_writes
  priority: 5
- commands:
  - command: timeout.update
    params:
      exec_timeout_secs: 86400
      timeout_secs: 86400
  - func: f_run_dsi_workload
    vars:
      auto_workload_path: src/genny/src/workloads/execution/TimeSeriesArbitraryUpdate.yml
      test_control: time_series_arbitrary_update
  name: time_series_arbitrary_update
  priority: 5
- commands:
  - command: timeout.update
    params:
      exec_timeout_secs: 86400
      timeout_secs: 86400
  - func: f_run_dsi_workload
    vars:
      auto_workload_path: src/genny/src/workloads/execution/TimeSeriesRangeDelete.yml
      test_control: time_series_range_delete
  name: time_series_range_delete
  priority: 5
- commands:
  - command: timeout.update
    params:
      exec_timeout_secs: 86400
      timeout_secs: 86400
  - func: f_run_dsi_workload
    vars:
      auto_workload_path: src/genny/src/workloads/execution/UpdateWithSecondaryIndexes.yml
      test_control: update_with_secondary_indexes
  name: update_with_secondary_indexes
  priority: 5
- commands:
  - command: timeout.update
    params:
      exec_timeout_secs: 86400
      timeout_secs: 86400
  - func: f_run_dsi_workload
    vars:
      auto_workload_path: src/genny/src/workloads/execution/ValidateCmd.yml
      test_control: validate_cmd
  name: validate_cmd
  priority: 5
- commands:
  - command: timeout.update
    params:
      exec_timeout_secs: 86400
      timeout_secs: 86400
  - func: f_run_dsi_workload
    vars:
      auto_workload_path: src/genny/src/workloads/execution/ValidateCmdFull.yml
      test_control: validate_cmd_full
  name: validate_cmd_full
  priority: 5
- commands:
  - command: timeout.update
    params:
      exec_timeout_secs: 86400
      timeout_secs: 86400
  - func: f_run_dsi_workload
    vars:
      auto_workload_path: src/genny/src/workloads/networking/CommitLatencySingleUpdate.yml
      test_control: commit_latency_single_update
  name: commit_latency_single_update
  priority: 5
- commands:
  - command: timeout.update
    params:
      exec_timeout_secs: 86400
      timeout_secs: 86400
  - func: f_run_dsi_workload
    vars:
      auto_workload_path: src/genny/src/workloads/networking/ServiceArchitectureWorkloads.yml
      test_control: service_architecture_workloads
  name: service_architecture_workloads
  priority: 5
- commands:
  - command: timeout.update
    params:
      exec_timeout_secs: 86400
      timeout_secs: 86400
  - func: f_run_dsi_workload
    vars:
      auto_workload_path: src/genny/src/workloads/networking/TransportLayerConnectTiming.yml
      test_control: transport_layer_connect_timing
  name: transport_layer_connect_timing
  priority: 5
- commands:
  - command: timeout.update
    params:
      exec_timeout_secs: 86400
      timeout_secs: 86400
  - func: f_run_dsi_workload
    vars:
      auto_workload_path: src/genny/src/workloads/query/AggregateExpressions.yml
      test_control: aggregate_expressions
  name: aggregate_expressions
  priority: 5
- commands:
  - command: timeout.update
    params:
      exec_timeout_secs: 86400
      timeout_secs: 86400
  - func: f_run_dsi_workload
    vars:
      auto_workload_path: src/genny/src/workloads/query/AggregationsOutput.yml
      test_control: aggregations_output
  name: aggregations_output
  priority: 5
- commands:
  - command: timeout.update
    params:
      exec_timeout_secs: 86400
      timeout_secs: 86400
  - func: f_run_dsi_workload
    vars:
      auto_workload_path: src/genny/src/workloads/query/ArrayTraversal.yml
      test_control: array_traversal
  name: array_traversal
  priority: 5
- commands:
  - command: timeout.update
    params:
      exec_timeout_secs: 86400
      timeout_secs: 86400
  - func: f_run_dsi_workload
    vars:
      auto_workload_path: src/genny/src/workloads/query/BooleanSimplifier.yml
      test_control: boolean_simplifier
  name: boolean_simplifier
  priority: 5
- commands:
  - command: timeout.update
    params:
      exec_timeout_secs: 86400
      timeout_secs: 86400
  - func: f_run_dsi_workload
    vars:
      auto_workload_path: src/genny/src/workloads/query/BooleanSimplifierSmallDataset.yml
      test_control: boolean_simplifier_small_dataset
  name: boolean_simplifier_small_dataset
  priority: 5
- commands:
  - command: timeout.update
    params:
      exec_timeout_secs: 86400
      timeout_secs: 86400
  - func: f_run_dsi_workload
    vars:
      auto_workload_path: src/genny/src/workloads/query/CPUCycleMetricsDelete.yml
      test_control: cpu_cycle_metrics_delete
  name: cpu_cycle_metrics_delete
  priority: 5
- commands:
  - command: timeout.update
    params:
      exec_timeout_secs: 86400
      timeout_secs: 86400
  - func: f_run_dsi_workload
    vars:
      auto_workload_path: src/genny/src/workloads/query/CPUCycleMetricsFind.yml
      test_control: cpu_cycle_metrics_find
  name: cpu_cycle_metrics_find
  priority: 5
- commands:
  - command: timeout.update
    params:
      exec_timeout_secs: 86400
      timeout_secs: 86400
  - func: f_run_dsi_workload
    vars:
      auto_workload_path: src/genny/src/workloads/query/CPUCycleMetricsInsert.yml
      test_control: cpu_cycle_metrics_insert
  name: cpu_cycle_metrics_insert
  priority: 5
- commands:
  - command: timeout.update
    params:
      exec_timeout_secs: 86400
      timeout_secs: 86400
  - func: f_run_dsi_workload
    vars:
      auto_workload_path: src/genny/src/workloads/query/CPUCycleMetricsUpdate.yml
      test_control: cpu_cycle_metrics_update
  name: cpu_cycle_metrics_update
  priority: 5
- commands:
  - command: timeout.update
    params:
      exec_timeout_secs: 86400
      timeout_secs: 86400
  - func: f_run_dsi_workload
    vars:
      auto_workload_path: src/genny/src/workloads/query/CollScanComplexPredicateLarge.yml
      test_control: coll_scan_complex_predicate_large
  name: coll_scan_complex_predicate_large
  priority: 5
- commands:
  - command: timeout.update
    params:
      exec_timeout_secs: 86400
      timeout_secs: 86400
  - func: f_run_dsi_workload
    vars:
      auto_workload_path: src/genny/src/workloads/query/CollScanComplexPredicateMedium.yml
      test_control: coll_scan_complex_predicate_medium
  name: coll_scan_complex_predicate_medium
  priority: 5
- commands:
  - command: timeout.update
    params:
      exec_timeout_secs: 86400
      timeout_secs: 86400
  - func: f_run_dsi_workload
    vars:
      auto_workload_path: src/genny/src/workloads/query/CollScanComplexPredicateSmall.yml
      test_control: coll_scan_complex_predicate_small
  name: coll_scan_complex_predicate_small
  priority: 5
- commands:
  - command: timeout.update
    params:
      exec_timeout_secs: 86400
      timeout_secs: 86400
  - func: f_run_dsi_workload
    vars:
      auto_workload_path: src/genny/src/workloads/query/CollScanLargeNumberOfFieldsLarge.yml
      test_control: coll_scan_large_number_of_fields_large
  name: coll_scan_large_number_of_fields_large
  priority: 5
- commands:
  - command: timeout.update
    params:
      exec_timeout_secs: 86400
      timeout_secs: 86400
  - func: f_run_dsi_workload
    vars:
      auto_workload_path: src/genny/src/workloads/query/CollScanLargeNumberOfFieldsMedium.yml
      test_control: coll_scan_large_number_of_fields_medium
  name: coll_scan_large_number_of_fields_medium
  priority: 5
- commands:
  - command: timeout.update
    params:
      exec_timeout_secs: 86400
      timeout_secs: 86400
  - func: f_run_dsi_workload
    vars:
      auto_workload_path: src/genny/src/workloads/query/CollScanLargeNumberOfFieldsSmall.yml
      test_control: coll_scan_large_number_of_fields_small
  name: coll_scan_large_number_of_fields_small
  priority: 5
- commands:
  - command: timeout.update
    params:
      exec_timeout_secs: 86400
      timeout_secs: 86400
  - func: f_run_dsi_workload
    vars:
      auto_workload_path: src/genny/src/workloads/query/CollScanOnMixedDataTypesLarge.yml
      test_control: coll_scan_on_mixed_data_types_large
  name: coll_scan_on_mixed_data_types_large
  priority: 5
- commands:
  - command: timeout.update
    params:
      exec_timeout_secs: 86400
      timeout_secs: 86400
  - func: f_run_dsi_workload
    vars:
      auto_workload_path: src/genny/src/workloads/query/CollScanOnMixedDataTypesMedium.yml
      test_control: coll_scan_on_mixed_data_types_medium
  name: coll_scan_on_mixed_data_types_medium
  priority: 5
- commands:
  - command: timeout.update
    params:
      exec_timeout_secs: 86400
      timeout_secs: 86400
  - func: f_run_dsi_workload
    vars:
      auto_workload_path: src/genny/src/workloads/query/CollScanOnMixedDataTypesSmall.yml
      test_control: coll_scan_on_mixed_data_types_small
  name: coll_scan_on_mixed_data_types_small
  priority: 5
- commands:
  - command: timeout.update
    params:
      exec_timeout_secs: 86400
      timeout_secs: 86400
  - func: f_run_dsi_workload
    vars:
      auto_workload_path: src/genny/src/workloads/query/CollScanPredicateSelectivityLarge.yml
      test_control: coll_scan_predicate_selectivity_large
  name: coll_scan_predicate_selectivity_large
  priority: 5
- commands:
  - command: timeout.update
    params:
      exec_timeout_secs: 86400
      timeout_secs: 86400
  - func: f_run_dsi_workload
    vars:
      auto_workload_path: src/genny/src/workloads/query/CollScanPredicateSelectivityMedium.yml
      test_control: coll_scan_predicate_selectivity_medium
  name: coll_scan_predicate_selectivity_medium
  priority: 5
- commands:
  - command: timeout.update
    params:
      exec_timeout_secs: 86400
      timeout_secs: 86400
  - func: f_run_dsi_workload
    vars:
      auto_workload_path: src/genny/src/workloads/query/CollScanPredicateSelectivitySmall.yml
      test_control: coll_scan_predicate_selectivity_small
  name: coll_scan_predicate_selectivity_small
  priority: 5
- commands:
  - command: timeout.update
    params:
      exec_timeout_secs: 86400
      timeout_secs: 86400
  - func: f_run_dsi_workload
    vars:
      auto_workload_path: src/genny/src/workloads/query/CollScanProjectionLarge.yml
      test_control: coll_scan_projection_large
  name: coll_scan_projection_large
  priority: 5
- commands:
  - command: timeout.update
    params:
      exec_timeout_secs: 86400
      timeout_secs: 86400
  - func: f_run_dsi_workload
    vars:
      auto_workload_path: src/genny/src/workloads/query/CollScanProjectionMedium.yml
      test_control: coll_scan_projection_medium
  name: coll_scan_projection_medium
  priority: 5
- commands:
  - command: timeout.update
    params:
      exec_timeout_secs: 86400
      timeout_secs: 86400
  - func: f_run_dsi_workload
    vars:
      auto_workload_path: src/genny/src/workloads/query/CollScanProjectionSmall.yml
      test_control: coll_scan_projection_small
  name: coll_scan_projection_small
  priority: 5
- commands:
  - command: timeout.update
    params:
      exec_timeout_secs: 86400
      timeout_secs: 86400
  - func: f_run_dsi_workload
    vars:
      auto_workload_path: src/genny/src/workloads/query/CollScanSimplifiablePredicateLarge.yml
      test_control: coll_scan_simplifiable_predicate_large
  name: coll_scan_simplifiable_predicate_large
  priority: 5
- commands:
  - command: timeout.update
    params:
      exec_timeout_secs: 86400
      timeout_secs: 86400
  - func: f_run_dsi_workload
    vars:
      auto_workload_path: src/genny/src/workloads/query/CollScanSimplifiablePredicateMedium.yml
      test_control: coll_scan_simplifiable_predicate_medium
  name: coll_scan_simplifiable_predicate_medium
  priority: 5
- commands:
  - command: timeout.update
    params:
      exec_timeout_secs: 86400
      timeout_secs: 86400
  - func: f_run_dsi_workload
    vars:
      auto_workload_path: src/genny/src/workloads/query/CollScanSimplifiablePredicateSmall.yml
      test_control: coll_scan_simplifiable_predicate_small
  name: coll_scan_simplifiable_predicate_small
  priority: 5
- commands:
  - command: timeout.update
    params:
      exec_timeout_secs: 86400
      timeout_secs: 86400
  - func: f_run_dsi_workload
    vars:
      auto_workload_path: src/genny/src/workloads/query/CollectionLevelDiagnosticCommands.yml
      test_control: collection_level_diagnostic_commands
  name: collection_level_diagnostic_commands
  priority: 5
- commands:
  - command: timeout.update
    params:
      exec_timeout_secs: 86400
      timeout_secs: 86400
  - func: f_run_dsi_workload
    vars:
      auto_workload_path: src/genny/src/workloads/query/ConstantFoldArithmetic.yml
      test_control: constant_fold_arithmetic
  name: constant_fold_arithmetic
  priority: 5
- commands:
  - command: timeout.update
    params:
      exec_timeout_secs: 86400
      timeout_secs: 86400
  - func: f_run_dsi_workload
    vars:
      auto_workload_path: src/genny/src/workloads/query/CumulativeWindows.yml
      test_control: cumulative_windows
  name: cumulative_windows
  priority: 5
- commands:
  - command: timeout.update
    params:
      exec_timeout_secs: 86400
      timeout_secs: 86400
  - func: f_run_dsi_workload
    vars:
      auto_workload_path: src/genny/src/workloads/query/CumulativeWindowsMultiAccums.yml
      test_control: cumulative_windows_multi_accums
  name: cumulative_windows_multi_accums
  priority: 5
- commands:
  - command: timeout.update
    params:
      exec_timeout_secs: 86400
      timeout_secs: 86400
  - func: f_run_dsi_workload
    vars:
      auto_workload_path: src/genny/src/workloads/query/DensifyFillCombo.yml
      test_control: densify_fill_combo
  name: densify_fill_combo
  priority: 5
- commands:
  - command: timeout.update
    params:
      exec_timeout_secs: 86400
      timeout_secs: 86400
  - func: f_run_dsi_workload
    vars:
      auto_workload_path: src/genny/src/workloads/query/DensifyHours.yml
      test_control: densify_hours
  name: densify_hours
  priority: 5
- commands:
  - command: timeout.update
    params:
      exec_timeout_secs: 86400
      timeout_secs: 86400
  - func: f_run_dsi_workload
    vars:
      auto_workload_path: src/genny/src/workloads/query/DensifyMilliseconds.yml
      test_control: densify_milliseconds
  name: densify_milliseconds
  priority: 5
- commands:
  - command: timeout.update
    params:
      exec_timeout_secs: 86400
      timeout_secs: 86400
  - func: f_run_dsi_workload
    vars:
      auto_workload_path: src/genny/src/workloads/query/DensifyMonths.yml
      test_control: densify_months
  name: densify_months
  priority: 5
- commands:
  - command: timeout.update
    params:
      exec_timeout_secs: 86400
      timeout_secs: 86400
  - func: f_run_dsi_workload
    vars:
      auto_workload_path: src/genny/src/workloads/query/DensifyNumeric.yml
      test_control: densify_numeric
  name: densify_numeric
  priority: 5
- commands:
  - command: timeout.update
    params:
      exec_timeout_secs: 86400
      timeout_secs: 86400
  - func: f_run_dsi_workload
    vars:
      auto_workload_path: src/genny/src/workloads/query/DensifyTimeseriesCollection.yml
      test_control: densify_timeseries_collection
  name: densify_timeseries_collection
  priority: 5
- commands:
  - command: timeout.update
    params:
      exec_timeout_secs: 86400
      timeout_secs: 86400
  - func: f_run_dsi_workload
    vars:
      auto_workload_path: src/genny/src/workloads/query/ExpressiveQueries.yml
      test_control: expressive_queries
  name: expressive_queries
  priority: 5
- commands:
  - command: timeout.update
    params:
      exec_timeout_secs: 86400
      timeout_secs: 86400
  - func: f_run_dsi_workload
    vars:
      auto_workload_path: src/genny/src/workloads/query/ExternalSort.yml
      test_control: external_sort
  name: external_sort
  priority: 5
- commands:
  - command: timeout.update
    params:
      exec_timeout_secs: 86400
      timeout_secs: 86400
  - func: f_run_dsi_workload
    vars:
      auto_workload_path: src/genny/src/workloads/query/FillTimeseriesCollection.yml
      test_control: fill_timeseries_collection
  name: fill_timeseries_collection
  priority: 5
- commands:
  - command: timeout.update
    params:
      exec_timeout_secs: 86400
      timeout_secs: 86400
  - func: f_run_dsi_workload
    vars:
      auto_workload_path: src/genny/src/workloads/query/FilterWithComplexLogicalExpression.yml
      test_control: filter_with_complex_logical_expression
  name: filter_with_complex_logical_expression
  priority: 5
- commands:
  - command: timeout.update
    params:
      exec_timeout_secs: 86400
      timeout_secs: 86400
  - func: f_run_dsi_workload
    vars:
      auto_workload_path: src/genny/src/workloads/query/FilterWithComplexLogicalExpressionMedium.yml
      test_control: filter_with_complex_logical_expression_medium
  name: filter_with_complex_logical_expression_medium
  priority: 5
- commands:
  - command: timeout.update
    params:
      exec_timeout_secs: 86400
      timeout_secs: 86400
  - func: f_run_dsi_workload
    vars:
      auto_workload_path: src/genny/src/workloads/query/FilterWithComplexLogicalExpressionSmall.yml
      test_control: filter_with_complex_logical_expression_small
  name: filter_with_complex_logical_expression_small
  priority: 5
- commands:
  - command: timeout.update
    params:
      exec_timeout_secs: 86400
      timeout_secs: 86400
  - func: f_run_dsi_workload
    vars:
      auto_workload_path: src/genny/src/workloads/query/GraphLookup.yml
      test_control: graph_lookup
  name: graph_lookup
  priority: 5
- commands:
  - command: timeout.update
    params:
      exec_timeout_secs: 86400
      timeout_secs: 86400
  - func: f_run_dsi_workload
    vars:
      auto_workload_path: src/genny/src/workloads/query/GraphLookupWithOnlyUnshardedColls.yml
      test_control: graph_lookup_with_only_unsharded_colls
  name: graph_lookup_with_only_unsharded_colls
  priority: 5
- commands:
  - command: timeout.update
    params:
      exec_timeout_secs: 86400
      timeout_secs: 86400
  - func: f_run_dsi_workload
    vars:
      auto_workload_path: src/genny/src/workloads/query/GroupLikeDistinct.yml
      test_control: group_like_distinct
  name: group_like_distinct
  priority: 5
- commands:
  - command: timeout.update
    params:
      exec_timeout_secs: 86400
      timeout_secs: 86400
  - func: f_run_dsi_workload
    vars:
      auto_workload_path: src/genny/src/workloads/query/GroupSpillToDisk.yml
      test_control: group_spill_to_disk
  name: group_spill_to_disk
  priority: 5
- commands:
  - command: timeout.update
    params:
      exec_timeout_secs: 86400
      timeout_secs: 86400
  - func: f_run_dsi_workload
    vars:
      auto_workload_path: src/genny/src/workloads/query/GroupStagesOnComputedFields.yml
      test_control: group_stages_on_computed_fields
  name: group_stages_on_computed_fields
  priority: 5
- commands:
  - command: timeout.update
    params:
      exec_timeout_secs: 86400
      timeout_secs: 86400
  - func: f_run_dsi_workload
    vars:
      auto_workload_path: src/genny/src/workloads/query/InWithVariedArraySize.yml
      test_control: in_with_varied_array_size
  name: in_with_varied_array_size
  priority: 5
- commands:
  - command: timeout.update
    params:
      exec_timeout_secs: 86400
      timeout_secs: 86400
  - func: f_run_dsi_workload
    vars:
      auto_workload_path: src/genny/src/workloads/query/LimitSkip.yml
      test_control: limit_skip
  name: limit_skip
  priority: 5
- commands:
  - command: timeout.update
    params:
      exec_timeout_secs: 86400
      timeout_secs: 86400
  - func: f_run_dsi_workload
    vars:
      auto_workload_path: src/genny/src/workloads/query/Lookup.yml
      test_control: lookup
  name: lookup
  priority: 5
- commands:
  - command: timeout.update
    params:
      exec_timeout_secs: 86400
      timeout_secs: 86400
  - func: f_run_dsi_workload
    vars:
      auto_workload_path: src/genny/src/workloads/query/LookupColocatedData.yml
      test_control: lookup_colocated_data
  name: lookup_colocated_data
  priority: 5
- commands:
  - command: timeout.update
    params:
      exec_timeout_secs: 86400
      timeout_secs: 86400
  - func: f_run_dsi_workload
    vars:
      auto_workload_path: src/genny/src/workloads/query/LookupNLJ.yml
      test_control: lookup_nlj
  name: lookup_nlj
  priority: 5
- commands:
  - command: timeout.update
    params:
      exec_timeout_secs: 86400
      timeout_secs: 86400
  - func: f_run_dsi_workload
    vars:
      auto_workload_path: src/genny/src/workloads/query/LookupOnly.yml
      test_control: lookup_only
  name: lookup_only
  priority: 5
- commands:
  - command: timeout.update
    params:
      exec_timeout_secs: 86400
      timeout_secs: 86400
  - func: f_run_dsi_workload
    vars:
      auto_workload_path: src/genny/src/workloads/query/LookupSBEPushdown.yml
      test_control: lookup_sbe_pushdown
  name: lookup_sbe_pushdown
  priority: 5
- commands:
  - command: timeout.update
    params:
      exec_timeout_secs: 86400
      timeout_secs: 86400
  - func: f_run_dsi_workload
    vars:
      auto_workload_path: src/genny/src/workloads/query/LookupSBEPushdownINLJMisc.yml
      test_control: lookup_sbe_pushdown_inlj_misc
  name: lookup_sbe_pushdown_inlj_misc
  priority: 5
- commands:
  - command: timeout.update
    params:
      exec_timeout_secs: 86400
      timeout_secs: 86400
  - func: f_run_dsi_workload
    vars:
      auto_workload_path: src/genny/src/workloads/query/LookupUnwind.yml
      test_control: lookup_unwind
  name: lookup_unwind
  priority: 5
- commands:
  - command: timeout.update
    params:
      exec_timeout_secs: 86400
      timeout_secs: 86400
  - func: f_run_dsi_workload
    vars:
      auto_workload_path: src/genny/src/workloads/query/LookupWithOnlyUnshardedColls.yml
      test_control: lookup_with_only_unsharded_colls
  name: lookup_with_only_unsharded_colls
  priority: 5
- commands:
  - command: timeout.update
    params:
      exec_timeout_secs: 86400
      timeout_secs: 86400
  - func: f_run_dsi_workload
    vars:
      auto_workload_path: src/genny/src/workloads/query/MatchFilters.yml
      test_control: match_filters
  name: match_filters
  priority: 5
- commands:
  - command: timeout.update
    params:
      exec_timeout_secs: 86400
      timeout_secs: 86400
  - func: f_run_dsi_workload
    vars:
      auto_workload_path: src/genny/src/workloads/query/MatchFiltersMedium.yml
      test_control: match_filters_medium
  name: match_filters_medium
  priority: 5
- commands:
  - command: timeout.update
    params:
      exec_timeout_secs: 86400
      timeout_secs: 86400
  - func: f_run_dsi_workload
    vars:
      auto_workload_path: src/genny/src/workloads/query/MatchFiltersSmall.yml
      test_control: match_filters_small
  name: match_filters_small
  priority: 5
- commands:
  - command: timeout.update
    params:
      exec_timeout_secs: 86400
      timeout_secs: 86400
  - func: f_run_dsi_workload
    vars:
      auto_workload_path: src/genny/src/workloads/query/MatchWithLargeExpression.yml
      test_control: match_with_large_expression
  name: match_with_large_expression
  priority: 5
- commands:
  - command: timeout.update
    params:
      exec_timeout_secs: 86400
      timeout_secs: 86400
  - func: f_run_dsi_workload
    vars:
      auto_workload_path: src/genny/src/workloads/query/MetricSecondaryIndexTimeseriesCollection.yml
      test_control: metric_secondary_index_timeseries_collection
  name: metric_secondary_index_timeseries_collection
  priority: 5
- commands:
  - command: timeout.update
    params:
      exec_timeout_secs: 86400
      timeout_secs: 86400
  - func: f_run_dsi_workload
    vars:
      auto_workload_path: src/genny/src/workloads/query/NonSearchHybridScoring.yml
      test_control: non_search_hybrid_scoring
  name: non_search_hybrid_scoring
  priority: 5
- commands:
  - command: timeout.update
    params:
      exec_timeout_secs: 86400
      timeout_secs: 86400
  - func: f_run_dsi_workload
    vars:
      auto_workload_path: src/genny/src/workloads/query/OneMDocCollection_LargeDocIntId.yml
      test_control: one_m_doc_collection__large_doc_int_id
  name: one_m_doc_collection__large_doc_int_id
  priority: 5
- commands:
  - command: timeout.update
    params:
      exec_timeout_secs: 86400
      timeout_secs: 86400
  - func: f_run_dsi_workload
    vars:
      auto_workload_path: src/genny/src/workloads/query/PercentilesAgg.yml
      test_control: percentiles_agg
  name: percentiles_agg
  priority: 5
- commands:
  - command: timeout.update
    params:
      exec_timeout_secs: 86400
      timeout_secs: 86400
  - func: f_run_dsi_workload
    vars:
      auto_workload_path: src/genny/src/workloads/query/PercentilesExpr.yml
      test_control: percentiles_expr
  name: percentiles_expr
  priority: 5
- commands:
  - command: timeout.update
    params:
      exec_timeout_secs: 86400
      timeout_secs: 86400
  - func: f_run_dsi_workload
    vars:
      auto_workload_path: src/genny/src/workloads/query/PercentilesWindow.yml
      test_control: percentiles_window
  name: percentiles_window
  priority: 5
- commands:
  - command: timeout.update
    params:
      exec_timeout_secs: 86400
      timeout_secs: 86400
  - func: f_run_dsi_workload
    vars:
      auto_workload_path: src/genny/src/workloads/query/PercentilesWindowSpillToDisk.yml
      test_control: percentiles_window_spill_to_disk
  name: percentiles_window_spill_to_disk
  priority: 5
- commands:
  - command: timeout.update
    params:
      exec_timeout_secs: 86400
      timeout_secs: 86400
  - func: f_run_dsi_workload
    vars:
      auto_workload_path: src/genny/src/workloads/query/PipelineUpdate.yml
      test_control: pipeline_update
  name: pipeline_update
  priority: 5
- commands:
  - command: timeout.update
    params:
      exec_timeout_secs: 86400
      timeout_secs: 86400
  - func: f_run_dsi_workload
    vars:
      auto_workload_path: src/genny/src/workloads/query/ProjectParse.yml
      test_control: project_parse
  name: project_parse
  priority: 5
- commands:
  - command: timeout.update
    params:
      exec_timeout_secs: 86400
      timeout_secs: 86400
  - func: f_run_dsi_workload
    vars:
      auto_workload_path: src/genny/src/workloads/query/QueryStats.yml
      test_control: query_stats
  name: query_stats
  priority: 5
- commands:
  - command: timeout.update
    params:
      exec_timeout_secs: 86400
      timeout_secs: 86400
  - func: f_run_dsi_workload
    vars:
      auto_workload_path: src/genny/src/workloads/query/QueryStatsQueryShapes.yml
      test_control: query_stats_query_shapes
  name: query_stats_query_shapes
  priority: 5
- commands:
  - command: timeout.update
    params:
      exec_timeout_secs: 86400
      timeout_secs: 86400
  - func: f_run_dsi_workload
    vars:
      auto_workload_path: src/genny/src/workloads/query/RepeatedPathTraversal.yml
      test_control: repeated_path_traversal
  name: repeated_path_traversal
  priority: 5
- commands:
  - command: timeout.update
    params:
      exec_timeout_secs: 86400
      timeout_secs: 86400
  - func: f_run_dsi_workload
    vars:
      auto_workload_path: src/genny/src/workloads/query/RepeatedPathTraversalMedium.yml
      test_control: repeated_path_traversal_medium
  name: repeated_path_traversal_medium
  priority: 5
- commands:
  - command: timeout.update
    params:
      exec_timeout_secs: 86400
      timeout_secs: 86400
  - func: f_run_dsi_workload
    vars:
      auto_workload_path: src/genny/src/workloads/query/RepeatedPathTraversalSmall.yml
      test_control: repeated_path_traversal_small
  name: repeated_path_traversal_small
  priority: 5
- commands:
  - command: timeout.update
    params:
      exec_timeout_secs: 86400
      timeout_secs: 86400
  - func: f_run_dsi_workload
    vars:
      auto_workload_path: src/genny/src/workloads/query/SetWindowFieldsUnbounded.yml
      test_control: set_window_fields_unbounded
  name: set_window_fields_unbounded
  priority: 5
- commands:
  - command: timeout.update
    params:
      exec_timeout_secs: 86400
      timeout_secs: 86400
  - func: f_run_dsi_workload
    vars:
      auto_workload_path: src/genny/src/workloads/query/ShardFilter.yml
      test_control: shard_filter
  name: shard_filter
  priority: 5
- commands:
  - command: timeout.update
    params:
      exec_timeout_secs: 86400
      timeout_secs: 86400
  - func: f_run_dsi_workload
    vars:
      auto_workload_path: src/genny/src/workloads/query/SlidingWindows.yml
      test_control: sliding_windows
  name: sliding_windows
  priority: 5
- commands:
  - command: timeout.update
    params:
      exec_timeout_secs: 86400
      timeout_secs: 86400
  - func: f_run_dsi_workload
    vars:
      auto_workload_path: src/genny/src/workloads/query/SlidingWindowsMultiAccums.yml
      test_control: sliding_windows_multi_accums
  name: sliding_windows_multi_accums
  priority: 5
- commands:
  - command: timeout.update
    params:
      exec_timeout_secs: 86400
      timeout_secs: 86400
  - func: f_run_dsi_workload
    vars:
      auto_workload_path: src/genny/src/workloads/query/SortByExpression.yml
      test_control: sort_by_expression
  name: sort_by_expression
  priority: 5
- commands:
  - command: timeout.update
    params:
      exec_timeout_secs: 86400
      timeout_secs: 86400
  - func: f_run_dsi_workload
    vars:
      auto_workload_path: src/genny/src/workloads/query/TenMDocCollection_IntId.yml
      test_control: ten_m_doc_collection__int_id
  name: ten_m_doc_collection__int_id
  priority: 5
- commands:
  - command: timeout.update
    params:
      exec_timeout_secs: 86400
      timeout_secs: 86400
  - func: f_run_dsi_workload
    vars:
      auto_workload_path: src/genny/src/workloads/query/TenMDocCollection_IntId_Agg.yml
      test_control: ten_m_doc_collection__int_id__agg
  name: ten_m_doc_collection__int_id__agg
  priority: 5
- commands:
  - command: timeout.update
    params:
      exec_timeout_secs: 86400
      timeout_secs: 86400
  - func: f_run_dsi_workload
    vars:
      auto_workload_path: src/genny/src/workloads/query/TenMDocCollection_IntId_IdentityView.yml
      test_control: ten_m_doc_collection__int_id__identity_view
  name: ten_m_doc_collection__int_id__identity_view
  priority: 5
- commands:
  - command: timeout.update
    params:
      exec_timeout_secs: 86400
      timeout_secs: 86400
  - func: f_run_dsi_workload
    vars:
      auto_workload_path: src/genny/src/workloads/query/TenMDocCollection_IntId_IdentityView_Agg.yml
      test_control: ten_m_doc_collection__int_id__identity_view__agg
  name: ten_m_doc_collection__int_id__identity_view__agg
  priority: 5
- commands:
  - command: timeout.update
    params:
      exec_timeout_secs: 86400
      timeout_secs: 86400
  - func: f_run_dsi_workload
    vars:
      auto_workload_path: src/genny/src/workloads/query/TenMDocCollection_ObjectId.yml
      test_control: ten_m_doc_collection__object_id
  name: ten_m_doc_collection__object_id
  priority: 5
- commands:
  - command: timeout.update
    params:
      exec_timeout_secs: 86400
      timeout_secs: 86400
  - func: f_run_dsi_workload
    vars:
      auto_workload_path: src/genny/src/workloads/query/TenMDocCollection_ObjectId_Sharded.yml
      test_control: ten_m_doc_collection__object_id__sharded
  name: ten_m_doc_collection__object_id__sharded
  priority: 5
- commands:
  - command: timeout.update
    params:
      exec_timeout_secs: 86400
      timeout_secs: 86400
  - func: f_run_dsi_workload
    vars:
      auto_workload_path: src/genny/src/workloads/query/TenMDocCollection_SubDocId.yml
      test_control: ten_m_doc_collection__sub_doc_id
  name: ten_m_doc_collection__sub_doc_id
  priority: 5
- commands:
  - command: timeout.update
    params:
      exec_timeout_secs: 86400
      timeout_secs: 86400
  - func: f_run_dsi_workload
    vars:
      auto_workload_path: src/genny/src/workloads/query/TimeSeries2dsphere.yml
      test_control: time_series2dsphere
  name: time_series2dsphere
  priority: 5
- commands:
  - command: timeout.update
    params:
      exec_timeout_secs: 86400
      timeout_secs: 86400
  - func: f_run_dsi_workload
    vars:
      auto_workload_path: src/genny/src/workloads/query/TimeSeriesGroupStagesOnComputedFields.yml
      test_control: time_series_group_stages_on_computed_fields
  name: time_series_group_stages_on_computed_fields
  priority: 5
- commands:
  - command: timeout.update
    params:
      exec_timeout_secs: 86400
      timeout_secs: 86400
  - func: f_run_dsi_workload
    vars:
      auto_workload_path: src/genny/src/workloads/query/TimeSeriesLastpoint.yml
      test_control: time_series_lastpoint
  name: time_series_lastpoint
  priority: 5
- commands:
  - command: timeout.update
    params:
      exec_timeout_secs: 86400
      timeout_secs: 86400
  - func: f_run_dsi_workload
    vars:
      auto_workload_path: src/genny/src/workloads/query/TimeSeriesSort.yml
      test_control: time_series_sort
  name: time_series_sort
  priority: 5
- commands:
  - command: timeout.update
    params:
      exec_timeout_secs: 86400
      timeout_secs: 86400
  - func: f_run_dsi_workload
    vars:
      auto_workload_path: src/genny/src/workloads/query/TimeSeriesSortCompound.yml
      test_control: time_series_sort_compound
  name: time_series_sort_compound
  priority: 5
- commands:
  - command: timeout.update
    params:
      exec_timeout_secs: 86400
      timeout_secs: 86400
  - func: f_run_dsi_workload
    vars:
      auto_workload_path: src/genny/src/workloads/query/TimeSeriesSortOverlappingBuckets.yml
      test_control: time_series_sort_overlapping_buckets
  name: time_series_sort_overlapping_buckets
  priority: 5
- commands:
  - command: timeout.update
    params:
      exec_timeout_secs: 86400
      timeout_secs: 86400
  - func: f_run_dsi_workload
    vars:
      auto_workload_path: src/genny/src/workloads/query/TimeSeriesTelemetry.yml
      test_control: time_series_telemetry
  name: time_series_telemetry
  priority: 5
- commands:
  - command: timeout.update
    params:
      exec_timeout_secs: 86400
      timeout_secs: 86400
  - func: f_run_dsi_workload
    vars:
      auto_workload_path: src/genny/src/workloads/query/TimeseriesBlockProcessing.yml
      test_control: timeseries_block_processing
  name: timeseries_block_processing
  priority: 5
- commands:
  - command: timeout.update
    params:
      exec_timeout_secs: 86400
      timeout_secs: 86400
  - func: f_run_dsi_workload
    vars:
      auto_workload_path: src/genny/src/workloads/query/TimeseriesCount.yml
      test_control: timeseries_count
  name: timeseries_count
  priority: 5
- commands:
  - command: timeout.update
    params:
      exec_timeout_secs: 86400
      timeout_secs: 86400
  - func: f_run_dsi_workload
    vars:
      auto_workload_path: src/genny/src/workloads/query/TimeseriesEnum.yml
      test_control: timeseries_enum
  name: timeseries_enum
  priority: 5
- commands:
  - command: timeout.update
    params:
      exec_timeout_secs: 86400
      timeout_secs: 86400
  - func: f_run_dsi_workload
    vars:
      auto_workload_path: src/genny/src/workloads/query/TimeseriesExtendedRange.yml
      test_control: timeseries_extended_range
  name: timeseries_extended_range
  priority: 5
- commands:
  - command: timeout.update
    params:
      exec_timeout_secs: 86400
      timeout_secs: 86400
  - func: f_run_dsi_workload
    vars:
      auto_workload_path: src/genny/src/workloads/query/TimeseriesStressUnpacking.yml
      test_control: timeseries_stress_unpacking
  name: timeseries_stress_unpacking
  priority: 5
- commands:
  - command: timeout.update
    params:
      exec_timeout_secs: 86400
      timeout_secs: 86400
  - func: f_run_dsi_workload
    vars:
      auto_workload_path: src/genny/src/workloads/query/UnionWith.yml
      test_control: union_with
  name: union_with
  priority: 5
- commands:
  - command: timeout.update
    params:
      exec_timeout_secs: 86400
      timeout_secs: 86400
  - func: f_run_dsi_workload
    vars:
      auto_workload_path: src/genny/src/workloads/query/UnwindGroup.yml
      test_control: unwind_group
  name: unwind_group
  priority: 5
- commands:
  - command: timeout.update
    params:
      exec_timeout_secs: 86400
      timeout_secs: 86400
  - func: f_run_dsi_workload
    vars:
      auto_workload_path: src/genny/src/workloads/query/UpdateLargeDocuments.yml
      test_control: update_large_documents
  name: update_large_documents
  priority: 5
- commands:
  - command: timeout.update
    params:
      exec_timeout_secs: 86400
      timeout_secs: 86400
  - func: f_run_dsi_workload
    vars:
      auto_workload_path: src/genny/src/workloads/query/VariadicAggregateExpressions.yml
      test_control: variadic_aggregate_expressions
  name: variadic_aggregate_expressions
  priority: 5
- commands:
  - command: timeout.update
    params:
      exec_timeout_secs: 86400
      timeout_secs: 86400
  - func: f_run_dsi_workload
    vars:
      auto_workload_path: src/genny/src/workloads/query/WindowWithComplexPartitionExpression.yml
      test_control: window_with_complex_partition_expression
  name: window_with_complex_partition_expression
  priority: 5
- commands:
  - command: timeout.update
    params:
      exec_timeout_secs: 86400
      timeout_secs: 86400
  - func: f_run_dsi_workload
    vars:
      auto_workload_path: src/genny/src/workloads/query/WindowWithNestedFieldProjection.yml
      test_control: window_with_nested_field_projection
  name: window_with_nested_field_projection
  priority: 5
- commands:
  - command: timeout.update
    params:
      exec_timeout_secs: 86400
      timeout_secs: 86400
  - func: f_run_dsi_workload
    vars:
      auto_workload_path: src/genny/src/workloads/query/linearFill.yml
      test_control: linear_fill
  name: linear_fill
  priority: 5
- commands:
  - command: timeout.update
    params:
      exec_timeout_secs: 86400
      timeout_secs: 86400
  - func: f_run_dsi_workload
    vars:
      auto_workload_path: src/genny/src/workloads/query/locf.yml
      test_control: locf
  name: locf
  priority: 5
- commands:
  - command: timeout.update
    params:
      exec_timeout_secs: 86400
      timeout_secs: 86400
  - func: f_run_dsi_workload
    vars:
      auto_workload_path: src/genny/src/workloads/query/multiplanner/BlockingSort.yml
      test_control: multiplanner_blocking_sort
  name: multiplanner_blocking_sort
  priority: 5
- commands:
  - command: timeout.update
    params:
      exec_timeout_secs: 86400
      timeout_secs: 86400
  - func: f_run_dsi_workload
    vars:
      auto_workload_path: src/genny/src/workloads/query/multiplanner/ClusteredCollection.yml
      test_control: multiplanner_clustered_collection
  name: multiplanner_clustered_collection
  priority: 5
- commands:
  - command: timeout.update
    params:
      exec_timeout_secs: 86400
      timeout_secs: 86400
  - func: f_run_dsi_workload
    vars:
      auto_workload_path: src/genny/src/workloads/query/multiplanner/CompoundIndexes.yml
      test_control: multiplanner_compound_indexes
  name: multiplanner_compound_indexes
  priority: 5
- commands:
  - command: timeout.update
    params:
      exec_timeout_secs: 86400
      timeout_secs: 86400
  - func: f_run_dsi_workload
    vars:
      auto_workload_path: src/genny/src/workloads/query/multiplanner/ManyIndexSeeks.yml
      test_control: multiplanner_many_index_seeks
  name: multiplanner_many_index_seeks
  priority: 5
- commands:
  - command: timeout.update
    params:
      exec_timeout_secs: 86400
      timeout_secs: 86400
  - func: f_run_dsi_workload
    vars:
      auto_workload_path: src/genny/src/workloads/query/multiplanner/MultiPlanningReadsALotOfData.yml
      test_control: multiplanner_multi_planning_reads_a_lot_of_data
  name: multiplanner_multi_planning_reads_a_lot_of_data
  priority: 5
- commands:
  - command: timeout.update
    params:
      exec_timeout_secs: 86400
      timeout_secs: 86400
  - func: f_run_dsi_workload
    vars:
      auto_workload_path: src/genny/src/workloads/query/multiplanner/MultikeyIndexes.yml
      test_control: multiplanner_multikey_indexes
  name: multiplanner_multikey_indexes
  priority: 5
- commands:
  - command: timeout.update
    params:
      exec_timeout_secs: 86400
      timeout_secs: 86400
  - func: f_run_dsi_workload
    vars:
      auto_workload_path: src/genny/src/workloads/query/multiplanner/MultiplannerWithGroup.yml
      test_control: multiplanner_multiplanner_with_group
  name: multiplanner_multiplanner_with_group
  priority: 5
- commands:
  - command: timeout.update
    params:
      exec_timeout_secs: 86400
      timeout_secs: 86400
  - func: f_run_dsi_workload
    vars:
      auto_workload_path: src/genny/src/workloads/query/multiplanner/NoResults.yml
      test_control: multiplanner_no_results
  name: multiplanner_no_results
  priority: 5
- commands:
  - command: timeout.update
    params:
      exec_timeout_secs: 86400
      timeout_secs: 86400
  - func: f_run_dsi_workload
    vars:
      auto_workload_path: src/genny/src/workloads/query/multiplanner/NoSuchField.yml
      test_control: multiplanner_no_such_field
  name: multiplanner_no_such_field
  priority: 5
- commands:
  - command: timeout.update
    params:
      exec_timeout_secs: 86400
      timeout_secs: 86400
  - func: f_run_dsi_workload
    vars:
      auto_workload_path: src/genny/src/workloads/query/multiplanner/NonBlockingVsBlocking.yml
      test_control: multiplanner_non_blocking_vs_blocking
  name: multiplanner_non_blocking_vs_blocking
  priority: 5
- commands:
  - command: timeout.update
    params:
      exec_timeout_secs: 86400
      timeout_secs: 86400
  - func: f_run_dsi_workload
    vars:
      auto_workload_path: src/genny/src/workloads/query/multiplanner/Simple.yml
      test_control: multiplanner_simple
  name: multiplanner_simple
  priority: 5
- commands:
  - command: timeout.update
    params:
      exec_timeout_secs: 86400
      timeout_secs: 86400
  - func: f_run_dsi_workload
    vars:
      auto_workload_path: src/genny/src/workloads/query/multiplanner/Subplanning.yml
      test_control: multiplanner_subplanning
  name: multiplanner_subplanning
  priority: 5
- commands:
  - command: timeout.update
    params:
      exec_timeout_secs: 86400
      timeout_secs: 86400
  - func: f_run_dsi_workload
    vars:
      auto_workload_path: src/genny/src/workloads/query/multiplanner/UseClusteredIndex.yml
      test_control: multiplanner_use_clustered_index
  name: multiplanner_use_clustered_index
  priority: 5
- commands:
  - command: timeout.update
    params:
      exec_timeout_secs: 86400
      timeout_secs: 86400
  - func: f_run_dsi_workload
    vars:
      auto_workload_path: src/genny/src/workloads/query/multiplanner/VariedSelectivity.yml
      test_control: multiplanner_varied_selectivity
  name: multiplanner_varied_selectivity
  priority: 5
- commands:
  - command: timeout.update
    params:
      exec_timeout_secs: 86400
      timeout_secs: 86400
  - func: f_run_dsi_workload
    vars:
      auto_workload_path: src/genny/src/workloads/query/plan_cache/EmptyGroup.yml
      test_control: plan_cache_empty_group
  name: plan_cache_empty_group
  priority: 5
- commands:
  - command: timeout.update
    params:
      exec_timeout_secs: 86400
      timeout_secs: 86400
  - func: f_run_dsi_workload
    vars:
      auto_workload_path: src/genny/src/workloads/query/plan_cache/MatchEqVaryingArray.yml
      test_control: plan_cache_match_eq_varying_array
  name: plan_cache_match_eq_varying_array
  priority: 5
- commands:
  - command: timeout.update
    params:
      exec_timeout_secs: 86400
      timeout_secs: 86400
  - func: f_run_dsi_workload
    vars:
      auto_workload_path: src/genny/src/workloads/scale/BigUpdate.yml
      test_control: big_update
  name: big_update
  priority: 5
- commands:
  - command: timeout.update
    params:
      exec_timeout_secs: 86400
      timeout_secs: 86400
  - func: f_run_dsi_workload
    vars:
      auto_workload_path: src/genny/src/workloads/scale/ContentionTTLDeletions.yml
      test_control: contention_ttl_deletions
  name: contention_ttl_deletions
  priority: 5
- commands:
  - command: timeout.update
    params:
      exec_timeout_secs: 86400
      timeout_secs: 86400
  - func: f_run_dsi_workload
    vars:
      auto_workload_path: src/genny/src/workloads/scale/InCacheSnapshotReads.yml
      test_control: in_cache_snapshot_reads
  name: in_cache_snapshot_reads
  priority: 5
- commands:
  - command: timeout.update
    params:
      exec_timeout_secs: 86400
      timeout_secs: 86400
  - func: f_run_dsi_workload
    vars:
      auto_workload_path: src/genny/src/workloads/scale/InsertBigDocs.yml
      test_control: insert_big_docs
  name: insert_big_docs
  priority: 5
- commands:
  - command: timeout.update
    params:
      exec_timeout_secs: 86400
      timeout_secs: 86400
  - func: f_run_dsi_workload
    vars:
      auto_workload_path: src/genny/src/workloads/scale/LargeIndexedInsMatchingDocuments.yml
      test_control: large_indexed_ins_matching_documents
  name: large_indexed_ins_matching_documents
  priority: 5
- commands:
  - command: timeout.update
    params:
      exec_timeout_secs: 86400
      timeout_secs: 86400
  - func: f_run_dsi_workload
    vars:
      auto_workload_path: src/genny/src/workloads/scale/LargeScaleLongLived.yml
      test_control: large_scale_long_lived
  name: large_scale_long_lived
  priority: 5
- commands:
  - command: timeout.update
    params:
      exec_timeout_secs: 86400
      timeout_secs: 86400
  - func: f_run_dsi_workload
    vars:
      auto_workload_path: src/genny/src/workloads/scale/MajorityWrites10KThreads.yml
      test_control: majority_writes10_k_threads
  name: majority_writes10_k_threads
  priority: 5
- commands:
  - command: timeout.update
    params:
      exec_timeout_secs: 86400
      timeout_secs: 86400
  - func: f_run_dsi_workload
    vars:
      auto_workload_path: src/genny/src/workloads/scale/ManyUpdate.yml
      test_control: many_update
  name: many_update
  priority: 5
- commands:
  - command: timeout.update
    params:
      exec_timeout_secs: 86400
      timeout_secs: 86400
  - func: f_run_dsi_workload
    vars:
      auto_workload_path: src/genny/src/workloads/scale/MixedWrites.yml
      mongodb_setup: replica
      test_control: mixed_writes_replica
  name: mixed_writes_replica
  priority: 5
- commands:
  - command: timeout.update
    params:
      exec_timeout_secs: 86400
      timeout_secs: 86400
  - func: f_run_dsi_workload
    vars:
      auto_workload_path: src/genny/src/workloads/scale/MixedWrites.yml
      mongodb_setup: replica-delay-mixed
      test_control: mixed_writes_replica_delay_mixed
  name: mixed_writes_replica_delay_mixed
  priority: 5
- commands:
  - command: timeout.update
    params:
      exec_timeout_secs: 86400
      timeout_secs: 86400
  - func: f_run_dsi_workload
    vars:
      auto_workload_path: src/genny/src/workloads/scale/OutOfCacheScanner.yml
      test_control: out_of_cache_scanner
  name: out_of_cache_scanner
  priority: 5
- commands:
  - command: timeout.update
    params:
      exec_timeout_secs: 86400
      timeout_secs: 86400
  - func: f_run_dsi_workload
    vars:
      auto_workload_path: src/genny/src/workloads/scale/OutOfCacheSnapshotReads.yml
      test_control: out_of_cache_snapshot_reads
  name: out_of_cache_snapshot_reads
  priority: 5
- commands:
  - command: timeout.update
    params:
      exec_timeout_secs: 86400
      timeout_secs: 86400
  - func: f_run_dsi_workload
    vars:
      auto_workload_path: src/genny/src/workloads/scale/ScanWithLongLived.yml
      test_control: scan_with_long_lived
  name: scan_with_long_lived
  priority: 5
- commands:
  - command: timeout.update
    params:
      exec_timeout_secs: 86400
      timeout_secs: 86400
  - func: f_run_dsi_workload
    vars:
      auto_workload_path: src/genny/src/workloads/scale/TimeSeriesSortScale.yml
      test_control: time_series_sort_scale
  name: time_series_sort_scale
  priority: 5
- commands:
  - command: timeout.update
    params:
      exec_timeout_secs: 86400
      timeout_secs: 86400
  - func: f_run_dsi_workload
    vars:
      auto_workload_path: src/genny/src/workloads/selftests/GennyOverhead.yml
      test_control: genny_overhead
  name: genny_overhead
  priority: 5
- commands:
  - command: timeout.update
    params:
      exec_timeout_secs: 86400
      timeout_secs: 86400
  - func: f_run_dsi_workload
    vars:
      auto_workload_path: src/genny/src/workloads/sharding/BatchedUpdateOneWithoutShardKeyWithId.yml
      test_control: batched_update_one_without_shard_key_with_id
  name: batched_update_one_without_shard_key_with_id
  priority: 5
- commands:
  - command: timeout.update
    params:
      exec_timeout_secs: 86400
      timeout_secs: 86400
  - func: f_run_dsi_workload
    vars:
      auto_workload_path: src/genny/src/workloads/sharding/BulkWriteBatchedUpdateOneWithoutShardKeyWithId.yml
      test_control: bulk_write_batched_update_one_without_shard_key_with_id
  name: bulk_write_batched_update_one_without_shard_key_with_id
  priority: 5
- commands:
  - command: timeout.update
    params:
      exec_timeout_secs: 86400
      timeout_secs: 86400
  - func: f_run_dsi_workload
    vars:
      auto_workload_path: src/genny/src/workloads/sharding/MultiShardTransactions.yml
      test_control: multi_shard_transactions
  name: multi_shard_transactions
  priority: 5
- commands:
  - command: timeout.update
    params:
      exec_timeout_secs: 86400
      timeout_secs: 86400
  - func: f_run_dsi_workload
    vars:
      auto_workload_path: src/genny/src/workloads/sharding/MultiShardTransactionsWithManyNamespaces.yml
      test_control: multi_shard_transactions_with_many_namespaces
  name: multi_shard_transactions_with_many_namespaces
  priority: 5
- commands:
  - command: timeout.update
    params:
      exec_timeout_secs: 86400
      timeout_secs: 86400
  - func: f_run_dsi_workload
    vars:
      auto_workload_path: src/genny/src/workloads/sharding/ReshardCollection.yml
      test_control: reshard_collection
  name: reshard_collection
  priority: 5
- commands:
  - command: timeout.update
    params:
      exec_timeout_secs: 86400
      timeout_secs: 86400
  - func: f_run_dsi_workload
    vars:
      auto_workload_path: src/genny/src/workloads/sharding/ReshardCollectionMixed.yml
      test_control: reshard_collection_mixed
  name: reshard_collection_mixed
  priority: 5
- commands:
  - command: timeout.update
    params:
      exec_timeout_secs: 86400
      timeout_secs: 86400
  - func: f_run_dsi_workload
    vars:
      auto_workload_path: src/genny/src/workloads/sharding/ReshardCollectionReadHeavy.yml
      test_control: reshard_collection_read_heavy
  name: reshard_collection_read_heavy
  priority: 5
- commands:
  - command: timeout.update
    params:
      exec_timeout_secs: 86400
      timeout_secs: 86400
  - func: f_run_dsi_workload
    vars:
      auto_workload_path: src/genny/src/workloads/sharding/WouldChangeOwningShardBatchWrite.yml
      test_control: would_change_owning_shard_batch_write
  name: would_change_owning_shard_batch_write
  priority: 5
- commands:
  - command: timeout.update
    params:
      exec_timeout_secs: 86400
      timeout_secs: 86400
  - func: f_run_dsi_workload
    vars:
      auto_workload_path: src/genny/src/workloads/sharding/WriteOneReplicaSet.yml
      test_control: write_one_replica_set
  name: write_one_replica_set
  priority: 5
- commands:
  - command: timeout.update
    params:
      exec_timeout_secs: 86400
      timeout_secs: 86400
  - func: f_run_dsi_workload
    vars:
      auto_workload_path: src/genny/src/workloads/sharding/WriteOneWithoutShardKeyShardedCollection.yml
      test_control: write_one_without_shard_key_sharded_collection
  name: write_one_without_shard_key_sharded_collection
  priority: 5
- commands:
  - command: timeout.update
    params:
      exec_timeout_secs: 86400
      timeout_secs: 86400
  - func: f_run_dsi_workload
    vars:
      auto_workload_path: src/genny/src/workloads/sharding/WriteOneWithoutShardKeyUnshardedCollection.yml
      test_control: write_one_without_shard_key_unsharded_collection
  name: write_one_without_shard_key_unsharded_collection
  priority: 5
- commands:
  - command: timeout.update
    params:
      exec_timeout_secs: 86400
      timeout_secs: 86400
  - func: f_run_dsi_workload
    vars:
      auto_workload_path: src/genny/src/workloads/sharding/multi_updates/MultiUpdates-PauseMigrations-ShardCollection.yml
      test_control: multi_updates_multi_updates__pause_migrations__shard_collection
  name: multi_updates_multi_updates__pause_migrations__shard_collection
  priority: 5
- commands:
  - command: timeout.update
    params:
      exec_timeout_secs: 86400
      timeout_secs: 86400
  - func: f_run_dsi_workload
    vars:
      auto_workload_path: src/genny/src/workloads/sharding/multi_updates/MultiUpdates-PauseMigrations.yml
      test_control: multi_updates_multi_updates__pause_migrations
  name: multi_updates_multi_updates__pause_migrations
  priority: 5
- commands:
  - command: timeout.update
    params:
      exec_timeout_secs: 86400
      timeout_secs: 86400
  - func: f_run_dsi_workload
    vars:
      auto_workload_path: src/genny/src/workloads/sharding/multi_updates/MultiUpdates-ShardCollection.yml
      test_control: multi_updates_multi_updates__shard_collection
  name: multi_updates_multi_updates__shard_collection
  priority: 5
- commands:
  - command: timeout.update
    params:
      exec_timeout_secs: 86400
      timeout_secs: 86400
  - func: f_run_dsi_workload
    vars:
      auto_workload_path: src/genny/src/workloads/sharding/multi_updates/MultiUpdates.yml
      test_control: multi_updates_multi_updates
  name: multi_updates_multi_updates
  priority: 5
- commands:
  - command: timeout.update
    params:
      exec_timeout_secs: 86400
      timeout_secs: 86400
  - func: f_run_dsi_workload
    vars:
      auto_workload_path: src/genny/src/workloads/transactions/LLTMixed.yml
      test_control: llt_mixed
  name: llt_mixed
  priority: 5
- commands:
  - command: timeout.update
    params:
      exec_timeout_secs: 86400
      timeout_secs: 86400
  - func: f_run_dsi_workload
    vars:
      auto_workload_path: src/genny/src/workloads/transactions/LLTMixedSmall.yml
      test_control: llt_mixed_small
  name: llt_mixed_small
  priority: 5<|MERGE_RESOLUTION|>--- conflicted
+++ resolved
@@ -290,19 +290,6 @@
   - name: sliding_windows_multi_accums
   - name: sort_by_expression
   - name: time_series_group_stages_on_computed_fields
-<<<<<<< HEAD
-  - name: time_series_lastpoint
-  - name: time_series_sort
-  - name: time_series_sort_compound
-  - name: time_series_sort_overlapping_buckets
-  - name: time_series_telemetry
-  - name: timeseries_block_processing
-  - name: timeseries_count
-  - name: timeseries_enum
-  - name: timeseries_extended_range
-  - name: timeseries_stress_unpacking
-=======
->>>>>>> 7401c770
   - name: union_with
   - name: unwind_group
   - name: variadic_aggregate_expressions
@@ -530,6 +517,7 @@
   - name: timeseries_block_processing
   - name: timeseries_count
   - name: timeseries_enum
+  - name: timeseries_extended_range
   - name: timeseries_stress_unpacking
   - name: union_with
   - name: unwind_group
