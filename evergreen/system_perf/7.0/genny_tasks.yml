buildvariants:
- name: perf-atlas-M60-real.arm.aws.2023-11
  tasks:
  - name: create_big_index
  - name: service_architecture_workloads
  - name: expressive_queries
  - name: match_filters
  - name: match_filters_medium
  - name: match_filters_small
  - name: pipeline_update
  - name: union_with
  - name: big_update
  - name: insert_big_docs
  - name: large_scale_long_lived
  - name: many_update
- name: perf-atlas-M60-real.intel.azure.2023-11
  tasks:
  - name: create_big_index
  - name: service_architecture_workloads
  - name: expressive_queries
  - name: match_filters
  - name: match_filters_medium
  - name: match_filters_small
  - name: pipeline_update
  - name: union_with
  - name: big_update
  - name: insert_big_docs
  - name: large_scale_long_lived
  - name: many_update
- name: perf-3-shard.arm.aws.2023-11
  tasks:
  - name: clustered_collection
  - name: clustered_collection_large_record_ids
  - name: aggregations_output
  - name: graph_lookup
  - name: graph_lookup_with_only_unsharded_colls
  - name: lookup
  - name: lookup_colocated_data
  - name: lookup_with_only_unsharded_colls
  - name: ten_m_doc_collection__object_id__sharded
  - name: multi_shard_transactions
  - name: multi_shard_transactions_with_many_namespaces
  - name: reshard_collection_mixed
  - name: reshard_collection_read_heavy
  - name: would_change_owning_shard_batch_write
  - name: multi_updates_multi_updates__shard_collection
  - name: multi_updates_multi_updates
- name: perf-3-node-replSet.arm.aws.2023-11
  tasks:
  - name: coinbase_timeseries_group_date_trunc
  - name: coinbase_timeseries_group_date_trunc_memory_limit
  - name: coinbase_timeseries_group_date_trunc_sort
  - name: coinbase_timeseries_match
  - name: coinbase_timeseries_match_count
  - name: coinbase_timeseries_query01
  - name: coinbase_timeseries_query02
  - name: coinbase_timeseries_query03
  - name: parallel_insert_replica
  - name: parallel_insert_replica_delay_mixed
  - name: background_index_construction
  - name: background_ttl_deletions
  - name: background_validate_cmd
  - name: clustered_collection
  - name: clustered_collection_large_record_ids
  - name: create_big_index
  - name: mixed_multi_deletes_batched
  - name: mixed_multi_deletes_batched_with_secondary_indexes
  - name: mixed_multi_deletes_doc_by_doc
  - name: mixed_multi_deletes_doc_by_doc_with_secondary_indexes
  - name: multi_planning
  - name: ping_command
  - name: secondary_reads_genny
  - name: sinusoidal_read_writes
  - name: time_series_range_delete
  - name: update_with_secondary_indexes
  - name: validate_cmd
  - name: validate_cmd_full
  - name: commit_latency_single_update
  - name: service_architecture_workloads
  - name: aggregate_expressions
  - name: array_traversal
  - name: coll_scan_on_mixed_data_types_large
  - name: coll_scan_on_mixed_data_types_medium
  - name: coll_scan_on_mixed_data_types_small
  - name: coll_scan_projection_large
  - name: coll_scan_projection_medium
  - name: coll_scan_projection_small
  - name: collection_level_diagnostic_commands
  - name: constant_fold_arithmetic
  - name: cumulative_windows
  - name: cumulative_windows_multi_accums
  - name: densify_fill_combo
  - name: densify_hours
  - name: densify_milliseconds
  - name: densify_months
  - name: densify_numeric
  - name: densify_timeseries_collection
  - name: expressive_queries
  - name: external_sort
  - name: fill_timeseries_collection
  - name: filter_with_complex_logical_expression
  - name: filter_with_complex_logical_expression_medium
  - name: filter_with_complex_logical_expression_small
  - name: graph_lookup_with_only_unsharded_colls
  - name: group_like_distinct
  - name: group_spill_to_disk
  - name: group_stages_on_computed_fields
  - name: in_with_varied_array_size
  - name: limit_skip
  - name: lookup_nlj
  - name: lookup_only
  - name: lookup_sbe_pushdown
  - name: lookup_sbe_pushdown_inlj_misc
  - name: lookup_unwind
  - name: lookup_with_only_unsharded_colls
  - name: match_filters
  - name: match_filters_medium
  - name: match_filters_small
  - name: metric_secondary_index_timeseries_collection
  - name: one_m_doc_collection__large_doc_int_id
  - name: percentiles_agg
  - name: pipeline_update
  - name: project_parse
  - name: query_stats
  - name: query_stats_query_shapes
  - name: repeated_path_traversal
  - name: repeated_path_traversal_medium
  - name: repeated_path_traversal_small
  - name: set_window_fields_unbounded
  - name: sliding_windows
  - name: sliding_windows_multi_accums
  - name: sort_by_expression
  - name: ten_m_doc_collection__int_id
  - name: ten_m_doc_collection__int_id__agg
  - name: ten_m_doc_collection__int_id__identity_view
  - name: ten_m_doc_collection__int_id__identity_view__agg
  - name: ten_m_doc_collection__object_id
  - name: ten_m_doc_collection__sub_doc_id
  - name: time_series2dsphere
  - name: time_series_group_stages_on_computed_fields
  - name: time_series_lastpoint
  - name: time_series_sort
  - name: time_series_sort_compound
  - name: time_series_sort_overlapping_buckets
  - name: time_series_telemetry
  - name: timeseries_block_processing
  - name: timeseries_enum
  - name: timeseries_stress_unpacking
  - name: union_with
  - name: unwind_group
  - name: update_large_documents
  - name: variadic_aggregate_expressions
  - name: window_with_complex_partition_expression
  - name: window_with_nested_field_projection
  - name: linear_fill
  - name: locf
  - name: big_update
  - name: contention_ttl_deletions
  - name: insert_big_docs
  - name: large_indexed_ins_matching_documents
  - name: large_scale_long_lived
  - name: majority_writes10_k_threads
  - name: many_update
  - name: mixed_writes_replica
  - name: mixed_writes_replica_delay_mixed
  - name: scan_with_long_lived
  - name: time_series_sort_scale
  - name: genny_overhead
  - name: write_one_replica_set
  - name: llt_mixed
  - name: llt_mixed_small
- name: perf-3-node-replSet-intel.intel.aws.2023-11
  tasks:
  - name: coinbase_timeseries_group_date_trunc
  - name: coinbase_timeseries_group_date_trunc_memory_limit
  - name: coinbase_timeseries_group_date_trunc_sort
  - name: coinbase_timeseries_match
  - name: coinbase_timeseries_match_count
  - name: coinbase_timeseries_query01
  - name: coinbase_timeseries_query02
  - name: coinbase_timeseries_query03
  - name: parallel_insert_replica
  - name: parallel_insert_replica_delay_mixed
  - name: background_index_construction
  - name: background_ttl_deletions
  - name: background_validate_cmd
  - name: clustered_collection
  - name: clustered_collection_large_record_ids
  - name: create_big_index
  - name: mixed_multi_deletes_batched
  - name: mixed_multi_deletes_batched_with_secondary_indexes
  - name: mixed_multi_deletes_doc_by_doc
  - name: mixed_multi_deletes_doc_by_doc_with_secondary_indexes
  - name: multi_planning
  - name: ping_command
  - name: secondary_reads_genny
  - name: sinusoidal_read_writes
  - name: time_series_range_delete
  - name: update_with_secondary_indexes
  - name: validate_cmd
  - name: validate_cmd_full
  - name: commit_latency_single_update
  - name: service_architecture_workloads
  - name: aggregate_expressions
  - name: array_traversal
  - name: coll_scan_on_mixed_data_types_large
  - name: coll_scan_on_mixed_data_types_medium
  - name: coll_scan_on_mixed_data_types_small
  - name: coll_scan_projection_large
  - name: coll_scan_projection_medium
  - name: coll_scan_projection_small
  - name: collection_level_diagnostic_commands
  - name: constant_fold_arithmetic
  - name: cumulative_windows
  - name: cumulative_windows_multi_accums
  - name: densify_fill_combo
  - name: densify_hours
  - name: densify_milliseconds
  - name: densify_months
  - name: densify_numeric
  - name: densify_timeseries_collection
  - name: expressive_queries
  - name: external_sort
  - name: fill_timeseries_collection
  - name: filter_with_complex_logical_expression
  - name: filter_with_complex_logical_expression_medium
  - name: filter_with_complex_logical_expression_small
  - name: graph_lookup_with_only_unsharded_colls
  - name: group_like_distinct
  - name: group_spill_to_disk
  - name: group_stages_on_computed_fields
  - name: in_with_varied_array_size
  - name: limit_skip
  - name: lookup_nlj
  - name: lookup_only
  - name: lookup_sbe_pushdown
  - name: lookup_sbe_pushdown_inlj_misc
  - name: lookup_unwind
  - name: lookup_with_only_unsharded_colls
  - name: match_filters
  - name: match_filters_medium
  - name: match_filters_small
  - name: metric_secondary_index_timeseries_collection
  - name: one_m_doc_collection__large_doc_int_id
  - name: percentiles_agg
  - name: pipeline_update
  - name: project_parse
  - name: query_stats
  - name: query_stats_query_shapes
  - name: repeated_path_traversal
  - name: repeated_path_traversal_medium
  - name: repeated_path_traversal_small
  - name: set_window_fields_unbounded
  - name: sliding_windows
  - name: sliding_windows_multi_accums
  - name: sort_by_expression
  - name: ten_m_doc_collection__int_id
  - name: ten_m_doc_collection__int_id__agg
  - name: ten_m_doc_collection__int_id__identity_view
  - name: ten_m_doc_collection__int_id__identity_view__agg
  - name: ten_m_doc_collection__object_id
  - name: ten_m_doc_collection__sub_doc_id
  - name: time_series2dsphere
  - name: time_series_group_stages_on_computed_fields
  - name: time_series_lastpoint
  - name: time_series_sort
  - name: time_series_sort_compound
  - name: time_series_sort_overlapping_buckets
  - name: time_series_telemetry
  - name: timeseries_block_processing
  - name: timeseries_enum
  - name: timeseries_stress_unpacking
  - name: union_with
  - name: unwind_group
  - name: update_large_documents
  - name: variadic_aggregate_expressions
  - name: window_with_complex_partition_expression
  - name: window_with_nested_field_projection
  - name: linear_fill
  - name: locf
  - name: big_update
  - name: contention_ttl_deletions
  - name: insert_big_docs
  - name: large_indexed_ins_matching_documents
  - name: large_scale_long_lived
  - name: majority_writes10_k_threads
  - name: many_update
  - name: mixed_writes_replica
  - name: mixed_writes_replica_delay_mixed
  - name: scan_with_long_lived
  - name: time_series_sort_scale
  - name: genny_overhead
  - name: write_one_replica_set
  - name: llt_mixed
  - name: llt_mixed_small
<<<<<<< HEAD
- name: perf-3-node-replSet.arm.aws.2024-05
  tasks:
  - name: read_only_multi_threaded
- name: perf-3-node-replSet.intel.aws.2024-05
  tasks:
  - name: read_only_multi_threaded
=======
- name: perf-3-shard-fle.arm.aws.2023-11
  tasks:
  - name: ycsb_like_queryable_encrypt1_cf16
  - name: ycsb_like_queryable_encrypt1_cf32
  - name: ycsb_like_queryable_encrypt1_cfdefault
  - name: ycsb_like_queryable_encrypt5_cf16
  - name: ycsb_like_queryable_encrypt5_cf32
  - name: ycsb_like_queryable_encrypt5_cfdefault
  - name: medical_workload_diagnosis_100_0_unencrypted
  - name: medical_workload_diagnosis_100_0
  - name: medical_workload_diagnosis_50_50_unencrypted
  - name: medical_workload_diagnosis_50_50
  - name: medical_workload_guid_50_50_unencrypted
  - name: medical_workload_guid_50_50
  - name: medical_workload_load_unencrypted
  - name: medical_workload_load
>>>>>>> 0c65c614
tasks:
- commands:
  - command: timeout.update
    params:
      exec_timeout_secs: 86400
      timeout_secs: 86400
  - func: f_run_dsi_workload
    vars:
      auto_workload_path: src/PrivateWorkloads/src/workloads/customer_representative/coinbase/timeseries/GroupDateTrunc.yml
      test_control: coinbase_timeseries_group_date_trunc
  name: coinbase_timeseries_group_date_trunc
  priority: 5
- commands:
  - command: timeout.update
    params:
      exec_timeout_secs: 86400
      timeout_secs: 86400
  - func: f_run_dsi_workload
    vars:
      auto_workload_path: src/PrivateWorkloads/src/workloads/customer_representative/coinbase/timeseries/GroupDateTruncMemoryLimit.yml
      test_control: coinbase_timeseries_group_date_trunc_memory_limit
  name: coinbase_timeseries_group_date_trunc_memory_limit
  priority: 5
- commands:
  - command: timeout.update
    params:
      exec_timeout_secs: 86400
      timeout_secs: 86400
  - func: f_run_dsi_workload
    vars:
      auto_workload_path: src/PrivateWorkloads/src/workloads/customer_representative/coinbase/timeseries/GroupDateTruncSort.yml
      test_control: coinbase_timeseries_group_date_trunc_sort
  name: coinbase_timeseries_group_date_trunc_sort
  priority: 5
- commands:
  - command: timeout.update
    params:
      exec_timeout_secs: 86400
      timeout_secs: 86400
  - func: f_run_dsi_workload
    vars:
      auto_workload_path: src/PrivateWorkloads/src/workloads/customer_representative/coinbase/timeseries/Match.yml
      test_control: coinbase_timeseries_match
  name: coinbase_timeseries_match
  priority: 5
- commands:
  - command: timeout.update
    params:
      exec_timeout_secs: 86400
      timeout_secs: 86400
  - func: f_run_dsi_workload
    vars:
      auto_workload_path: src/PrivateWorkloads/src/workloads/customer_representative/coinbase/timeseries/MatchCount.yml
      test_control: coinbase_timeseries_match_count
  name: coinbase_timeseries_match_count
  priority: 5
- commands:
  - command: timeout.update
    params:
      exec_timeout_secs: 86400
      timeout_secs: 86400
  - func: f_run_dsi_workload
    vars:
      auto_workload_path: src/PrivateWorkloads/src/workloads/customer_representative/coinbase/timeseries/Query01.yml
      test_control: coinbase_timeseries_query01
  name: coinbase_timeseries_query01
  priority: 5
- commands:
  - command: timeout.update
    params:
      exec_timeout_secs: 86400
      timeout_secs: 86400
  - func: f_run_dsi_workload
    vars:
      auto_workload_path: src/PrivateWorkloads/src/workloads/customer_representative/coinbase/timeseries/Query02.yml
      test_control: coinbase_timeseries_query02
  name: coinbase_timeseries_query02
  priority: 5
- commands:
  - command: timeout.update
    params:
      exec_timeout_secs: 86400
      timeout_secs: 86400
  - func: f_run_dsi_workload
    vars:
      auto_workload_path: src/PrivateWorkloads/src/workloads/customer_representative/coinbase/timeseries/Query03.yml
      test_control: coinbase_timeseries_query03
  name: coinbase_timeseries_query03
  priority: 5
- commands:
  - command: timeout.update
    params:
      exec_timeout_secs: 86400
      timeout_secs: 86400
  - func: f_run_dsi_workload
    vars:
      auto_workload_path: src/genny/src/workloads/docs/ParallelInsert.yml
      mongodb_setup: replica
      test_control: parallel_insert_replica
  name: parallel_insert_replica
  priority: 5
- commands:
  - command: timeout.update
    params:
      exec_timeout_secs: 86400
      timeout_secs: 86400
  - func: f_run_dsi_workload
    vars:
      auto_workload_path: src/genny/src/workloads/docs/ParallelInsert.yml
      mongodb_setup: replica-delay-mixed
      test_control: parallel_insert_replica_delay_mixed
  name: parallel_insert_replica_delay_mixed
  priority: 5
- commands:
  - command: timeout.update
    params:
      exec_timeout_secs: 86400
      timeout_secs: 86400
  - func: f_run_dsi_workload
    vars:
      auto_workload_path: src/genny/src/workloads/encrypted/ExponentialCompact.yml
      test_control: exponential_compact
  name: exponential_compact
  priority: 5
- commands:
  - command: timeout.update
    params:
      exec_timeout_secs: 86400
      timeout_secs: 86400
  - func: f_run_dsi_workload
    vars:
      auto_workload_path: src/genny/src/workloads/encrypted/YCSBLikeQueryableEncrypt1Cf16.yml
      test_control: ycsb_like_queryable_encrypt1_cf16
  name: ycsb_like_queryable_encrypt1_cf16
  priority: 5
- commands:
  - command: timeout.update
    params:
      exec_timeout_secs: 86400
      timeout_secs: 86400
  - func: f_run_dsi_workload
    vars:
      auto_workload_path: src/genny/src/workloads/encrypted/YCSBLikeQueryableEncrypt1Cf32.yml
      test_control: ycsb_like_queryable_encrypt1_cf32
  name: ycsb_like_queryable_encrypt1_cf32
  priority: 5
- commands:
  - command: timeout.update
    params:
      exec_timeout_secs: 86400
      timeout_secs: 86400
  - func: f_run_dsi_workload
    vars:
      auto_workload_path: src/genny/src/workloads/encrypted/YCSBLikeQueryableEncrypt1Cfdefault.yml
      test_control: ycsb_like_queryable_encrypt1_cfdefault
  name: ycsb_like_queryable_encrypt1_cfdefault
  priority: 5
- commands:
  - command: timeout.update
    params:
      exec_timeout_secs: 86400
      timeout_secs: 86400
  - func: f_run_dsi_workload
    vars:
      auto_workload_path: src/genny/src/workloads/encrypted/YCSBLikeQueryableEncrypt5Cf16.yml
      test_control: ycsb_like_queryable_encrypt5_cf16
  name: ycsb_like_queryable_encrypt5_cf16
  priority: 5
- commands:
  - command: timeout.update
    params:
      exec_timeout_secs: 86400
      timeout_secs: 86400
  - func: f_run_dsi_workload
    vars:
      auto_workload_path: src/genny/src/workloads/encrypted/YCSBLikeQueryableEncrypt5Cf32.yml
      test_control: ycsb_like_queryable_encrypt5_cf32
  name: ycsb_like_queryable_encrypt5_cf32
  priority: 5
- commands:
  - command: timeout.update
    params:
      exec_timeout_secs: 86400
      timeout_secs: 86400
  - func: f_run_dsi_workload
    vars:
      auto_workload_path: src/genny/src/workloads/encrypted/YCSBLikeQueryableEncrypt5Cfdefault.yml
      test_control: ycsb_like_queryable_encrypt5_cfdefault
  name: ycsb_like_queryable_encrypt5_cfdefault
  priority: 5
- commands:
  - command: timeout.update
    params:
      exec_timeout_secs: 86400
      timeout_secs: 86400
  - func: f_run_dsi_workload
    vars:
      auto_workload_path: src/genny/src/workloads/encrypted/medical_workload-diagnosis-100-0-unencrypted.yml
      test_control: medical_workload_diagnosis_100_0_unencrypted
  name: medical_workload_diagnosis_100_0_unencrypted
  priority: 5
- commands:
  - command: timeout.update
    params:
      exec_timeout_secs: 86400
      timeout_secs: 86400
  - func: f_run_dsi_workload
    vars:
      auto_workload_path: src/genny/src/workloads/encrypted/medical_workload-diagnosis-100-0.yml
      test_control: medical_workload_diagnosis_100_0
  name: medical_workload_diagnosis_100_0
  priority: 5
- commands:
  - command: timeout.update
    params:
      exec_timeout_secs: 86400
      timeout_secs: 86400
  - func: f_run_dsi_workload
    vars:
      auto_workload_path: src/genny/src/workloads/encrypted/medical_workload-diagnosis-50-50-unencrypted.yml
      test_control: medical_workload_diagnosis_50_50_unencrypted
  name: medical_workload_diagnosis_50_50_unencrypted
  priority: 5
- commands:
  - command: timeout.update
    params:
      exec_timeout_secs: 86400
      timeout_secs: 86400
  - func: f_run_dsi_workload
    vars:
      auto_workload_path: src/genny/src/workloads/encrypted/medical_workload-diagnosis-50-50.yml
      test_control: medical_workload_diagnosis_50_50
  name: medical_workload_diagnosis_50_50
  priority: 5
- commands:
  - command: timeout.update
    params:
      exec_timeout_secs: 86400
      timeout_secs: 86400
  - func: f_run_dsi_workload
    vars:
      auto_workload_path: src/genny/src/workloads/encrypted/medical_workload-guid-50-50-unencrypted.yml
      test_control: medical_workload_guid_50_50_unencrypted
  name: medical_workload_guid_50_50_unencrypted
  priority: 5
- commands:
  - command: timeout.update
    params:
      exec_timeout_secs: 86400
      timeout_secs: 86400
  - func: f_run_dsi_workload
    vars:
      auto_workload_path: src/genny/src/workloads/encrypted/medical_workload-guid-50-50.yml
      test_control: medical_workload_guid_50_50
  name: medical_workload_guid_50_50
  priority: 5
- commands:
  - command: timeout.update
    params:
      exec_timeout_secs: 86400
      timeout_secs: 86400
  - func: f_run_dsi_workload
    vars:
      auto_workload_path: src/genny/src/workloads/encrypted/medical_workload-load-unencrypted.yml
      test_control: medical_workload_load_unencrypted
  name: medical_workload_load_unencrypted
  priority: 5
- commands:
  - command: timeout.update
    params:
      exec_timeout_secs: 86400
      timeout_secs: 86400
  - func: f_run_dsi_workload
    vars:
      auto_workload_path: src/genny/src/workloads/encrypted/medical_workload-load.yml
      test_control: medical_workload_load
  name: medical_workload_load
  priority: 5
- commands:
  - command: timeout.update
    params:
      exec_timeout_secs: 86400
      timeout_secs: 86400
  - func: f_run_dsi_workload
    vars:
      auto_workload_path: src/genny/src/workloads/encrypted/qe-range-age-100-0.yml
      test_control: qe_range_age_100_0
  name: qe_range_age_100_0
  priority: 5
- commands:
  - command: timeout.update
    params:
      exec_timeout_secs: 86400
      timeout_secs: 86400
  - func: f_run_dsi_workload
    vars:
      auto_workload_path: src/genny/src/workloads/encrypted/qe-range-age-50-50.yml
      test_control: qe_range_age_50_50
  name: qe_range_age_50_50
  priority: 5
- commands:
  - command: timeout.update
    params:
      exec_timeout_secs: 86400
      timeout_secs: 86400
  - func: f_run_dsi_workload
    vars:
      auto_workload_path: src/genny/src/workloads/encrypted/qe-range-balance-100-0.yml
      test_control: qe_range_balance_100_0
  name: qe_range_balance_100_0
  priority: 5
- commands:
  - command: timeout.update
    params:
      exec_timeout_secs: 86400
      timeout_secs: 86400
  - func: f_run_dsi_workload
    vars:
      auto_workload_path: src/genny/src/workloads/encrypted/qe-range-balance-50-50.yml
      test_control: qe_range_balance_50_50
  name: qe_range_balance_50_50
  priority: 5
- commands:
  - command: timeout.update
    params:
      exec_timeout_secs: 86400
      timeout_secs: 86400
  - func: f_run_dsi_workload
    vars:
      auto_workload_path: src/genny/src/workloads/encrypted/qe-range-timestamp-100-0.yml
      test_control: qe_range_timestamp_100_0
  name: qe_range_timestamp_100_0
  priority: 5
- commands:
  - command: timeout.update
    params:
      exec_timeout_secs: 86400
      timeout_secs: 86400
  - func: f_run_dsi_workload
    vars:
      auto_workload_path: src/genny/src/workloads/encrypted/qe-range-timestamp-50-50.yml
      test_control: qe_range_timestamp_50_50
  name: qe_range_timestamp_50_50
  priority: 5
- commands:
  - command: timeout.update
    params:
      exec_timeout_secs: 86400
      timeout_secs: 86400
  - func: f_run_dsi_workload
    vars:
      auto_workload_path: src/genny/src/workloads/execution/BackgroundIndexConstruction.yml
      test_control: background_index_construction
  name: background_index_construction
  priority: 5
- commands:
  - command: timeout.update
    params:
      exec_timeout_secs: 86400
      timeout_secs: 86400
  - func: f_run_dsi_workload
    vars:
      auto_workload_path: src/genny/src/workloads/execution/BackgroundTTLDeletions.yml
      test_control: background_ttl_deletions
  name: background_ttl_deletions
  priority: 5
- commands:
  - command: timeout.update
    params:
      exec_timeout_secs: 86400
      timeout_secs: 86400
  - func: f_run_dsi_workload
    vars:
      auto_workload_path: src/genny/src/workloads/execution/BackgroundValidateCmd.yml
      test_control: background_validate_cmd
  name: background_validate_cmd
  priority: 5
- commands:
  - command: timeout.update
    params:
      exec_timeout_secs: 86400
      timeout_secs: 86400
  - func: f_run_dsi_workload
    vars:
      auto_workload_path: src/genny/src/workloads/execution/ClusteredCollection.yml
      test_control: clustered_collection
  name: clustered_collection
  priority: 5
- commands:
  - command: timeout.update
    params:
      exec_timeout_secs: 86400
      timeout_secs: 86400
  - func: f_run_dsi_workload
    vars:
      auto_workload_path: src/genny/src/workloads/execution/ClusteredCollectionLargeRecordIds.yml
      test_control: clustered_collection_large_record_ids
  name: clustered_collection_large_record_ids
  priority: 5
- commands:
  - command: timeout.update
    params:
      exec_timeout_secs: 86400
      timeout_secs: 86400
  - func: f_run_dsi_workload
    vars:
      auto_workload_path: src/genny/src/workloads/execution/CreateBigIndex.yml
      test_control: create_big_index
  name: create_big_index
  priority: 5
- commands:
  - command: timeout.update
    params:
      exec_timeout_secs: 86400
      timeout_secs: 86400
  - func: f_run_dsi_workload
    vars:
      auto_workload_path: src/genny/src/workloads/execution/MixedMultiDeletesBatched.yml
      test_control: mixed_multi_deletes_batched
  name: mixed_multi_deletes_batched
  priority: 5
- commands:
  - command: timeout.update
    params:
      exec_timeout_secs: 86400
      timeout_secs: 86400
  - func: f_run_dsi_workload
    vars:
      auto_workload_path: src/genny/src/workloads/execution/MixedMultiDeletesBatchedWithSecondaryIndexes.yml
      test_control: mixed_multi_deletes_batched_with_secondary_indexes
  name: mixed_multi_deletes_batched_with_secondary_indexes
  priority: 5
- commands:
  - command: timeout.update
    params:
      exec_timeout_secs: 86400
      timeout_secs: 86400
  - func: f_run_dsi_workload
    vars:
      auto_workload_path: src/genny/src/workloads/execution/MixedMultiDeletesDocByDoc.yml
      test_control: mixed_multi_deletes_doc_by_doc
  name: mixed_multi_deletes_doc_by_doc
  priority: 5
- commands:
  - command: timeout.update
    params:
      exec_timeout_secs: 86400
      timeout_secs: 86400
  - func: f_run_dsi_workload
    vars:
      auto_workload_path: src/genny/src/workloads/execution/MixedMultiDeletesDocByDocWithSecondaryIndexes.yml
      test_control: mixed_multi_deletes_doc_by_doc_with_secondary_indexes
  name: mixed_multi_deletes_doc_by_doc_with_secondary_indexes
  priority: 5
- commands:
  - command: timeout.update
    params:
      exec_timeout_secs: 86400
      timeout_secs: 86400
  - func: f_run_dsi_workload
    vars:
      auto_workload_path: src/genny/src/workloads/execution/MultiPlanning.yml
      test_control: multi_planning
  name: multi_planning
  priority: 5
- commands:
  - command: timeout.update
    params:
      exec_timeout_secs: 86400
      timeout_secs: 86400
  - func: f_run_dsi_workload
    vars:
      auto_workload_path: src/genny/src/workloads/execution/PingCommand.yml
      test_control: ping_command
  name: ping_command
  priority: 5
- commands:
  - command: timeout.update
    params:
      exec_timeout_secs: 86400
      timeout_secs: 86400
  - func: f_run_dsi_workload
    vars:
      auto_workload_path: src/genny/src/workloads/execution/SecondaryReadsGenny.yml
      test_control: secondary_reads_genny
  name: secondary_reads_genny
  priority: 5
- commands:
  - command: timeout.update
    params:
      exec_timeout_secs: 86400
      timeout_secs: 86400
  - func: f_run_dsi_workload
    vars:
      auto_workload_path: src/genny/src/workloads/execution/SinusoidalReadWrites.yml
      test_control: sinusoidal_read_writes
  name: sinusoidal_read_writes
  priority: 5
- commands:
  - command: timeout.update
    params:
      exec_timeout_secs: 86400
      timeout_secs: 86400
  - func: f_run_dsi_workload
    vars:
      auto_workload_path: src/genny/src/workloads/execution/TimeSeriesArbitraryUpdate.yml
      test_control: time_series_arbitrary_update
  name: time_series_arbitrary_update
  priority: 5
- commands:
  - command: timeout.update
    params:
      exec_timeout_secs: 86400
      timeout_secs: 86400
  - func: f_run_dsi_workload
    vars:
      auto_workload_path: src/genny/src/workloads/execution/TimeSeriesRangeDelete.yml
      test_control: time_series_range_delete
  name: time_series_range_delete
  priority: 5
- commands:
  - command: timeout.update
    params:
      exec_timeout_secs: 86400
      timeout_secs: 86400
  - func: f_run_dsi_workload
    vars:
      auto_workload_path: src/genny/src/workloads/execution/UpdateWithSecondaryIndexes.yml
      test_control: update_with_secondary_indexes
  name: update_with_secondary_indexes
  priority: 5
- commands:
  - command: timeout.update
    params:
      exec_timeout_secs: 86400
      timeout_secs: 86400
  - func: f_run_dsi_workload
    vars:
      auto_workload_path: src/genny/src/workloads/execution/ValidateCmd.yml
      test_control: validate_cmd
  name: validate_cmd
  priority: 5
- commands:
  - command: timeout.update
    params:
      exec_timeout_secs: 86400
      timeout_secs: 86400
  - func: f_run_dsi_workload
    vars:
      auto_workload_path: src/genny/src/workloads/execution/ValidateCmdFull.yml
      test_control: validate_cmd_full
  name: validate_cmd_full
  priority: 5
- commands:
  - command: timeout.update
    params:
      exec_timeout_secs: 86400
      timeout_secs: 86400
  - func: f_run_dsi_workload
    vars:
      auto_workload_path: src/genny/src/workloads/networking/CommitLatencySingleUpdate.yml
      test_control: commit_latency_single_update
  name: commit_latency_single_update
  priority: 5
- commands:
  - command: timeout.update
    params:
      exec_timeout_secs: 86400
      timeout_secs: 86400
  - func: f_run_dsi_workload
    vars:
      auto_workload_path: src/genny/src/workloads/networking/ServiceArchitectureWorkloads.yml
      test_control: service_architecture_workloads
  name: service_architecture_workloads
  priority: 5
- commands:
  - command: timeout.update
    params:
      exec_timeout_secs: 86400
      timeout_secs: 86400
  - func: f_run_dsi_workload
    vars:
      auto_workload_path: src/genny/src/workloads/networking/TransportLayerConnectTiming.yml
      test_control: transport_layer_connect_timing
  name: transport_layer_connect_timing
  priority: 5
- commands:
  - command: timeout.update
    params:
      exec_timeout_secs: 86400
      timeout_secs: 86400
  - func: f_run_dsi_workload
    vars:
      auto_workload_path: src/genny/src/workloads/query/AggregateExpressions.yml
      test_control: aggregate_expressions
  name: aggregate_expressions
  priority: 5
- commands:
  - command: timeout.update
    params:
      exec_timeout_secs: 86400
      timeout_secs: 86400
  - func: f_run_dsi_workload
    vars:
      auto_workload_path: src/genny/src/workloads/query/AggregationsOutput.yml
      test_control: aggregations_output
  name: aggregations_output
  priority: 5
- commands:
  - command: timeout.update
    params:
      exec_timeout_secs: 86400
      timeout_secs: 86400
  - func: f_run_dsi_workload
    vars:
      auto_workload_path: src/genny/src/workloads/query/ArrayTraversal.yml
      test_control: array_traversal
  name: array_traversal
  priority: 5
- commands:
  - command: timeout.update
    params:
      exec_timeout_secs: 86400
      timeout_secs: 86400
  - func: f_run_dsi_workload
    vars:
      auto_workload_path: src/genny/src/workloads/query/BooleanSimplifier.yml
      test_control: boolean_simplifier
  name: boolean_simplifier
  priority: 5
- commands:
  - command: timeout.update
    params:
      exec_timeout_secs: 86400
      timeout_secs: 86400
  - func: f_run_dsi_workload
    vars:
      auto_workload_path: src/genny/src/workloads/query/BooleanSimplifierSmallDataset.yml
      test_control: boolean_simplifier_small_dataset
  name: boolean_simplifier_small_dataset
  priority: 5
- commands:
  - command: timeout.update
    params:
      exec_timeout_secs: 86400
      timeout_secs: 86400
  - func: f_run_dsi_workload
    vars:
      auto_workload_path: src/genny/src/workloads/query/CPUCycleMetricsDelete.yml
      test_control: cpu_cycle_metrics_delete
  name: cpu_cycle_metrics_delete
  priority: 5
- commands:
  - command: timeout.update
    params:
      exec_timeout_secs: 86400
      timeout_secs: 86400
  - func: f_run_dsi_workload
    vars:
      auto_workload_path: src/genny/src/workloads/query/CPUCycleMetricsFind.yml
      test_control: cpu_cycle_metrics_find
  name: cpu_cycle_metrics_find
  priority: 5
- commands:
  - command: timeout.update
    params:
      exec_timeout_secs: 86400
      timeout_secs: 86400
  - func: f_run_dsi_workload
    vars:
      auto_workload_path: src/genny/src/workloads/query/CPUCycleMetricsInsert.yml
      test_control: cpu_cycle_metrics_insert
  name: cpu_cycle_metrics_insert
  priority: 5
- commands:
  - command: timeout.update
    params:
      exec_timeout_secs: 86400
      timeout_secs: 86400
  - func: f_run_dsi_workload
    vars:
      auto_workload_path: src/genny/src/workloads/query/CPUCycleMetricsUpdate.yml
      test_control: cpu_cycle_metrics_update
  name: cpu_cycle_metrics_update
  priority: 5
- commands:
  - command: timeout.update
    params:
      exec_timeout_secs: 86400
      timeout_secs: 86400
  - func: f_run_dsi_workload
    vars:
      auto_workload_path: src/genny/src/workloads/query/CollScanComplexPredicateLarge.yml
      test_control: coll_scan_complex_predicate_large
  name: coll_scan_complex_predicate_large
  priority: 5
- commands:
  - command: timeout.update
    params:
      exec_timeout_secs: 86400
      timeout_secs: 86400
  - func: f_run_dsi_workload
    vars:
      auto_workload_path: src/genny/src/workloads/query/CollScanComplexPredicateMedium.yml
      test_control: coll_scan_complex_predicate_medium
  name: coll_scan_complex_predicate_medium
  priority: 5
- commands:
  - command: timeout.update
    params:
      exec_timeout_secs: 86400
      timeout_secs: 86400
  - func: f_run_dsi_workload
    vars:
      auto_workload_path: src/genny/src/workloads/query/CollScanComplexPredicateSmall.yml
      test_control: coll_scan_complex_predicate_small
  name: coll_scan_complex_predicate_small
  priority: 5
- commands:
  - command: timeout.update
    params:
      exec_timeout_secs: 86400
      timeout_secs: 86400
  - func: f_run_dsi_workload
    vars:
      auto_workload_path: src/genny/src/workloads/query/CollScanLargeNumberOfFieldsLarge.yml
      test_control: coll_scan_large_number_of_fields_large
  name: coll_scan_large_number_of_fields_large
  priority: 5
- commands:
  - command: timeout.update
    params:
      exec_timeout_secs: 86400
      timeout_secs: 86400
  - func: f_run_dsi_workload
    vars:
      auto_workload_path: src/genny/src/workloads/query/CollScanLargeNumberOfFieldsMedium.yml
      test_control: coll_scan_large_number_of_fields_medium
  name: coll_scan_large_number_of_fields_medium
  priority: 5
- commands:
  - command: timeout.update
    params:
      exec_timeout_secs: 86400
      timeout_secs: 86400
  - func: f_run_dsi_workload
    vars:
      auto_workload_path: src/genny/src/workloads/query/CollScanLargeNumberOfFieldsSmall.yml
      test_control: coll_scan_large_number_of_fields_small
  name: coll_scan_large_number_of_fields_small
  priority: 5
- commands:
  - command: timeout.update
    params:
      exec_timeout_secs: 86400
      timeout_secs: 86400
  - func: f_run_dsi_workload
    vars:
      auto_workload_path: src/genny/src/workloads/query/CollScanOnMixedDataTypesLarge.yml
      test_control: coll_scan_on_mixed_data_types_large
  name: coll_scan_on_mixed_data_types_large
  priority: 5
- commands:
  - command: timeout.update
    params:
      exec_timeout_secs: 86400
      timeout_secs: 86400
  - func: f_run_dsi_workload
    vars:
      auto_workload_path: src/genny/src/workloads/query/CollScanOnMixedDataTypesMedium.yml
      test_control: coll_scan_on_mixed_data_types_medium
  name: coll_scan_on_mixed_data_types_medium
  priority: 5
- commands:
  - command: timeout.update
    params:
      exec_timeout_secs: 86400
      timeout_secs: 86400
  - func: f_run_dsi_workload
    vars:
      auto_workload_path: src/genny/src/workloads/query/CollScanOnMixedDataTypesSmall.yml
      test_control: coll_scan_on_mixed_data_types_small
  name: coll_scan_on_mixed_data_types_small
  priority: 5
- commands:
  - command: timeout.update
    params:
      exec_timeout_secs: 86400
      timeout_secs: 86400
  - func: f_run_dsi_workload
    vars:
      auto_workload_path: src/genny/src/workloads/query/CollScanPredicateSelectivityLarge.yml
      test_control: coll_scan_predicate_selectivity_large
  name: coll_scan_predicate_selectivity_large
  priority: 5
- commands:
  - command: timeout.update
    params:
      exec_timeout_secs: 86400
      timeout_secs: 86400
  - func: f_run_dsi_workload
    vars:
      auto_workload_path: src/genny/src/workloads/query/CollScanPredicateSelectivityMedium.yml
      test_control: coll_scan_predicate_selectivity_medium
  name: coll_scan_predicate_selectivity_medium
  priority: 5
- commands:
  - command: timeout.update
    params:
      exec_timeout_secs: 86400
      timeout_secs: 86400
  - func: f_run_dsi_workload
    vars:
      auto_workload_path: src/genny/src/workloads/query/CollScanPredicateSelectivitySmall.yml
      test_control: coll_scan_predicate_selectivity_small
  name: coll_scan_predicate_selectivity_small
  priority: 5
- commands:
  - command: timeout.update
    params:
      exec_timeout_secs: 86400
      timeout_secs: 86400
  - func: f_run_dsi_workload
    vars:
      auto_workload_path: src/genny/src/workloads/query/CollScanProjectionLarge.yml
      test_control: coll_scan_projection_large
  name: coll_scan_projection_large
  priority: 5
- commands:
  - command: timeout.update
    params:
      exec_timeout_secs: 86400
      timeout_secs: 86400
  - func: f_run_dsi_workload
    vars:
      auto_workload_path: src/genny/src/workloads/query/CollScanProjectionMedium.yml
      test_control: coll_scan_projection_medium
  name: coll_scan_projection_medium
  priority: 5
- commands:
  - command: timeout.update
    params:
      exec_timeout_secs: 86400
      timeout_secs: 86400
  - func: f_run_dsi_workload
    vars:
      auto_workload_path: src/genny/src/workloads/query/CollScanProjectionSmall.yml
      test_control: coll_scan_projection_small
  name: coll_scan_projection_small
  priority: 5
- commands:
  - command: timeout.update
    params:
      exec_timeout_secs: 86400
      timeout_secs: 86400
  - func: f_run_dsi_workload
    vars:
      auto_workload_path: src/genny/src/workloads/query/CollScanSimplifiablePredicateLarge.yml
      test_control: coll_scan_simplifiable_predicate_large
  name: coll_scan_simplifiable_predicate_large
  priority: 5
- commands:
  - command: timeout.update
    params:
      exec_timeout_secs: 86400
      timeout_secs: 86400
  - func: f_run_dsi_workload
    vars:
      auto_workload_path: src/genny/src/workloads/query/CollScanSimplifiablePredicateMedium.yml
      test_control: coll_scan_simplifiable_predicate_medium
  name: coll_scan_simplifiable_predicate_medium
  priority: 5
- commands:
  - command: timeout.update
    params:
      exec_timeout_secs: 86400
      timeout_secs: 86400
  - func: f_run_dsi_workload
    vars:
      auto_workload_path: src/genny/src/workloads/query/CollScanSimplifiablePredicateSmall.yml
      test_control: coll_scan_simplifiable_predicate_small
  name: coll_scan_simplifiable_predicate_small
  priority: 5
- commands:
  - command: timeout.update
    params:
      exec_timeout_secs: 86400
      timeout_secs: 86400
  - func: f_run_dsi_workload
    vars:
      auto_workload_path: src/genny/src/workloads/query/CollectionLevelDiagnosticCommands.yml
      test_control: collection_level_diagnostic_commands
  name: collection_level_diagnostic_commands
  priority: 5
- commands:
  - command: timeout.update
    params:
      exec_timeout_secs: 86400
      timeout_secs: 86400
  - func: f_run_dsi_workload
    vars:
      auto_workload_path: src/genny/src/workloads/query/ConstantFoldArithmetic.yml
      test_control: constant_fold_arithmetic
  name: constant_fold_arithmetic
  priority: 5
- commands:
  - command: timeout.update
    params:
      exec_timeout_secs: 86400
      timeout_secs: 86400
  - func: f_run_dsi_workload
    vars:
      auto_workload_path: src/genny/src/workloads/query/CumulativeWindows.yml
      test_control: cumulative_windows
  name: cumulative_windows
  priority: 5
- commands:
  - command: timeout.update
    params:
      exec_timeout_secs: 86400
      timeout_secs: 86400
  - func: f_run_dsi_workload
    vars:
      auto_workload_path: src/genny/src/workloads/query/CumulativeWindowsMultiAccums.yml
      test_control: cumulative_windows_multi_accums
  name: cumulative_windows_multi_accums
  priority: 5
- commands:
  - command: timeout.update
    params:
      exec_timeout_secs: 86400
      timeout_secs: 86400
  - func: f_run_dsi_workload
    vars:
      auto_workload_path: src/genny/src/workloads/query/DensifyFillCombo.yml
      test_control: densify_fill_combo
  name: densify_fill_combo
  priority: 5
- commands:
  - command: timeout.update
    params:
      exec_timeout_secs: 86400
      timeout_secs: 86400
  - func: f_run_dsi_workload
    vars:
      auto_workload_path: src/genny/src/workloads/query/DensifyHours.yml
      test_control: densify_hours
  name: densify_hours
  priority: 5
- commands:
  - command: timeout.update
    params:
      exec_timeout_secs: 86400
      timeout_secs: 86400
  - func: f_run_dsi_workload
    vars:
      auto_workload_path: src/genny/src/workloads/query/DensifyMilliseconds.yml
      test_control: densify_milliseconds
  name: densify_milliseconds
  priority: 5
- commands:
  - command: timeout.update
    params:
      exec_timeout_secs: 86400
      timeout_secs: 86400
  - func: f_run_dsi_workload
    vars:
      auto_workload_path: src/genny/src/workloads/query/DensifyMonths.yml
      test_control: densify_months
  name: densify_months
  priority: 5
- commands:
  - command: timeout.update
    params:
      exec_timeout_secs: 86400
      timeout_secs: 86400
  - func: f_run_dsi_workload
    vars:
      auto_workload_path: src/genny/src/workloads/query/DensifyNumeric.yml
      test_control: densify_numeric
  name: densify_numeric
  priority: 5
- commands:
  - command: timeout.update
    params:
      exec_timeout_secs: 86400
      timeout_secs: 86400
  - func: f_run_dsi_workload
    vars:
      auto_workload_path: src/genny/src/workloads/query/DensifyTimeseriesCollection.yml
      test_control: densify_timeseries_collection
  name: densify_timeseries_collection
  priority: 5
- commands:
  - command: timeout.update
    params:
      exec_timeout_secs: 86400
      timeout_secs: 86400
  - func: f_run_dsi_workload
    vars:
      auto_workload_path: src/genny/src/workloads/query/ExpressiveQueries.yml
      test_control: expressive_queries
  name: expressive_queries
  priority: 5
- commands:
  - command: timeout.update
    params:
      exec_timeout_secs: 86400
      timeout_secs: 86400
  - func: f_run_dsi_workload
    vars:
      auto_workload_path: src/genny/src/workloads/query/ExternalSort.yml
      test_control: external_sort
  name: external_sort
  priority: 5
- commands:
  - command: timeout.update
    params:
      exec_timeout_secs: 86400
      timeout_secs: 86400
  - func: f_run_dsi_workload
    vars:
      auto_workload_path: src/genny/src/workloads/query/FillTimeseriesCollection.yml
      test_control: fill_timeseries_collection
  name: fill_timeseries_collection
  priority: 5
- commands:
  - command: timeout.update
    params:
      exec_timeout_secs: 86400
      timeout_secs: 86400
  - func: f_run_dsi_workload
    vars:
      auto_workload_path: src/genny/src/workloads/query/FilterWithComplexLogicalExpression.yml
      test_control: filter_with_complex_logical_expression
  name: filter_with_complex_logical_expression
  priority: 5
- commands:
  - command: timeout.update
    params:
      exec_timeout_secs: 86400
      timeout_secs: 86400
  - func: f_run_dsi_workload
    vars:
      auto_workload_path: src/genny/src/workloads/query/FilterWithComplexLogicalExpressionMedium.yml
      test_control: filter_with_complex_logical_expression_medium
  name: filter_with_complex_logical_expression_medium
  priority: 5
- commands:
  - command: timeout.update
    params:
      exec_timeout_secs: 86400
      timeout_secs: 86400
  - func: f_run_dsi_workload
    vars:
      auto_workload_path: src/genny/src/workloads/query/FilterWithComplexLogicalExpressionSmall.yml
      test_control: filter_with_complex_logical_expression_small
  name: filter_with_complex_logical_expression_small
  priority: 5
- commands:
  - command: timeout.update
    params:
      exec_timeout_secs: 86400
      timeout_secs: 86400
  - func: f_run_dsi_workload
    vars:
      auto_workload_path: src/genny/src/workloads/query/GraphLookup.yml
      test_control: graph_lookup
  name: graph_lookup
  priority: 5
- commands:
  - command: timeout.update
    params:
      exec_timeout_secs: 86400
      timeout_secs: 86400
  - func: f_run_dsi_workload
    vars:
      auto_workload_path: src/genny/src/workloads/query/GraphLookupWithOnlyUnshardedColls.yml
      test_control: graph_lookup_with_only_unsharded_colls
  name: graph_lookup_with_only_unsharded_colls
  priority: 5
- commands:
  - command: timeout.update
    params:
      exec_timeout_secs: 86400
      timeout_secs: 86400
  - func: f_run_dsi_workload
    vars:
      auto_workload_path: src/genny/src/workloads/query/GroupLikeDistinct.yml
      test_control: group_like_distinct
  name: group_like_distinct
  priority: 5
- commands:
  - command: timeout.update
    params:
      exec_timeout_secs: 86400
      timeout_secs: 86400
  - func: f_run_dsi_workload
    vars:
      auto_workload_path: src/genny/src/workloads/query/GroupSpillToDisk.yml
      test_control: group_spill_to_disk
  name: group_spill_to_disk
  priority: 5
- commands:
  - command: timeout.update
    params:
      exec_timeout_secs: 86400
      timeout_secs: 86400
  - func: f_run_dsi_workload
    vars:
      auto_workload_path: src/genny/src/workloads/query/GroupStagesOnComputedFields.yml
      test_control: group_stages_on_computed_fields
  name: group_stages_on_computed_fields
  priority: 5
- commands:
  - command: timeout.update
    params:
      exec_timeout_secs: 86400
      timeout_secs: 86400
  - func: f_run_dsi_workload
    vars:
      auto_workload_path: src/genny/src/workloads/query/InWithVariedArraySize.yml
      test_control: in_with_varied_array_size
  name: in_with_varied_array_size
  priority: 5
- commands:
  - command: timeout.update
    params:
      exec_timeout_secs: 86400
      timeout_secs: 86400
  - func: f_run_dsi_workload
    vars:
      auto_workload_path: src/genny/src/workloads/query/LimitSkip.yml
      test_control: limit_skip
  name: limit_skip
  priority: 5
- commands:
  - command: timeout.update
    params:
      exec_timeout_secs: 86400
      timeout_secs: 86400
  - func: f_run_dsi_workload
    vars:
      auto_workload_path: src/genny/src/workloads/query/Lookup.yml
      test_control: lookup
  name: lookup
  priority: 5
- commands:
  - command: timeout.update
    params:
      exec_timeout_secs: 86400
      timeout_secs: 86400
  - func: f_run_dsi_workload
    vars:
      auto_workload_path: src/genny/src/workloads/query/LookupColocatedData.yml
      test_control: lookup_colocated_data
  name: lookup_colocated_data
  priority: 5
- commands:
  - command: timeout.update
    params:
      exec_timeout_secs: 86400
      timeout_secs: 86400
  - func: f_run_dsi_workload
    vars:
      auto_workload_path: src/genny/src/workloads/query/LookupNLJ.yml
      test_control: lookup_nlj
  name: lookup_nlj
  priority: 5
- commands:
  - command: timeout.update
    params:
      exec_timeout_secs: 86400
      timeout_secs: 86400
  - func: f_run_dsi_workload
    vars:
      auto_workload_path: src/genny/src/workloads/query/LookupOnly.yml
      test_control: lookup_only
  name: lookup_only
  priority: 5
- commands:
  - command: timeout.update
    params:
      exec_timeout_secs: 86400
      timeout_secs: 86400
  - func: f_run_dsi_workload
    vars:
      auto_workload_path: src/genny/src/workloads/query/LookupSBEPushdown.yml
      test_control: lookup_sbe_pushdown
  name: lookup_sbe_pushdown
  priority: 5
- commands:
  - command: timeout.update
    params:
      exec_timeout_secs: 86400
      timeout_secs: 86400
  - func: f_run_dsi_workload
    vars:
      auto_workload_path: src/genny/src/workloads/query/LookupSBEPushdownINLJMisc.yml
      test_control: lookup_sbe_pushdown_inlj_misc
  name: lookup_sbe_pushdown_inlj_misc
  priority: 5
- commands:
  - command: timeout.update
    params:
      exec_timeout_secs: 86400
      timeout_secs: 86400
  - func: f_run_dsi_workload
    vars:
      auto_workload_path: src/genny/src/workloads/query/LookupUnwind.yml
      test_control: lookup_unwind
  name: lookup_unwind
  priority: 5
- commands:
  - command: timeout.update
    params:
      exec_timeout_secs: 86400
      timeout_secs: 86400
  - func: f_run_dsi_workload
    vars:
      auto_workload_path: src/genny/src/workloads/query/LookupWithOnlyUnshardedColls.yml
      test_control: lookup_with_only_unsharded_colls
  name: lookup_with_only_unsharded_colls
  priority: 5
- commands:
  - command: timeout.update
    params:
      exec_timeout_secs: 86400
      timeout_secs: 86400
  - func: f_run_dsi_workload
    vars:
      auto_workload_path: src/genny/src/workloads/query/MatchFilters.yml
      test_control: match_filters
  name: match_filters
  priority: 5
- commands:
  - command: timeout.update
    params:
      exec_timeout_secs: 86400
      timeout_secs: 86400
  - func: f_run_dsi_workload
    vars:
      auto_workload_path: src/genny/src/workloads/query/MatchFiltersMedium.yml
      test_control: match_filters_medium
  name: match_filters_medium
  priority: 5
- commands:
  - command: timeout.update
    params:
      exec_timeout_secs: 86400
      timeout_secs: 86400
  - func: f_run_dsi_workload
    vars:
      auto_workload_path: src/genny/src/workloads/query/MatchFiltersSmall.yml
      test_control: match_filters_small
  name: match_filters_small
  priority: 5
- commands:
  - command: timeout.update
    params:
      exec_timeout_secs: 86400
      timeout_secs: 86400
  - func: f_run_dsi_workload
    vars:
      auto_workload_path: src/genny/src/workloads/query/MatchWithLargeExpression.yml
      test_control: match_with_large_expression
  name: match_with_large_expression
  priority: 5
- commands:
  - command: timeout.update
    params:
      exec_timeout_secs: 86400
      timeout_secs: 86400
  - func: f_run_dsi_workload
    vars:
      auto_workload_path: src/genny/src/workloads/query/MetricSecondaryIndexTimeseriesCollection.yml
      test_control: metric_secondary_index_timeseries_collection
  name: metric_secondary_index_timeseries_collection
  priority: 5
- commands:
  - command: timeout.update
    params:
      exec_timeout_secs: 86400
      timeout_secs: 86400
  - func: f_run_dsi_workload
    vars:
      auto_workload_path: src/genny/src/workloads/query/NonSearchHybridScoring.yml
      test_control: non_search_hybrid_scoring
  name: non_search_hybrid_scoring
  priority: 5
- commands:
  - command: timeout.update
    params:
      exec_timeout_secs: 86400
      timeout_secs: 86400
  - func: f_run_dsi_workload
    vars:
      auto_workload_path: src/genny/src/workloads/query/OneMDocCollection_LargeDocIntId.yml
      test_control: one_m_doc_collection__large_doc_int_id
  name: one_m_doc_collection__large_doc_int_id
  priority: 5
- commands:
  - command: timeout.update
    params:
      exec_timeout_secs: 86400
      timeout_secs: 86400
  - func: f_run_dsi_workload
    vars:
      auto_workload_path: src/genny/src/workloads/query/PercentilesAgg.yml
      test_control: percentiles_agg
  name: percentiles_agg
  priority: 5
- commands:
  - command: timeout.update
    params:
      exec_timeout_secs: 86400
      timeout_secs: 86400
  - func: f_run_dsi_workload
    vars:
      auto_workload_path: src/genny/src/workloads/query/PercentilesExpr.yml
      test_control: percentiles_expr
  name: percentiles_expr
  priority: 5
- commands:
  - command: timeout.update
    params:
      exec_timeout_secs: 86400
      timeout_secs: 86400
  - func: f_run_dsi_workload
    vars:
      auto_workload_path: src/genny/src/workloads/query/PercentilesWindow.yml
      test_control: percentiles_window
  name: percentiles_window
  priority: 5
- commands:
  - command: timeout.update
    params:
      exec_timeout_secs: 86400
      timeout_secs: 86400
  - func: f_run_dsi_workload
    vars:
      auto_workload_path: src/genny/src/workloads/query/PercentilesWindowSpillToDisk.yml
      test_control: percentiles_window_spill_to_disk
  name: percentiles_window_spill_to_disk
  priority: 5
- commands:
  - command: timeout.update
    params:
      exec_timeout_secs: 86400
      timeout_secs: 86400
  - func: f_run_dsi_workload
    vars:
      auto_workload_path: src/genny/src/workloads/query/PipelineUpdate.yml
      test_control: pipeline_update
  name: pipeline_update
  priority: 5
- commands:
  - command: timeout.update
    params:
      exec_timeout_secs: 86400
      timeout_secs: 86400
  - func: f_run_dsi_workload
    vars:
      auto_workload_path: src/genny/src/workloads/query/ProjectParse.yml
      test_control: project_parse
  name: project_parse
  priority: 5
- commands:
  - command: timeout.update
    params:
      exec_timeout_secs: 86400
      timeout_secs: 86400
  - func: f_run_dsi_workload
    vars:
      auto_workload_path: src/genny/src/workloads/query/QueryStats.yml
      test_control: query_stats
  name: query_stats
  priority: 5
- commands:
  - command: timeout.update
    params:
      exec_timeout_secs: 86400
      timeout_secs: 86400
  - func: f_run_dsi_workload
    vars:
      auto_workload_path: src/genny/src/workloads/query/QueryStatsQueryShapes.yml
      test_control: query_stats_query_shapes
  name: query_stats_query_shapes
  priority: 5
- commands:
  - command: timeout.update
    params:
      exec_timeout_secs: 86400
      timeout_secs: 86400
  - func: f_run_dsi_workload
    vars:
      auto_workload_path: src/genny/src/workloads/query/RepeatedPathTraversal.yml
      test_control: repeated_path_traversal
  name: repeated_path_traversal
  priority: 5
- commands:
  - command: timeout.update
    params:
      exec_timeout_secs: 86400
      timeout_secs: 86400
  - func: f_run_dsi_workload
    vars:
      auto_workload_path: src/genny/src/workloads/query/RepeatedPathTraversalMedium.yml
      test_control: repeated_path_traversal_medium
  name: repeated_path_traversal_medium
  priority: 5
- commands:
  - command: timeout.update
    params:
      exec_timeout_secs: 86400
      timeout_secs: 86400
  - func: f_run_dsi_workload
    vars:
      auto_workload_path: src/genny/src/workloads/query/RepeatedPathTraversalSmall.yml
      test_control: repeated_path_traversal_small
  name: repeated_path_traversal_small
  priority: 5
- commands:
  - command: timeout.update
    params:
      exec_timeout_secs: 86400
      timeout_secs: 86400
  - func: f_run_dsi_workload
    vars:
      auto_workload_path: src/genny/src/workloads/query/SetWindowFieldsUnbounded.yml
      test_control: set_window_fields_unbounded
  name: set_window_fields_unbounded
  priority: 5
- commands:
  - command: timeout.update
    params:
      exec_timeout_secs: 86400
      timeout_secs: 86400
  - func: f_run_dsi_workload
    vars:
      auto_workload_path: src/genny/src/workloads/query/ShardFilter.yml
      test_control: shard_filter
  name: shard_filter
  priority: 5
- commands:
  - command: timeout.update
    params:
      exec_timeout_secs: 86400
      timeout_secs: 86400
  - func: f_run_dsi_workload
    vars:
      auto_workload_path: src/genny/src/workloads/query/SlidingWindows.yml
      test_control: sliding_windows
  name: sliding_windows
  priority: 5
- commands:
  - command: timeout.update
    params:
      exec_timeout_secs: 86400
      timeout_secs: 86400
  - func: f_run_dsi_workload
    vars:
      auto_workload_path: src/genny/src/workloads/query/SlidingWindowsMultiAccums.yml
      test_control: sliding_windows_multi_accums
  name: sliding_windows_multi_accums
  priority: 5
- commands:
  - command: timeout.update
    params:
      exec_timeout_secs: 86400
      timeout_secs: 86400
  - func: f_run_dsi_workload
    vars:
      auto_workload_path: src/genny/src/workloads/query/SortByExpression.yml
      test_control: sort_by_expression
  name: sort_by_expression
  priority: 5
- commands:
  - command: timeout.update
    params:
      exec_timeout_secs: 86400
      timeout_secs: 86400
  - func: f_run_dsi_workload
    vars:
      auto_workload_path: src/genny/src/workloads/query/TenMDocCollection_IntId.yml
      test_control: ten_m_doc_collection__int_id
  name: ten_m_doc_collection__int_id
  priority: 5
- commands:
  - command: timeout.update
    params:
      exec_timeout_secs: 86400
      timeout_secs: 86400
  - func: f_run_dsi_workload
    vars:
      auto_workload_path: src/genny/src/workloads/query/TenMDocCollection_IntId_Agg.yml
      test_control: ten_m_doc_collection__int_id__agg
  name: ten_m_doc_collection__int_id__agg
  priority: 5
- commands:
  - command: timeout.update
    params:
      exec_timeout_secs: 86400
      timeout_secs: 86400
  - func: f_run_dsi_workload
    vars:
      auto_workload_path: src/genny/src/workloads/query/TenMDocCollection_IntId_IdentityView.yml
      test_control: ten_m_doc_collection__int_id__identity_view
  name: ten_m_doc_collection__int_id__identity_view
  priority: 5
- commands:
  - command: timeout.update
    params:
      exec_timeout_secs: 86400
      timeout_secs: 86400
  - func: f_run_dsi_workload
    vars:
      auto_workload_path: src/genny/src/workloads/query/TenMDocCollection_IntId_IdentityView_Agg.yml
      test_control: ten_m_doc_collection__int_id__identity_view__agg
  name: ten_m_doc_collection__int_id__identity_view__agg
  priority: 5
- commands:
  - command: timeout.update
    params:
      exec_timeout_secs: 86400
      timeout_secs: 86400
  - func: f_run_dsi_workload
    vars:
      auto_workload_path: src/genny/src/workloads/query/TenMDocCollection_ObjectId.yml
      test_control: ten_m_doc_collection__object_id
  name: ten_m_doc_collection__object_id
  priority: 5
- commands:
  - command: timeout.update
    params:
      exec_timeout_secs: 86400
      timeout_secs: 86400
  - func: f_run_dsi_workload
    vars:
      auto_workload_path: src/genny/src/workloads/query/TenMDocCollection_ObjectId_Sharded.yml
      test_control: ten_m_doc_collection__object_id__sharded
  name: ten_m_doc_collection__object_id__sharded
  priority: 5
- commands:
  - command: timeout.update
    params:
      exec_timeout_secs: 86400
      timeout_secs: 86400
  - func: f_run_dsi_workload
    vars:
      auto_workload_path: src/genny/src/workloads/query/TenMDocCollection_SubDocId.yml
      test_control: ten_m_doc_collection__sub_doc_id
  name: ten_m_doc_collection__sub_doc_id
  priority: 5
- commands:
  - command: timeout.update
    params:
      exec_timeout_secs: 86400
      timeout_secs: 86400
  - func: f_run_dsi_workload
    vars:
      auto_workload_path: src/genny/src/workloads/query/TimeSeries2dsphere.yml
      test_control: time_series2dsphere
  name: time_series2dsphere
  priority: 5
- commands:
  - command: timeout.update
    params:
      exec_timeout_secs: 86400
      timeout_secs: 86400
  - func: f_run_dsi_workload
    vars:
      auto_workload_path: src/genny/src/workloads/query/TimeSeriesGroupStagesOnComputedFields.yml
      test_control: time_series_group_stages_on_computed_fields
  name: time_series_group_stages_on_computed_fields
  priority: 5
- commands:
  - command: timeout.update
    params:
      exec_timeout_secs: 86400
      timeout_secs: 86400
  - func: f_run_dsi_workload
    vars:
      auto_workload_path: src/genny/src/workloads/query/TimeSeriesLastpoint.yml
      test_control: time_series_lastpoint
  name: time_series_lastpoint
  priority: 5
- commands:
  - command: timeout.update
    params:
      exec_timeout_secs: 86400
      timeout_secs: 86400
  - func: f_run_dsi_workload
    vars:
      auto_workload_path: src/genny/src/workloads/query/TimeSeriesSort.yml
      test_control: time_series_sort
  name: time_series_sort
  priority: 5
- commands:
  - command: timeout.update
    params:
      exec_timeout_secs: 86400
      timeout_secs: 86400
  - func: f_run_dsi_workload
    vars:
      auto_workload_path: src/genny/src/workloads/query/TimeSeriesSortCompound.yml
      test_control: time_series_sort_compound
  name: time_series_sort_compound
  priority: 5
- commands:
  - command: timeout.update
    params:
      exec_timeout_secs: 86400
      timeout_secs: 86400
  - func: f_run_dsi_workload
    vars:
      auto_workload_path: src/genny/src/workloads/query/TimeSeriesSortOverlappingBuckets.yml
      test_control: time_series_sort_overlapping_buckets
  name: time_series_sort_overlapping_buckets
  priority: 5
- commands:
  - command: timeout.update
    params:
      exec_timeout_secs: 86400
      timeout_secs: 86400
  - func: f_run_dsi_workload
    vars:
      auto_workload_path: src/genny/src/workloads/query/TimeSeriesTelemetry.yml
      test_control: time_series_telemetry
  name: time_series_telemetry
  priority: 5
- commands:
  - command: timeout.update
    params:
      exec_timeout_secs: 86400
      timeout_secs: 86400
  - func: f_run_dsi_workload
    vars:
      auto_workload_path: src/genny/src/workloads/query/TimeseriesBlockProcessing.yml
      test_control: timeseries_block_processing
  name: timeseries_block_processing
  priority: 5
- commands:
  - command: timeout.update
    params:
      exec_timeout_secs: 86400
      timeout_secs: 86400
  - func: f_run_dsi_workload
    vars:
      auto_workload_path: src/genny/src/workloads/query/TimeseriesCount.yml
      test_control: timeseries_count
  name: timeseries_count
  priority: 5
- commands:
  - command: timeout.update
    params:
      exec_timeout_secs: 86400
      timeout_secs: 86400
  - func: f_run_dsi_workload
    vars:
      auto_workload_path: src/genny/src/workloads/query/TimeseriesEnum.yml
      test_control: timeseries_enum
  name: timeseries_enum
  priority: 5
- commands:
  - command: timeout.update
    params:
      exec_timeout_secs: 86400
      timeout_secs: 86400
  - func: f_run_dsi_workload
    vars:
      auto_workload_path: src/genny/src/workloads/query/TimeseriesExtendedRange.yml
      test_control: timeseries_extended_range
  name: timeseries_extended_range
  priority: 5
- commands:
  - command: timeout.update
    params:
      exec_timeout_secs: 86400
      timeout_secs: 86400
  - func: f_run_dsi_workload
    vars:
      auto_workload_path: src/genny/src/workloads/query/TimeseriesStressUnpacking.yml
      test_control: timeseries_stress_unpacking
  name: timeseries_stress_unpacking
  priority: 5
- commands:
  - command: timeout.update
    params:
      exec_timeout_secs: 86400
      timeout_secs: 86400
  - func: f_run_dsi_workload
    vars:
      auto_workload_path: src/genny/src/workloads/query/UnionWith.yml
      test_control: union_with
  name: union_with
  priority: 5
- commands:
  - command: timeout.update
    params:
      exec_timeout_secs: 86400
      timeout_secs: 86400
  - func: f_run_dsi_workload
    vars:
      auto_workload_path: src/genny/src/workloads/query/UnwindGroup.yml
      test_control: unwind_group
  name: unwind_group
  priority: 5
- commands:
  - command: timeout.update
    params:
      exec_timeout_secs: 86400
      timeout_secs: 86400
  - func: f_run_dsi_workload
    vars:
      auto_workload_path: src/genny/src/workloads/query/UpdateLargeDocuments.yml
      test_control: update_large_documents
  name: update_large_documents
  priority: 5
- commands:
  - command: timeout.update
    params:
      exec_timeout_secs: 86400
      timeout_secs: 86400
  - func: f_run_dsi_workload
    vars:
      auto_workload_path: src/genny/src/workloads/query/VariadicAggregateExpressions.yml
      test_control: variadic_aggregate_expressions
  name: variadic_aggregate_expressions
  priority: 5
- commands:
  - command: timeout.update
    params:
      exec_timeout_secs: 86400
      timeout_secs: 86400
  - func: f_run_dsi_workload
    vars:
      auto_workload_path: src/genny/src/workloads/query/WindowWithComplexPartitionExpression.yml
      test_control: window_with_complex_partition_expression
  name: window_with_complex_partition_expression
  priority: 5
- commands:
  - command: timeout.update
    params:
      exec_timeout_secs: 86400
      timeout_secs: 86400
  - func: f_run_dsi_workload
    vars:
      auto_workload_path: src/genny/src/workloads/query/WindowWithNestedFieldProjection.yml
      test_control: window_with_nested_field_projection
  name: window_with_nested_field_projection
  priority: 5
- commands:
  - command: timeout.update
    params:
      exec_timeout_secs: 86400
      timeout_secs: 86400
  - func: f_run_dsi_workload
    vars:
      auto_workload_path: src/genny/src/workloads/query/linearFill.yml
      test_control: linear_fill
  name: linear_fill
  priority: 5
- commands:
  - command: timeout.update
    params:
      exec_timeout_secs: 86400
      timeout_secs: 86400
  - func: f_run_dsi_workload
    vars:
      auto_workload_path: src/genny/src/workloads/query/locf.yml
      test_control: locf
  name: locf
  priority: 5
- commands:
  - command: timeout.update
    params:
      exec_timeout_secs: 86400
      timeout_secs: 86400
  - func: f_run_dsi_workload
    vars:
      auto_workload_path: src/genny/src/workloads/query/multiplanner/BlockingSort.yml
      test_control: multiplanner_blocking_sort
  name: multiplanner_blocking_sort
  priority: 5
- commands:
  - command: timeout.update
    params:
      exec_timeout_secs: 86400
      timeout_secs: 86400
  - func: f_run_dsi_workload
    vars:
      auto_workload_path: src/genny/src/workloads/query/multiplanner/ClusteredCollection.yml
      test_control: multiplanner_clustered_collection
  name: multiplanner_clustered_collection
  priority: 5
- commands:
  - command: timeout.update
    params:
      exec_timeout_secs: 86400
      timeout_secs: 86400
  - func: f_run_dsi_workload
    vars:
      auto_workload_path: src/genny/src/workloads/query/multiplanner/CompoundIndexes.yml
      test_control: multiplanner_compound_indexes
  name: multiplanner_compound_indexes
  priority: 5
- commands:
  - command: timeout.update
    params:
      exec_timeout_secs: 86400
      timeout_secs: 86400
  - func: f_run_dsi_workload
    vars:
      auto_workload_path: src/genny/src/workloads/query/multiplanner/ManyIndexSeeks.yml
      test_control: multiplanner_many_index_seeks
  name: multiplanner_many_index_seeks
  priority: 5
- commands:
  - command: timeout.update
    params:
      exec_timeout_secs: 86400
      timeout_secs: 86400
  - func: f_run_dsi_workload
    vars:
      auto_workload_path: src/genny/src/workloads/query/multiplanner/MultiPlanningReadsALotOfData.yml
      test_control: multiplanner_multi_planning_reads_a_lot_of_data
  name: multiplanner_multi_planning_reads_a_lot_of_data
  priority: 5
- commands:
  - command: timeout.update
    params:
      exec_timeout_secs: 86400
      timeout_secs: 86400
  - func: f_run_dsi_workload
    vars:
      auto_workload_path: src/genny/src/workloads/query/multiplanner/MultikeyIndexes.yml
      test_control: multiplanner_multikey_indexes
  name: multiplanner_multikey_indexes
  priority: 5
- commands:
  - command: timeout.update
    params:
      exec_timeout_secs: 86400
      timeout_secs: 86400
  - func: f_run_dsi_workload
    vars:
      auto_workload_path: src/genny/src/workloads/query/multiplanner/MultiplannerWithGroup.yml
      test_control: multiplanner_multiplanner_with_group
  name: multiplanner_multiplanner_with_group
  priority: 5
- commands:
  - command: timeout.update
    params:
      exec_timeout_secs: 86400
      timeout_secs: 86400
  - func: f_run_dsi_workload
    vars:
      auto_workload_path: src/genny/src/workloads/query/multiplanner/NoResults.yml
      test_control: multiplanner_no_results
  name: multiplanner_no_results
  priority: 5
- commands:
  - command: timeout.update
    params:
      exec_timeout_secs: 86400
      timeout_secs: 86400
  - func: f_run_dsi_workload
    vars:
      auto_workload_path: src/genny/src/workloads/query/multiplanner/NoSuchField.yml
      test_control: multiplanner_no_such_field
  name: multiplanner_no_such_field
  priority: 5
- commands:
  - command: timeout.update
    params:
      exec_timeout_secs: 86400
      timeout_secs: 86400
  - func: f_run_dsi_workload
    vars:
      auto_workload_path: src/genny/src/workloads/query/multiplanner/NonBlockingVsBlocking.yml
      test_control: multiplanner_non_blocking_vs_blocking
  name: multiplanner_non_blocking_vs_blocking
  priority: 5
- commands:
  - command: timeout.update
    params:
      exec_timeout_secs: 86400
      timeout_secs: 86400
  - func: f_run_dsi_workload
    vars:
      auto_workload_path: src/genny/src/workloads/query/multiplanner/Simple.yml
      test_control: multiplanner_simple
  name: multiplanner_simple
  priority: 5
- commands:
  - command: timeout.update
    params:
      exec_timeout_secs: 86400
      timeout_secs: 86400
  - func: f_run_dsi_workload
    vars:
      auto_workload_path: src/genny/src/workloads/query/multiplanner/Subplanning.yml
      test_control: multiplanner_subplanning
  name: multiplanner_subplanning
  priority: 5
- commands:
  - command: timeout.update
    params:
      exec_timeout_secs: 86400
      timeout_secs: 86400
  - func: f_run_dsi_workload
    vars:
      auto_workload_path: src/genny/src/workloads/query/multiplanner/UseClusteredIndex.yml
      test_control: multiplanner_use_clustered_index
  name: multiplanner_use_clustered_index
  priority: 5
- commands:
  - command: timeout.update
    params:
      exec_timeout_secs: 86400
      timeout_secs: 86400
  - func: f_run_dsi_workload
    vars:
      auto_workload_path: src/genny/src/workloads/query/multiplanner/VariedSelectivity.yml
      test_control: multiplanner_varied_selectivity
  name: multiplanner_varied_selectivity
  priority: 5
- commands:
  - command: timeout.update
    params:
      exec_timeout_secs: 86400
      timeout_secs: 86400
  - func: f_run_dsi_workload
    vars:
      auto_workload_path: src/genny/src/workloads/query/plan_cache/EmptyGroup.yml
      test_control: plan_cache_empty_group
  name: plan_cache_empty_group
  priority: 5
- commands:
  - command: timeout.update
    params:
      exec_timeout_secs: 86400
      timeout_secs: 86400
  - func: f_run_dsi_workload
    vars:
      auto_workload_path: src/genny/src/workloads/query/plan_cache/MatchEqVaryingArray.yml
      test_control: plan_cache_match_eq_varying_array
  name: plan_cache_match_eq_varying_array
  priority: 5
- commands:
  - command: timeout.update
    params:
      exec_timeout_secs: 86400
      timeout_secs: 86400
  - func: f_run_dsi_workload
    vars:
      auto_workload_path: src/genny/src/workloads/scale/BigUpdate.yml
      test_control: big_update
  name: big_update
  priority: 5
- commands:
  - command: timeout.update
    params:
      exec_timeout_secs: 86400
      timeout_secs: 86400
  - func: f_run_dsi_workload
    vars:
      auto_workload_path: src/genny/src/workloads/scale/ContentionTTLDeletions.yml
      test_control: contention_ttl_deletions
  name: contention_ttl_deletions
  priority: 5
- commands:
  - command: timeout.update
    params:
      exec_timeout_secs: 86400
      timeout_secs: 86400
  - func: f_run_dsi_workload
    vars:
      auto_workload_path: src/genny/src/workloads/scale/InCacheSnapshotReads.yml
      test_control: in_cache_snapshot_reads
  name: in_cache_snapshot_reads
  priority: 5
- commands:
  - command: timeout.update
    params:
      exec_timeout_secs: 86400
      timeout_secs: 86400
  - func: f_run_dsi_workload
    vars:
      auto_workload_path: src/genny/src/workloads/scale/InsertBigDocs.yml
      test_control: insert_big_docs
  name: insert_big_docs
  priority: 5
- commands:
  - command: timeout.update
    params:
      exec_timeout_secs: 86400
      timeout_secs: 86400
  - func: f_run_dsi_workload
    vars:
      auto_workload_path: src/genny/src/workloads/scale/LargeIndexedInsMatchingDocuments.yml
      test_control: large_indexed_ins_matching_documents
  name: large_indexed_ins_matching_documents
  priority: 5
- commands:
  - command: timeout.update
    params:
      exec_timeout_secs: 86400
      timeout_secs: 86400
  - func: f_run_dsi_workload
    vars:
      auto_workload_path: src/genny/src/workloads/scale/LargeScaleLongLived.yml
      test_control: large_scale_long_lived
  name: large_scale_long_lived
  priority: 5
- commands:
  - command: timeout.update
    params:
      exec_timeout_secs: 86400
      timeout_secs: 86400
  - func: f_run_dsi_workload
    vars:
      auto_workload_path: src/genny/src/workloads/scale/MajorityWrites10KThreads.yml
      test_control: majority_writes10_k_threads
  name: majority_writes10_k_threads
  priority: 5
- commands:
  - command: timeout.update
    params:
      exec_timeout_secs: 86400
      timeout_secs: 86400
  - func: f_run_dsi_workload
    vars:
      auto_workload_path: src/genny/src/workloads/scale/ManyUpdate.yml
      test_control: many_update
  name: many_update
  priority: 5
- commands:
  - command: timeout.update
    params:
      exec_timeout_secs: 86400
      timeout_secs: 86400
  - func: f_run_dsi_workload
    vars:
      auto_workload_path: src/genny/src/workloads/scale/MixedWrites.yml
      mongodb_setup: replica
      test_control: mixed_writes_replica
  name: mixed_writes_replica
  priority: 5
- commands:
  - command: timeout.update
    params:
      exec_timeout_secs: 86400
      timeout_secs: 86400
  - func: f_run_dsi_workload
    vars:
      auto_workload_path: src/genny/src/workloads/scale/MixedWrites.yml
      mongodb_setup: replica-delay-mixed
      test_control: mixed_writes_replica_delay_mixed
  name: mixed_writes_replica_delay_mixed
  priority: 5
- commands:
  - command: timeout.update
    params:
      exec_timeout_secs: 86400
      timeout_secs: 86400
  - func: f_run_dsi_workload
    vars:
      auto_workload_path: src/genny/src/workloads/scale/OutOfCacheScanner.yml
      test_control: out_of_cache_scanner
  name: out_of_cache_scanner
  priority: 5
- commands:
  - command: timeout.update
    params:
      exec_timeout_secs: 86400
      timeout_secs: 86400
  - func: f_run_dsi_workload
    vars:
      auto_workload_path: src/genny/src/workloads/scale/OutOfCacheSnapshotReads.yml
      test_control: out_of_cache_snapshot_reads
  name: out_of_cache_snapshot_reads
  priority: 5
- commands:
  - command: timeout.update
    params:
      exec_timeout_secs: 86400
      timeout_secs: 86400
  - func: f_run_dsi_workload
    vars:
      auto_workload_path: src/genny/src/workloads/scale/ScanWithLongLived.yml
      test_control: scan_with_long_lived
  name: scan_with_long_lived
  priority: 5
- commands:
  - command: timeout.update
    params:
      exec_timeout_secs: 86400
      timeout_secs: 86400
  - func: f_run_dsi_workload
    vars:
      auto_workload_path: src/genny/src/workloads/scale/TimeSeriesSortScale.yml
      test_control: time_series_sort_scale
  name: time_series_sort_scale
  priority: 5
- commands:
  - command: timeout.update
    params:
      exec_timeout_secs: 86400
      timeout_secs: 86400
  - func: f_run_dsi_workload
    vars:
      auto_workload_path: src/genny/src/workloads/selftests/GennyOverhead.yml
      test_control: genny_overhead
  name: genny_overhead
  priority: 5
- commands:
  - command: timeout.update
    params:
      exec_timeout_secs: 86400
      timeout_secs: 86400
  - func: f_run_dsi_workload
    vars:
      auto_workload_path: src/genny/src/workloads/sharding/BatchedUpdateOneWithoutShardKeyWithId.yml
      test_control: batched_update_one_without_shard_key_with_id
  name: batched_update_one_without_shard_key_with_id
  priority: 5
- commands:
  - command: timeout.update
    params:
      exec_timeout_secs: 86400
      timeout_secs: 86400
  - func: f_run_dsi_workload
    vars:
      auto_workload_path: src/genny/src/workloads/sharding/BulkWriteBatchedUpdateOneWithoutShardKeyWithId.yml
      test_control: bulk_write_batched_update_one_without_shard_key_with_id
  name: bulk_write_batched_update_one_without_shard_key_with_id
  priority: 5
- commands:
  - command: timeout.update
    params:
      exec_timeout_secs: 86400
      timeout_secs: 86400
  - func: f_run_dsi_workload
    vars:
      auto_workload_path: src/genny/src/workloads/sharding/MultiShardTransactions.yml
      test_control: multi_shard_transactions
  name: multi_shard_transactions
  priority: 5
- commands:
  - command: timeout.update
    params:
      exec_timeout_secs: 86400
      timeout_secs: 86400
  - func: f_run_dsi_workload
    vars:
      auto_workload_path: src/genny/src/workloads/sharding/MultiShardTransactionsWithManyNamespaces.yml
      test_control: multi_shard_transactions_with_many_namespaces
  name: multi_shard_transactions_with_many_namespaces
  priority: 5
- commands:
  - command: timeout.update
    params:
      exec_timeout_secs: 86400
      timeout_secs: 86400
  - func: f_run_dsi_workload
    vars:
      auto_workload_path: src/genny/src/workloads/sharding/ReshardCollection.yml
      test_control: reshard_collection
  name: reshard_collection
  priority: 5
- commands:
  - command: timeout.update
    params:
      exec_timeout_secs: 86400
      timeout_secs: 86400
  - func: f_run_dsi_workload
    vars:
      auto_workload_path: src/genny/src/workloads/sharding/ReshardCollectionMixed.yml
      test_control: reshard_collection_mixed
  name: reshard_collection_mixed
  priority: 5
- commands:
  - command: timeout.update
    params:
      exec_timeout_secs: 86400
      timeout_secs: 86400
  - func: f_run_dsi_workload
    vars:
      auto_workload_path: src/genny/src/workloads/sharding/ReshardCollectionReadHeavy.yml
      test_control: reshard_collection_read_heavy
  name: reshard_collection_read_heavy
  priority: 5
- commands:
  - command: timeout.update
    params:
      exec_timeout_secs: 86400
      timeout_secs: 86400
  - func: f_run_dsi_workload
    vars:
      auto_workload_path: src/genny/src/workloads/sharding/WouldChangeOwningShardBatchWrite.yml
      test_control: would_change_owning_shard_batch_write
  name: would_change_owning_shard_batch_write
  priority: 5
- commands:
  - command: timeout.update
    params:
      exec_timeout_secs: 86400
      timeout_secs: 86400
  - func: f_run_dsi_workload
    vars:
      auto_workload_path: src/genny/src/workloads/sharding/WriteOneReplicaSet.yml
      test_control: write_one_replica_set
  name: write_one_replica_set
  priority: 5
- commands:
  - command: timeout.update
    params:
      exec_timeout_secs: 86400
      timeout_secs: 86400
  - func: f_run_dsi_workload
    vars:
      auto_workload_path: src/genny/src/workloads/sharding/WriteOneWithoutShardKeyShardedCollection.yml
      test_control: write_one_without_shard_key_sharded_collection
  name: write_one_without_shard_key_sharded_collection
  priority: 5
- commands:
  - command: timeout.update
    params:
      exec_timeout_secs: 86400
      timeout_secs: 86400
  - func: f_run_dsi_workload
    vars:
      auto_workload_path: src/genny/src/workloads/sharding/WriteOneWithoutShardKeyUnshardedCollection.yml
      test_control: write_one_without_shard_key_unsharded_collection
  name: write_one_without_shard_key_unsharded_collection
  priority: 5
- commands:
  - command: timeout.update
    params:
      exec_timeout_secs: 86400
      timeout_secs: 86400
  - func: f_run_dsi_workload
    vars:
      auto_workload_path: src/genny/src/workloads/sharding/multi_updates/MultiUpdates-PauseMigrations-ShardCollection.yml
      test_control: multi_updates_multi_updates__pause_migrations__shard_collection
  name: multi_updates_multi_updates__pause_migrations__shard_collection
  priority: 5
- commands:
  - command: timeout.update
    params:
      exec_timeout_secs: 86400
      timeout_secs: 86400
  - func: f_run_dsi_workload
    vars:
      auto_workload_path: src/genny/src/workloads/sharding/multi_updates/MultiUpdates-PauseMigrations.yml
      test_control: multi_updates_multi_updates__pause_migrations
  name: multi_updates_multi_updates__pause_migrations
  priority: 5
- commands:
  - command: timeout.update
    params:
      exec_timeout_secs: 86400
      timeout_secs: 86400
  - func: f_run_dsi_workload
    vars:
      auto_workload_path: src/genny/src/workloads/sharding/multi_updates/MultiUpdates-ShardCollection.yml
      test_control: multi_updates_multi_updates__shard_collection
  name: multi_updates_multi_updates__shard_collection
  priority: 5
- commands:
  - command: timeout.update
    params:
      exec_timeout_secs: 86400
      timeout_secs: 86400
  - func: f_run_dsi_workload
    vars:
      auto_workload_path: src/genny/src/workloads/sharding/multi_updates/MultiUpdates.yml
      test_control: multi_updates_multi_updates
  name: multi_updates_multi_updates
  priority: 5
- commands:
  - command: timeout.update
    params:
      exec_timeout_secs: 86400
      timeout_secs: 86400
  - func: f_run_dsi_workload
    vars:
      auto_workload_path: src/genny/src/workloads/transactions/LLTMixed.yml
      test_control: llt_mixed
  name: llt_mixed
  priority: 5
- commands:
  - command: timeout.update
    params:
      exec_timeout_secs: 86400
      timeout_secs: 86400
  - func: f_run_dsi_workload
    vars:
      auto_workload_path: src/genny/src/workloads/transactions/LLTMixedSmall.yml
      test_control: llt_mixed_small
  name: llt_mixed_small
  priority: 5<|MERGE_RESOLUTION|>--- conflicted
+++ resolved
@@ -293,14 +293,6 @@
   - name: write_one_replica_set
   - name: llt_mixed
   - name: llt_mixed_small
-<<<<<<< HEAD
-- name: perf-3-node-replSet.arm.aws.2024-05
-  tasks:
-  - name: read_only_multi_threaded
-- name: perf-3-node-replSet.intel.aws.2024-05
-  tasks:
-  - name: read_only_multi_threaded
-=======
 - name: perf-3-shard-fle.arm.aws.2023-11
   tasks:
   - name: ycsb_like_queryable_encrypt1_cf16
@@ -317,7 +309,6 @@
   - name: medical_workload_guid_50_50
   - name: medical_workload_load_unencrypted
   - name: medical_workload_load
->>>>>>> 0c65c614
 tasks:
 - commands:
   - command: timeout.update
