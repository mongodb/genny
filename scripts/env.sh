RUN_GLOBAL=0

for var in "$@"
do
  case "$var" in
    -g|--run-global)
      RUN_GLOBAL=1
      ;;
  esac
done

# for mongodbtoolchain python3
export PATH=/opt/mongodbtoolchain/v3/bin:$PATH

# Check if not called with -g or --run-global flag
if [[ $RUN_GLOBAL != 1 ]]; then
    if [[ ! -e "$SCRIPTS_DIR/venv/.setup-complete" ]]; then
        echo "Installing virtual environment."
        echo "To run without a virtual environment, use the -g or --run-global option."
        echo "creating new env with python: $(command -v python3)"
        pushd "$SCRIPTS_DIR" >/dev/null
            python3 -m venv venv
        popd >/dev/null
    fi

    set +u
        source "${SCRIPTS_DIR}/venv/bin/activate"
    set -u

<<<<<<< HEAD
    if [[ ! -e "$SCRIPTS_DIR/venv/.setup-complete" ]]; then
        python3 -m pip install -e "$SCRIPTS_DIR/../src/python"
        touch "$SCRIPTS_DIR/venv/.setup-complete"
=======
    if [[ ! -e "$LAMP_VENV_DIR/venv/.setup-complete" ]]; then
        python3 -m pip install -e "$LAMP_VENV_DIR/../src/lamplib"
        touch "$LAMP_VENV_DIR/venv/.setup-complete"
>>>>>>> 678371ad
    fi
fi<|MERGE_RESOLUTION|>--- conflicted
+++ resolved
@@ -27,14 +27,8 @@
         source "${SCRIPTS_DIR}/venv/bin/activate"
     set -u
 
-<<<<<<< HEAD
     if [[ ! -e "$SCRIPTS_DIR/venv/.setup-complete" ]]; then
-        python3 -m pip install -e "$SCRIPTS_DIR/../src/python"
+        python3 -m pip install -e "$SCRIPTS_DIR/../src/lamplib"
         touch "$SCRIPTS_DIR/venv/.setup-complete"
-=======
-    if [[ ! -e "$LAMP_VENV_DIR/venv/.setup-complete" ]]; then
-        python3 -m pip install -e "$LAMP_VENV_DIR/../src/lamplib"
-        touch "$LAMP_VENV_DIR/venv/.setup-complete"
->>>>>>> 678371ad
     fi
 fi