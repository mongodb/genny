# Workload Documentation

This documentation is generated from the yaml files in the `src/workloads` directory. The workloads listed here are limited in scope to the Genny repo.

We parse the `keywords`, `owner`, `description`, and the workload name from each yaml file to generate this documentation. Clicking on the header of each workload will take you to its yaml file in the repo.

If you want to update the documentation please update the workload's respective yaml file, run `./run-genny generate-docs`, and commit the changes.


## [ChangeEventApplication](https://www.github.com/mongodb/genny/blob/master/src/workloads/c2c/ChangeEventApplication.yml)
### Owner 
Product Performance 


### Support Channel
[#performance](https://mongodb.enterprise.slack.com/archives/C0V3KSB52)


### Description
This workload is a mixed workload to test the maximum throughput that
can be achieved by change event application (CEA). The workload starts Mongosync
on a cluster with an empty initial dataset, waits for it to transition to
CEA and then starts inserting documents on the source cluster.

  

### Keywords
c2c, replication, cluster to cluster sync, change event application, CEA 


## [CollectionCopy](https://www.github.com/mongodb/genny/blob/master/src/workloads/c2c/CollectionCopy.yml)
### Owner 
Product Performance 


### Support Channel
[#performance](https://mongodb.enterprise.slack.com/archives/C0V3KSB52)


### Description
This workload is a short version load used to test Mongosync Collection Copy stage performance.
The workload starts Mongosync on a cluster with an preloaded initial dataset.

  

### Keywords
c2c, replication, collection copy, cluster to cluster sync 


## [MongosyncScripts](https://www.github.com/mongodb/genny/blob/master/src/workloads/c2c/MongosyncScripts.yml)
### Owner 
Product Performance 


### Support Channel
[#performance](https://mongodb.enterprise.slack.com/archives/C0V3KSB52)


### Description
This is a collection of helper scripts used to communicate with mongosync. To use them,
use LoadConfig and load the script you would like to use in your actor's phase.
For example:
- Name: StartMongosync
  Type: ExternalScriptRunner
  Threads: 1
  Phases:
    - LoadConfig:
      Path: ./MongosyncScripts.yml
      Key: StartMongosync



## [eMRCfBench](https://www.github.com/mongodb/genny/blob/master/src/workloads/contrib/historystore/eMRCfBench.yml)
### Owner 
Storage Execution 


### Support Channel
[#server-storage-execution](https://mongodb.enterprise.slack.com/archives/C2RCHGB2L)


### Description
Test workload to evaluate Storage Engine behavior when running in a
degraded replica set with or without eMRCf enabled.  A "degraded" replica
set here means one without an active majority of data bearing nodes.  I.e.,
a PSA set with the Secondary offline.

Currently the workload is split across several yml files because we need to script some things
between the different parts. This is the benchmark phase. We run it both before and after growing
the WT history store so we can evaluate the effect of a large history store. The benchmark has
four phases. Each phase performs one million operations with different request mixes:

100% Inserts
50% Updates, 50% Reads
10% Updates, 90% Reads
100% deletes



## [eMRCfGrow](https://www.github.com/mongodb/genny/blob/master/src/workloads/contrib/historystore/eMRCfGrow.yml)
### Owner 
Storage Execution 


### Support Channel
[#server-storage-execution](https://mongodb.enterprise.slack.com/archives/C2RCHGB2L)


### Description
Test workload to evaluate Storage Engine behavior when running in a
degraded replica set with or without eMRCf enabled.  A "degraded" replica
set here means one without an active majority of data bearing nodes.  I.e.,
a PSA set with the Secondary offline.

Currently the workload is split across several yml files because we need to script
some things between different parts.  This is the grow phase.  It churns our dataset
with a lot of updates, inserts, and deletes.  It intent is to keep the logical size
of the data set the same (i.e., same number of documents with the same large/small mix)
but to cause the WT history store to grow when we run it on a degraded PSA replica set.



## [eMRCfPopulate](https://www.github.com/mongodb/genny/blob/master/src/workloads/contrib/historystore/eMRCfPopulate.yml)
### Owner 
Storage Execution 


### Support Channel
[#server-storage-execution](https://mongodb.enterprise.slack.com/archives/C2RCHGB2L)


### Description
Test workload to evaluate Storage Engine behavior when running in a
degraded replica set with or without eMRCf enabled.  A "degraded" replica
set here means one without an active majority of data bearing nodes.  I.e.,
a PSA set with the Secondary offline.

Currently the workload is split across several yml files because we need to script
some things between different parts.  This is the population phase.  It starts with
an empty database and populates it with an initial set of documents.  We create a mix
of small (50-200 byte) and large (200-1000 byte) documents in a 10:1 ratio.



## [maps_medical](https://www.github.com/mongodb/genny/blob/master/src/workloads/contrib/qe_test_gen/maps_medical.yml)
### Owner 
Server Security 


### Support Channel
[#server-security](https://mongodb.enterprise.slack.com/archives/CB3CW8M8C)


### Description
Models the QE acceptance criteria workload.



## [patchConfig](https://www.github.com/mongodb/genny/blob/master/src/workloads/contrib/qe_test_gen/patchConfig.yml)
### Owner 
Server Security 


### Support Channel
[#server-security](https://mongodb.enterprise.slack.com/archives/CB3CW8M8C)


### Description
This workload evaluates the performance of Queryable Encryption against the established “Queryable Encryption Performance Release Criteria.”



## [ChooseFromDataset](https://www.github.com/mongodb/genny/blob/master/src/workloads/docs/ChooseFromDataset.yml)
### Owner 
Product Performance 


### Support Channel
[#performance](https://mongodb.enterprise.slack.com/archives/C0V3KSB52)


### Description
Demonstrate the ChooseFromDataset generator. The ChooseFromDataset generator takes one single
argument, a path to a file. It then returns random lines from that file. The file should exist
and shouldn't be empty. As an example you can use familynames.txt, names.txt and airports_codes.txt.
If you specify a relative path the pathfile will depend on your current working directory (cwd).
If running in evergreen, the relative path needs to be: ./src/genny/src/workloads/datasets/.
If running locally, the relative path needs to be: ./src/workloads/datasets/.



## [CollectionScanner](https://www.github.com/mongodb/genny/blob/master/src/workloads/docs/CollectionScanner.yml)
### Owner 
Storage Execution 


### Support Channel
[#server-storage-execution](https://mongodb.enterprise.slack.com/archives/C2RCHGB2L)


### Description
A workload to test/document the collection scanner actor which is used to scan collection in a
given database. It takes numerous configuration options to adjust its behaviour.



## [CrudActor](https://www.github.com/mongodb/genny/blob/master/src/workloads/docs/CrudActor.yml)
### Owner 
Performance Analysis 


### Support Channel
[#ask-devprod-performance](https://mongodb.enterprise.slack.com/archives/C01VD0LQZED)


### Description
This is a demonstration of the CrudActor. It performs writes, updates, and drops
to demonstrate the actor.



## [CrudActorAggregate](https://www.github.com/mongodb/genny/blob/master/src/workloads/docs/CrudActorAggregate.yml)
### Owner 
@mongodb/query 



### Description
This workload demonstrates using the CrudActor to run an aggregate command. Like find operations,
genny will exhaust the cursor, measuring the initial aggregate command and all subsequent getMore
operations.



## [CrudActorEncrypted](https://www.github.com/mongodb/genny/blob/master/src/workloads/docs/CrudActorEncrypted.yml)
### Owner 
Server Security 


### Support Channel
[#server-security](https://mongodb.enterprise.slack.com/archives/CB3CW8M8C)


### Description
Example workload demonstrating encryption support in Genny's client pools.
The CrudActor in this workload performs encrypted operations using a Client
that is configured with the FLE and Queryable auto encryption options.

Encryption is configured by first defining the schemas of each encrypted collection
under the Encryption.EncryptedCollections node. This node is a sequence of collection
descriptors that each must define the following fields:

  Database           - the name of the encrypted database
  Collection         - the name of the encrypted collection
  EncryptionType     - the type of client-side encryption used (either 'fle' or 'queryable')

Each entry in this sequence must have a unique combination of Database and Collection names.
In other words, each collection must have a unique namespace. This is to prevent clients from
defining two different schemas for an encrypted namespace on the same URI.

Depending on the EncryptionType, the encryption schema may be specified using either:
  FLEEncryptedFields        - if EncryptionType is "fle"
  QueryableEncryptedFields  - if EncryptionType is "queryable"

These map the path of an encrypted field in the collection to its encryption parameters.
Both can appear under a collection descriptor node, but only the node that matches the specified
EncryptionType will apply throughout the workload.

Each subnode of FLEEncryptedFields or QueryableEncryptedFields is a key-value pair where
the key is the field path, and the value is an object whose required fields depend on the type.

Field paths cannot be a prefix of another path under the same FLEEncryptedFields or
QueryableEncryptedFields map. For instance, "pii" and "pii.ssn" are not allowed, since "pii" is
a path prefix of the other.

Under FLEEncryptedFields, each object mapped to a path must have the following fields:
  type      - the BSON type of values for this field
  algorithm - the encryption algorithm: either "random" or "deterministic"
              "deterministic" means that the ciphertext is always the same for the same
              plaintext value, which means that this field can be used on queries.

Under QueryableEncryptedFields, each object mapped to a path must have the following fields:
  type      - the BSON type of values for this field
  queries   - an array of objects that specify "queryType" and other parameters for QE.

To enable encryption in each Client, provide an EncryptionOptions node with the following
fields:

  KeyVaultDatabase     - the name of the keyvault database
  KeyVaultCollection   - the name of the keyvault collection
  EncryptedCollections - sequence of encrypted collection namespace strings

The EncryptedCollections subnode is a set of namespaces that must have a corresponding
descriptor under the top-level EncryptedCollections node.

An Actor that wishes to perform encrypted operations on an encrypted collection must
be using a Client pool with an EncryptedCollections subnode that includes the collection's
namespace.

During client pool setup, key vaults in each unique URI are dropped & created once, when the
first client pool for that URI is created.  Data keys for encrypted namespaces are generated
only once, if the associated key vault & URI does not yet contain keys for that namespace.
This means that if two client pools have a similar URI and key vault namespace, then the
encrypted collections they have in common will be using the same data keys.

By default, encrypted CRUD operations require a mongocryptd daemon to be running and listening
on localhost:27020. An alternative option is to set Encryption.UseCryptSharedLib to true, and to
provide the path to the mongo_crypt_v1.so shared library file using Encryption.CryptSharedLibPath.



## [CrudActorFSM](https://www.github.com/mongodb/genny/blob/master/src/workloads/docs/CrudActorFSM.yml)
### Owner 
Product Performance 


### Support Channel
[#performance](https://mongodb.enterprise.slack.com/archives/C0V3KSB52)


### Description
Example workload demonstrating FSM support in CrudActor. The CrudActor supports finite state
machines, with states and transitions.

Each state specifies a list of transitions. The next transition is picked probabilistically, based
on the transition weights. Transitions may experience delay (sleepBefore), before changing the
state. The state has associated operations which execute while the FSM remains in that
state.

By default the system will measure the latency to execute each set of operations associated with a
state, and each individual operation.

There is an initial state vector, with weights. Each actor instance will probabilistically and
independently choose its initial state based on the weights.

This example workload is a toy example modeling the state of 5 smart phones. The model has four
states for each phone: On, Off, Sleep, and Error, and transitions between those states. In this
example, there is monitoring for the smart phones, and the database gets updated based on the
state of the phones and state changes. The workload (monitoring app) tracks the current phone
state in one document per phone (update operations). Note that this is separate than the state
machinery tracking of state.



## [CrudActorFSMAdvanced](https://www.github.com/mongodb/genny/blob/master/src/workloads/docs/CrudActorFSMAdvanced.yml)
### Owner 
Product Performance 


### Support Channel
[#performance](https://mongodb.enterprise.slack.com/archives/C0V3KSB52)


### Description
This example extends CrudActorFSM.yml, with the addition of operations associated with
transitions, in addition to states. We have not implemented this functionality at this point, nor
have explicit plans to implement. As such, this example should be considered suggestive of future
functionality, but not prescriptive. We include this example definition in case someone wants the
functionality at some future point and to guide discussion. It uses the CrudActor to implement a
FSM. Choices are declared with weights that are converted into probabilities.

TODO: Remove this file from skipped dry run list when implemented
(src/lamplib/src/genny/tasks/dry_run.py)

There is an initial state vector, with weight. Each actor instance will probabilistically and
independently choose it's initial state based on the weights.

Each state specifies a list of transitions. The next transition is picked probabilistically, based
on the transition weights. Transitions may experience delay (sleepBefore, sleepAfter) before or
after executing a (possibly empty) set of operations, before transitioning to the next state. The
state itself may execute its own set of operations.

By default the system will measure the latency to execute each set of operations (per transition
or per state), and each operation. The latencies associated with each transition and state are
tracked separately.

This example workload is a toy example modeling the state of 5 smart phones. The model has four
states for each phone: On, Off, Sleep, and Error, and transitions between those states. In this
example, there is monitoring for the smart phones, and the database gets updated based on the
state of the phones and state changes. The workload (monitoring app) tracks the current phone state in
one document (update operations). Note that this is separate than the state machinery tracking of
state. The workload also counts the number of transitions from state On to each of
the other three states (also update operations).



## [CrudActorTransaction](https://www.github.com/mongodb/genny/blob/master/src/workloads/docs/CrudActorTransaction.yml)
### Owner 
Performance Analysis 


### Support Channel
[#ask-devprod-performance](https://mongodb.enterprise.slack.com/archives/C01VD0LQZED)


### Description
This workload provides an example of using the CrudActor with a transaction. The
behavior is largely the same, nesting operations inside the transaction block.



## [CrudFSMTrivial](https://www.github.com/mongodb/genny/blob/master/src/workloads/docs/CrudFSMTrivial.yml)
### Owner 
Product Performance 


### Support Channel
[#performance](https://mongodb.enterprise.slack.com/archives/C0V3KSB52)


### Description
Trivial tests of CRUD FSM functionality without timing. See CrudActorFSM.yml for documentation on
the functionality. This has 3 active states and one absorbing state. It inserts a document every
time it enters a state, and executes 10 transitions of each state machine. All threads start in
one of the first two states. You can track the progress by the inserted documents. Each thread
includes it's ActorId in the documents.



## [Deleter](https://www.github.com/mongodb/genny/blob/master/src/workloads/docs/Deleter.yml)
### Owner 
Storage Execution 


### Support Channel
[#server-storage-execution](https://mongodb.enterprise.slack.com/archives/C2RCHGB2L)


### Description
A workload to test/document the HotDeleter actor which performs a find_one_and_delete per
iteration.



## [ExternalScriptActor](https://www.github.com/mongodb/genny/blob/master/src/workloads/docs/ExternalScriptActor.yml)
### Owner 
@mongodb/query 



### Description
This workload was created to test an external script runner as per PERF-3198.
The execution stats of the script will be collected with metrics name "ExternalScript"
If the script writes and only writes an integer to stdout as result, the result will be
collected to the specified metrics name (DefaultMetricsName as default)



## [Generators](https://www.github.com/mongodb/genny/blob/master/src/workloads/docs/Generators.yml)
### Owner 
Performance Analysis 


### Support Channel
[#ask-devprod-performance](https://mongodb.enterprise.slack.com/archives/C01VD0LQZED)


### Description
This workload exhibits various generators, performing insertions to show them off.
Follow the inline commentary to learn more about them.



## [GeneratorsSeeded](https://www.github.com/mongodb/genny/blob/master/src/workloads/docs/GeneratorsSeeded.yml)
### Owner 
Performance Analysis 


### Support Channel
[#ask-devprod-performance](https://mongodb.enterprise.slack.com/archives/C01VD0LQZED)


### Description
This workload demonstrates the usage of RandomSeed. Genny uses a PRNG and defaults to the
same seed (see RNG_SEED_BASE from context.cpp). As a result every execution of the same workload
file will generate the same random number stream and by extension the same stream of documents.

To generate a different stream of documents, set the RandomSeed attribute. This example shares
the same base workload Generators.yml and varies the RandomSeed and database name.



## [HelloWorld-ActorTemplate](https://www.github.com/mongodb/genny/blob/master/src/workloads/docs/HelloWorld-ActorTemplate.yml)
### Owner 
Performance Analysis 


### Support Channel
[#ask-devprod-performance](https://mongodb.enterprise.slack.com/archives/C01VD0LQZED)


### Description
This workload shows off the actor template utility, which can be used to create a general
actor template which can then be instantiated with parameters substituted.



## [HelloWorld-LoadConfig](https://www.github.com/mongodb/genny/blob/master/src/workloads/docs/HelloWorld-LoadConfig.yml)
### Owner 
Performance Analysis 


### Support Channel
[#ask-devprod-performance](https://mongodb.enterprise.slack.com/archives/C01VD0LQZED)


### Description
This workload demonstrates the general workload substitution utility. You can use "LoadConfig"
to load anything, even other workloads.



## [HelloWorld-MultiplePhases](https://www.github.com/mongodb/genny/blob/master/src/workloads/docs/HelloWorld-MultiplePhases.yml)
### Owner 
Performance Analysis 


### Support Channel
[#ask-devprod-performance](https://mongodb.enterprise.slack.com/archives/C01VD0LQZED)


### Description
This workload illustrates how to think of Phases happening
simultaneously and how to configure Repeat and Duration
when you have more than one Actor in a Workload.

Start by quickly looking at the actual workload yaml below

Although we write workloads by listing each Actor and then
listing each Phase for that Actor, Genny workloads actually
operate in order of each Phase. We construct each Actor and
then start Phase 0. We wait until all Actors say that they
are done with Phase 0 and then we move on to Phase 1, etc.
Actors using PhaseLoop automatically do this.

It may help to think of the Actor yamls as being written in
parallel rather than in sequence

    Actors:
    - Type: HelloWorld             - Type: HelloWorld
      Name: A                        Name: B
      Threads: 10                    Threads: 2
      Phases:                        Phases:

      - Message: A.0                 - Message: B.0
        Duration: 2 seconds            Repeat: 10

      - Message: A.1                 - Message: B.1
        Blocking: None                 Repeat: 1e3

The HelloWorld Actor echoes its "Message" parameter in a
loop.

There will be 10 threads running HelloWorld with name "A"
and 2 threads running with name "B".

== Phase 0 ==

          A                          B
      Message: A.0              Message: B.0
      Duration: 2 seconds       Repeat: 10

The first phase (Phase 0) starts and all 12 threads (10 from
A and 2 from B) start echoing their respective messages. At
each iteration, the PhaseLoop checks to see if it should
iterate again.

    Actor A is configured to run its iteration in Phase 0
    for 2 seconds, so each of its 10 threads will loop and
    echo "A.0" for 2 seconds.

    Actor B is configured to run its iteration in Phase 1
    only 10 times. So it will echo "B.0" 10 times per thread.
    Almost certainly this will take less than 2 seconds (the
    amount of time Actor A requires to complete Phase 0). In
    this case, Actor B is "done" with its actions in the
    current Phase so its 2 threads will wait and do nothing
    until the next Phase. Compare this with what Actor A does
    in Phase 1 described next.

== Phase 1 ==

After Phase 0 comes Phase 1.

        A                  B
    Message: A.1      Message: B.1
    Blocking: None    Repeat: 1e3

Notice how Actor A does not specify either a Repeat nor a
Duration. This means A is considered a "background" Actor
for this Phase. Since it doesn't specify Repeat or Duration
it must specify Blocking: None as a precaution against
footgunning. It will run as long as it can while other
Actors are doing their work. This is useful if you want to
have some "background" operation such as doing a db.ping()
or a collection.drop() etc.

Actor B's 2 threads will echo "B.1" 1e3 (1000) times each
and Actor A's 10 threads will echo "A.1" for however long
it takes B to do this.

== Potential Gotchas ==

1. You can specify both `Repeat` and `Duration` for a Phase.
   The larger of the two wins. If you specify `Repeat: 1e40`
   and `Duration: 1ms` it will repeat 1e40 times even if it
   takes much longer than 1ms.

2. It is undefined behavior if no Actors specify a Duration
   or Repeat for a Phase. It does not currently cause an
   infinite-loop, but we don't check for this situation
   (which is almost certainly a mis-configuration) at setup
   time.



## [HelloWorld](https://www.github.com/mongodb/genny/blob/master/src/workloads/docs/HelloWorld.yml)
### Owner 
Performance Analysis 


### Support Channel
[#ask-devprod-performance](https://mongodb.enterprise.slack.com/archives/C01VD0LQZED)


### Description
This is an introductory workload that shows how to write a workload in Genny.
This workload writes a few messages to the screen.



## [HotCollectionWriter](https://www.github.com/mongodb/genny/blob/master/src/workloads/docs/HotCollectionWriter.yml)
### Owner 
Storage Execution 


### Support Channel
[#server-storage-execution](https://mongodb.enterprise.slack.com/archives/C2RCHGB2L)


### Description
A basic workload to test/document the HotCollectionUpdater actor type, which adds documents to a
designated "hot" collection.



## [HotDocumentWriter](https://www.github.com/mongodb/genny/blob/master/src/workloads/docs/HotDocumentWriter.yml)
### Owner 
Storage Execution 


### Support Channel
[#server-storage-execution](https://mongodb.enterprise.slack.com/archives/C2RCHGB2L)


### Description
A workload to test/document the HotDocumentUpdater actor which updates a specified document in a
specified collection.



## [InsertWithNop](https://www.github.com/mongodb/genny/blob/master/src/workloads/docs/InsertWithNop.yml)
### Owner 
Product Performance 


### Support Channel
[#performance](https://mongodb.enterprise.slack.com/archives/C0V3KSB52)


### Description
Demonstrate the InsertRemove actor. The InsertRemove actor is a simple actor that inserts and then
removes the same document from a collection in a loop. Each instance of the actor uses a different
document, indexed by an integer _id field. The actor records the latency of each insert and each
remove.

  

### Keywords
InsertRemove, docs 


## [Loader](https://www.github.com/mongodb/genny/blob/master/src/workloads/docs/Loader.yml)
### Owner 
Product Performance 


### Support Channel
[#performance](https://mongodb.enterprise.slack.com/archives/C0V3KSB52)


### Description
The Loader actor loads a fixed number of documents using a fixed
number of threads to a set of collections. The number of collections created
depends on the Phase.MultipleThreadsPerCollection, Phase.CollectionCount,
Phase.Threads and Actor.Threads values and is explained later.

Actor.Threads specifies the total number of threads created and used by the loader.

Phase.MultipleThreadsPerCollection controls whether there is a collections per thread or a
threads per collection load (defaults to false, so at most one thread will write to each collection).

When MultipleThreadsPerCollection is false, the actor will use at most one thread to load
one of more collections.
In this mode of operation the loader Actor will:
  * create a total of  math.floor(Phase.CollectionCount / Phase.Threads) *  Actor.Threads collections.
  * create Actor.Threads loader threads.
  * each loader thread will create math.floor(Phase.CollectionCount / Phase.Threads) collections.
  Both Actor.Threads and Phase.Threads must be set in this mode.

  When MultipleThreadsPerCollection is true, the actor will use at least one thread to load
  each collection.
  In this mode of operation the loader will:
    * creates a total of Phase.CollectionCount collections.
    * each collection will be populated by (Actor.Thread / Phase.CollectionCount) threads.
    * raise an InvalidConfiguration exception if Phase.CollectionCount doesn't divide
    evenly into Actor.Threads.
    * raise an InvalidConfiguration exception if Phase.Threads is set.

  

### Keywords
docs, loader 


## [LoggingActorExample](https://www.github.com/mongodb/genny/blob/master/src/workloads/docs/LoggingActorExample.yml)
### Owner 
Performance Analysis 


### Support Channel
[#ask-devprod-performance](https://mongodb.enterprise.slack.com/archives/C01VD0LQZED)


### Description
The LoggingActor exists so DSI and Evergreen don't quit
your workload for not outputting anything to stdout.
(They do this in case your workload has timed-out.) If
you don't want to add periodic logging to your Actor
(you probably don't because logging would be done by
every thread and would probably make your workload super
verbose), then you can drop this Actor at the end of
your Workload YAML and configure this Actor to log
something periodically in Phases that are likely to run
longer than a few minutes.

This workload "works", but it basically just exits right
away without actually logging anything because the
LoggingActor insists on being a "background" Actor that
can never block a Phase from completing, and it only
actually logs every 10000 iterations.

To use this Actor, copy/paste the below block into
your workload YAML and create a Phase block for
every Phase that may last longer than a few minutes.



## [LongLivedCreator](https://www.github.com/mongodb/genny/blob/master/src/workloads/docs/LongLivedCreator.yml)
### Owner 
Storage Execution 


### Support Channel
[#server-storage-execution](https://mongodb.enterprise.slack.com/archives/C2RCHGB2L)


### Description
Basic workload to test/document the long lived creator actor which utilizes the loader actor to
create and populate a set of long lived collections.



## [LongLivedReader](https://www.github.com/mongodb/genny/blob/master/src/workloads/docs/LongLivedReader.yml)
### Owner 
Storage Execution 


### Support Channel
[#server-storage-execution](https://mongodb.enterprise.slack.com/archives/C2RCHGB2L)


### Description
Basic workload to test/document the long lived reader actor, which utilizes the multi collection
query actor under the hood. This actor reads a set of long lived collections over a period of
time.



## [LongLivedWriter](https://www.github.com/mongodb/genny/blob/master/src/workloads/docs/LongLivedWriter.yml)
### Owner 
Storage Execution 


### Support Channel
[#server-storage-execution](https://mongodb.enterprise.slack.com/archives/C2RCHGB2L)


### Description
Basic workload to test/document the long lived writer actor, which updates documents in a set of
long lived collections.



## [MonotonicSingleLoader](https://www.github.com/mongodb/genny/blob/master/src/workloads/docs/MonotonicSingleLoader.yml)
### Owner 
Cluster Scalability 


### Support Channel
[#server-sharding](https://mongodb.enterprise.slack.com/archives/C8PK5KZ5H)


### Description
Loads a large set of documents with a random value assinged to `field`.

  

### Keywords
insert 


## [MoveRandomChunkToRandomShard](https://www.github.com/mongodb/genny/blob/master/src/workloads/docs/MoveRandomChunkToRandomShard.yml)
### Owner 
Cluster Scalability 


### Support Channel
[#server-sharding](https://mongodb.enterprise.slack.com/archives/C8PK5KZ5H)


### Description
Shards a test collection and does a random move chunk.

  

### Keywords
sharding, moveChunk 


## [ParallelInsert](https://www.github.com/mongodb/genny/blob/master/src/workloads/docs/ParallelInsert.yml)
### Owner 
Replication 


### Support Channel
[#server-replication](https://mongodb.enterprise.slack.com/archives/C0V7X00AD)


### Description
TODO: TIG-3321



## [QuiesceActor](https://www.github.com/mongodb/genny/blob/master/src/workloads/docs/QuiesceActor.yml)
### Owner 
Performance Analysis 


### Support Channel
[#ask-devprod-performance](https://mongodb.enterprise.slack.com/archives/C01VD0LQZED)


### Description
This workload demonstrates the quiesce actor, used to ensure stable
database state and reduce noise.



## [RandomSampler](https://www.github.com/mongodb/genny/blob/master/src/workloads/docs/RandomSampler.yml)
### Owner 
Storage Execution 


### Support Channel
[#server-storage-execution](https://mongodb.enterprise.slack.com/archives/C2RCHGB2L)


### Description
A workload to test/document the random sampler actor which reads random records in a database.
It chooses collections and then documents from that collection using id based lookup. It has a
ependency on the documents in the collections having monotonically increasing _id's



## [RollingCollections](https://www.github.com/mongodb/genny/blob/master/src/workloads/docs/RollingCollections.yml)
### Owner 
Storage Execution 


### Support Channel
[#server-storage-execution](https://mongodb.enterprise.slack.com/archives/C2RCHGB2L)


### Description
A workload to test/document the RollingCollections actor which has two modes of operation. A
"Setup" operation which creates CollectionWindowSize collections and populates them with
DocumentCount documents and a "Manage" operation which creates and drops a collection per
iteration.

This actor is intended to create a rolling window of collections.



## [RunCommand-Simple](https://www.github.com/mongodb/genny/blob/master/src/workloads/docs/RunCommand-Simple.yml)
### Owner 
Performance Analysis 


### Support Channel
[#ask-devprod-performance](https://mongodb.enterprise.slack.com/archives/C01VD0LQZED)


### Description
This workload demonstrates the RunCommand actor, which can be used
to execute a command against the server.



## [RunCommand](https://www.github.com/mongodb/genny/blob/master/src/workloads/docs/RunCommand.yml)
### Owner 
Performance Analysis 


### Support Channel
[#ask-devprod-performance](https://mongodb.enterprise.slack.com/archives/C01VD0LQZED)


### Description
This workload demonstrates the RunCommand and AdminCommand actors, which can be used to
run commands against a target server.



## [SamplingLoader](https://www.github.com/mongodb/genny/blob/master/src/workloads/docs/SamplingLoader.yml)
### Owner 
@mongodb/query 



### Description
This workload demonstrates using the SamplingLoader to expand the contents of a collection. This
actor will take a random sample of a configurable size and re-insert the same documents, with the
option of transforming them with an agg pipeline. It will project out the "_id" field before
re-inserting to avoid duplicate key errors.



## [StreamStatsReporter](https://www.github.com/mongodb/genny/blob/master/src/workloads/docs/StreamStatsReporter.yml)
### Owner 
Atlas Streams 


### Support Channel
[#streams-engine](https://mongodb.enterprise.slack.com/archives/C05P740L0VC)


### Description
Generates load against a stream processor and has a stats reporter actor that will
report stats about that stream processor after the insert phase is complete since
the processing is fully async.



## [ExponentialCompact](https://www.github.com/mongodb/genny/blob/master/src/workloads/encrypted/ExponentialCompact.yml)
### Owner 
Server Security 


### Support Channel
[#server-security](https://mongodb.enterprise.slack.com/archives/CB3CW8M8C)


### Description
With queryable encryption enabled, this workload runs alternating CRUD and compact phases,
where the total number of inserts & updates is increased on every CRUD+Compact cycle in order
to grow the ECOC collection to a size that is at least twice its pre-compaction size in
the previous cycle. This is meant to test how long compaction takes relative to ECOC size.



## [YCSBLikeQueryableEncrypt1Cf16](https://www.github.com/mongodb/genny/blob/master/src/workloads/encrypted/YCSBLikeQueryableEncrypt1Cf16.yml)
### Owner 
Server Security 


### Support Channel
[#server-security](https://mongodb.enterprise.slack.com/archives/CB3CW8M8C)


### Description
Mimics a YCSB workload, with queryable encryption enabled. Performs queries on an encrypted
field, instead of _id, during the read/update phase. This workload was originally two separate
files, YCSBLikeQueryableEncrypt1Cf16.yml and YCSBLikeQueryableEncrypt1Cf16Sharded.yml. It was
merged into a single file when "OnlyRunInInstance: sharded" became an option.



## [YCSBLikeQueryableEncrypt1Cf32](https://www.github.com/mongodb/genny/blob/master/src/workloads/encrypted/YCSBLikeQueryableEncrypt1Cf32.yml)
### Owner 
Server Security 


### Support Channel
[#server-security](https://mongodb.enterprise.slack.com/archives/CB3CW8M8C)


### Description
Mimics a YCSB workload, with queryable encryption enabled. Performs queries on an encrypted
field, instead of _id, during the read/update phase. This workload was originally two separate
files, YCSBLikeQueryableEncrypt1Cf32.yml and YCSBLikeQueryableEncrypt1Cf32Sharded.yml. It was
merged into a single file when "OnlyRunInInstance: sharded" became an option.



## [YCSBLikeQueryableEncrypt1Cfdefault](https://www.github.com/mongodb/genny/blob/master/src/workloads/encrypted/YCSBLikeQueryableEncrypt1Cfdefault.yml)
### Owner 
Server Security 


### Support Channel
[#server-security](https://mongodb.enterprise.slack.com/archives/CB3CW8M8C)


### Description
Mimics a YCSB workload, with queryable encryption enabled. Performs queries on an encrypted
field, instead of _id, during the read/update phase. This workload was originally two separate
files, YCSBLikeQueryableEncrypt1Cfdefault.yml and YCSBLikeQueryableEncrypt1CfdefaultSharded.yml.
It was merged into a single file when "OnlyRunInInstance: sharded" became an option.



## [YCSBLikeQueryableEncrypt5Cf16](https://www.github.com/mongodb/genny/blob/master/src/workloads/encrypted/YCSBLikeQueryableEncrypt5Cf16.yml)
### Owner 
Server Security 


### Support Channel
[#server-security](https://mongodb.enterprise.slack.com/archives/CB3CW8M8C)


### Description
Mimics a YCSB workload, with queryable encryption enabled. Performs queries on an encrypted
field, instead of _id, during the read/update phase. This workload was originally two separate
files, YCSBLikeQueryableEncrypt5Cf16.yml and YCSBLikeQueryableEncrypt5Cf16Sharded.yml. It was
merged into a single file when "OnlyRunInInstance: sharded" became an option.



## [YCSBLikeQueryableEncrypt5Cf32](https://www.github.com/mongodb/genny/blob/master/src/workloads/encrypted/YCSBLikeQueryableEncrypt5Cf32.yml)
### Owner 
Server Security 


### Support Channel
[#server-security](https://mongodb.enterprise.slack.com/archives/CB3CW8M8C)


### Description
Mimics a YCSB workload, with queryable encryption enabled. Performs queries on an encrypted
field, instead of _id, during the read/update phase. This workload was originally two separate
files, YCSBLikeQueryableEncrypt5Cf32.yml and YCSBLikeQueryableEncrypt5Cf32Sharded.yml. It was
merged into a single file when "OnlyRunInInstance: sharded" became an option.



## [YCSBLikeQueryableEncrypt5Cfdefault](https://www.github.com/mongodb/genny/blob/master/src/workloads/encrypted/YCSBLikeQueryableEncrypt5Cfdefault.yml)
### Owner 
Server Security 


### Support Channel
[#server-security](https://mongodb.enterprise.slack.com/archives/CB3CW8M8C)


### Description
Mimics a YCSB workload, with queryable encryption enabled. Performs queries on an encrypted
field, instead of _id, during the read/update phase. This workload was originally two separate
files, YCSBLikeQueryableEncrypt5Cfdefault.yml and YCSBLikeQueryableEncrypt5CfdefaultSharded.yml.
It was merged into a single file when "OnlyRunInInstance: sharded" became an option.



## [medical_workload-diagnosis-100-0-unencrypted](https://www.github.com/mongodb/genny/blob/master/src/workloads/encrypted/medical_workload-diagnosis-100-0-unencrypted.yml)
### Owner 
Server Security 


### Support Channel
[#server-security](https://mongodb.enterprise.slack.com/archives/CB3CW8M8C)


### Description
Models the Queryable Encryption acceptance criteria workloads



## [medical_workload-diagnosis-100-0](https://www.github.com/mongodb/genny/blob/master/src/workloads/encrypted/medical_workload-diagnosis-100-0.yml)
### Owner 
Server Security 


### Support Channel
[#server-security](https://mongodb.enterprise.slack.com/archives/CB3CW8M8C)


### Description
Models the Queryable Encryption acceptance criteria workloads



## [medical_workload-diagnosis-50-50-unencrypted](https://www.github.com/mongodb/genny/blob/master/src/workloads/encrypted/medical_workload-diagnosis-50-50-unencrypted.yml)
### Owner 
Server Security 


### Support Channel
[#server-security](https://mongodb.enterprise.slack.com/archives/CB3CW8M8C)


### Description
Models the Queryable Encryption acceptance criteria workloads



## [medical_workload-diagnosis-50-50](https://www.github.com/mongodb/genny/blob/master/src/workloads/encrypted/medical_workload-diagnosis-50-50.yml)
### Owner 
Server Security 


### Support Channel
[#server-security](https://mongodb.enterprise.slack.com/archives/CB3CW8M8C)


### Description
Models the Queryable Encryption acceptance criteria workloads



## [medical_workload-guid-50-50-unencrypted](https://www.github.com/mongodb/genny/blob/master/src/workloads/encrypted/medical_workload-guid-50-50-unencrypted.yml)
### Owner 
Server Security 


### Support Channel
[#server-security](https://mongodb.enterprise.slack.com/archives/CB3CW8M8C)


### Description
Models the Queryable Encryption acceptance criteria workloads



## [medical_workload-guid-50-50](https://www.github.com/mongodb/genny/blob/master/src/workloads/encrypted/medical_workload-guid-50-50.yml)
### Owner 
Server Security 


### Support Channel
[#server-security](https://mongodb.enterprise.slack.com/archives/CB3CW8M8C)


### Description
Models the Queryable Encryption acceptance criteria workloads



## [medical_workload-load-unencrypted](https://www.github.com/mongodb/genny/blob/master/src/workloads/encrypted/medical_workload-load-unencrypted.yml)
### Owner 
Server Security 


### Support Channel
[#server-security](https://mongodb.enterprise.slack.com/archives/CB3CW8M8C)


### Description
Models the Queryable Encryption acceptance criteria workloads



## [medical_workload-load](https://www.github.com/mongodb/genny/blob/master/src/workloads/encrypted/medical_workload-load.yml)
### Owner 
Server Security 


### Support Channel
[#server-security](https://mongodb.enterprise.slack.com/archives/CB3CW8M8C)


### Description
Models the Queryable Encryption acceptance criteria workloads



## [qe-range-age-100-0](https://www.github.com/mongodb/genny/blob/master/src/workloads/encrypted/qe-range-age-100-0.yml)
### Owner 
Server Security 


### Support Channel
[#server-security](https://mongodb.enterprise.slack.com/archives/CB3CW8M8C)


### Description
QE Range Release Criteria Experiment

  

### Keywords
Queryable Encryption 


## [qe-range-age-50-50](https://www.github.com/mongodb/genny/blob/master/src/workloads/encrypted/qe-range-age-50-50.yml)
### Owner 
Server Security 


### Support Channel
[#server-security](https://mongodb.enterprise.slack.com/archives/CB3CW8M8C)


### Description
QE Range Release Criteria Experiment

  

### Keywords
Queryable Encryption 


## [qe-range-balance-100-0](https://www.github.com/mongodb/genny/blob/master/src/workloads/encrypted/qe-range-balance-100-0.yml)
### Owner 
Server Security 


### Support Channel
[#server-security](https://mongodb.enterprise.slack.com/archives/CB3CW8M8C)


### Description
QE Range Release Criteria Experiment

  

### Keywords
Queryable Encryption 


## [qe-range-balance-50-50](https://www.github.com/mongodb/genny/blob/master/src/workloads/encrypted/qe-range-balance-50-50.yml)
### Owner 
Server Security 


### Support Channel
[#server-security](https://mongodb.enterprise.slack.com/archives/CB3CW8M8C)


### Description
QE Range Release Criteria Experiment

  

### Keywords
Queryable Encryption 


## [qe-range-timestamp-100-0](https://www.github.com/mongodb/genny/blob/master/src/workloads/encrypted/qe-range-timestamp-100-0.yml)
### Owner 
Server Security 


### Support Channel
[#server-security](https://mongodb.enterprise.slack.com/archives/CB3CW8M8C)


### Description
QE Range Release Criteria Experiment

  

### Keywords
Queryable Encryption 


## [qe-range-timestamp-50-50](https://www.github.com/mongodb/genny/blob/master/src/workloads/encrypted/qe-range-timestamp-50-50.yml)
### Owner 
Server Security 


### Support Channel
[#server-security](https://mongodb.enterprise.slack.com/archives/CB3CW8M8C)


### Description
QE Range Release Criteria Experiment

  

### Keywords
Queryable Encryption 


## [BackgroundIndexConstruction](https://www.github.com/mongodb/genny/blob/master/src/workloads/execution/BackgroundIndexConstruction.yml)
### Owner 
Storage Execution 


### Support Channel
[#server-storage-execution](https://mongodb.enterprise.slack.com/archives/C2RCHGB2L)


### Description
This workload tests the write performance impact of creating indexes on a very large collection.
For this workload we perform an index build in parallel with a write workload.

We measure and care about the index creation time and throughput/latency of write operation
(inserts, deletes). Usually we'll see trade-offs in favour of either background index build time
or write operations.

This test synthetically lowers the number of concurrent operations allowed to represent a
saturated server.

  

### Keywords
stress, indexes, InsertRemove 


## [BackgroundTTLDeletions](https://www.github.com/mongodb/genny/blob/master/src/workloads/execution/BackgroundTTLDeletions.yml)
### Owner 
Storage Execution 


### Support Channel
[#server-storage-execution](https://mongodb.enterprise.slack.com/archives/C2RCHGB2L)


### Description
This workload tests the impact of background TTL deletions in a heavily modified collection. This
test does not quiesce between phases as we want the TTL deleter to be constantly running.

Previously this test was part of a legacy suite of workloads used to test called `insert_ttl.js`.
This is a port of the test in order to have better analytics with some minor changes to be
more correct.

  

### Keywords
ttl, stress, indexes, insertMany, CrudActor 


## [BackgroundValidateCmd](https://www.github.com/mongodb/genny/blob/master/src/workloads/execution/BackgroundValidateCmd.yml)
### Owner 
Storage Execution 


### Support Channel
[#server-storage-execution](https://mongodb.enterprise.slack.com/archives/C2RCHGB2L)


### Description
This workload tests the performance of a successful background validation of a collection with a
high load. This helps us visualize impact on throughput and latency. This workload has 3 phases.
First, we will create initial test data. Next, we will run a series of CRUD operations without
validation in the background. Finally, we run a series of CRUD operations with background
validation concurrently.



## [ClusteredCollection](https://www.github.com/mongodb/genny/blob/master/src/workloads/execution/ClusteredCollection.yml)
### Owner 
Storage Execution 


### Support Channel
[#server-storage-execution](https://mongodb.enterprise.slack.com/archives/C2RCHGB2L)


### Description
Run basic workload on a collection clustered by {_id: 1}.

  

### Keywords
indexes, clustered 


## [ClusteredCollectionLargeRecordIds](https://www.github.com/mongodb/genny/blob/master/src/workloads/execution/ClusteredCollectionLargeRecordIds.yml)
### Owner 
Storage Execution 


### Support Channel
[#server-storage-execution](https://mongodb.enterprise.slack.com/archives/C2RCHGB2L)


### Description
Run basic workload on a collection clustered by {_id: 1} with large RecordId's (~130 bytes).

  

### Keywords
indexes, clustered 


## [CreateBigIndex](https://www.github.com/mongodb/genny/blob/master/src/workloads/execution/CreateBigIndex.yml)
### Owner 
Storage Execution 


### Support Channel
[#server-storage-execution](https://mongodb.enterprise.slack.com/archives/C2RCHGB2L)


### Description
This workload tests the performance of index creation on replica sets, standalones, and sharded
clusters. We use 2 main actors, InsertData and IndexCollection. For more information about these
actors, please refer to CreateIndexPhase.yml. Additionally, in sharded instances only, the
EnableSharding and ShardCollection actors are used. This workload specifically also tests the
performance of creating indexes on a collection large enough that the external sorter must spill
to disk. This can happen when the keys are larger than maxIndexBuildMemoryUsageMegabytes. Note
that this test was originally two separate files, CreateIndex.yml and CreateBigIndex.yml,
but was merged into one as part of PERF-3574. CreateIndex.yml itself was originally CreateIndex.yml
and CreateIndexSharded.yml, but was merged into one as part of PERF-4347.

  

### Keywords
indexes, sharding 


## [MixedMultiDeletesBatched](https://www.github.com/mongodb/genny/blob/master/src/workloads/execution/MixedMultiDeletesBatched.yml)
### Owner 
Storage Execution 


### Support Channel
[#server-storage-execution](https://mongodb.enterprise.slack.com/archives/C2RCHGB2L)


### Description
Deletes a range of documents using the BATCHED_DELETE query exec stage both in isolation and while
performing writes on another collection. Tests deletes on documents of size ~1KB then deletes on
documents of ~10MB.

  

### Keywords
RunCommand, Loader, LoggingActor, CrudActor, insert, delete, batch, deleteMany, latency 


## [MixedMultiDeletesBatchedWithSecondaryIndexes](https://www.github.com/mongodb/genny/blob/master/src/workloads/execution/MixedMultiDeletesBatchedWithSecondaryIndexes.yml)
### Owner 
Storage Execution 


### Support Channel
[#server-storage-execution](https://mongodb.enterprise.slack.com/archives/C2RCHGB2L)


### Description
Deletes a range of documents using the BATCHED_DELETE query exec stage both in isolation and while
performing writes on another collection. Introduces secondary indexes on the collection where the
mass deletion is issued to measure the impact of additional work per document deletion on
concurrent write latency. Tests deletes on documents of size ~1KB then deletes on documents of
~10MB.

  

### Keywords
RunCommand, Loader, LoggingActor, CrudActor, insert, delete, batch, deleteMany, latency 


## [MixedMultiDeletesDocByDoc](https://www.github.com/mongodb/genny/blob/master/src/workloads/execution/MixedMultiDeletesDocByDoc.yml)
### Owner 
Storage Execution 


### Support Channel
[#server-storage-execution](https://mongodb.enterprise.slack.com/archives/C2RCHGB2L)


### Description
Deletes a range of documents using the DELETE query exec stage both in isolation and while
performing writes on another collection. Tests deletes on documents of size ~1KB then deletes on
documents of ~10MB.

  

### Keywords
RunCommand, Loader, LoggingActor, CrudActor, insert, delete, batch, deleteMany, latency 


## [MixedMultiDeletesDocByDocWithSecondaryIndexes](https://www.github.com/mongodb/genny/blob/master/src/workloads/execution/MixedMultiDeletesDocByDocWithSecondaryIndexes.yml)
### Owner 
Storage Execution 


### Support Channel
[#server-storage-execution](https://mongodb.enterprise.slack.com/archives/C2RCHGB2L)


### Description
Deletes a range of documents using the DELETE query exec stage both in isolation and while
performing writes on another collection. Introduces secondary indexes on the collection where the
mass deletion is issued to measure the impact of additional work per document deletion on
concurrent write latency. Tests deletes on documents of size ~1KB then deletes on documents of
~10MB.

  

### Keywords
RunCommand, Loader, LoggingActor, CrudActor, insert, delete, batch, deleteMany, latency 


## [MultiPlanning](https://www.github.com/mongodb/genny/blob/master/src/workloads/execution/MultiPlanning.yml)
### Owner 
Storage Execution 


### Support Channel
[#server-storage-execution](https://mongodb.enterprise.slack.com/archives/C2RCHGB2L)


### Description
Create collection with multiple indexes and run queries with different selectivity on different
indexes to test how efficiently multi planning can choose the most selective index.

  

### Keywords
indexes 


## [PingCommand](https://www.github.com/mongodb/genny/blob/master/src/workloads/execution/PingCommand.yml)
### Owner 
Product Performance 


### Support Channel
[#performance](https://mongodb.enterprise.slack.com/archives/C0V3KSB52)


### Description
This is a simple test that runs ping command on MongoDB to meassure the latency of command dispatch.



## [SecondaryReadsGenny](https://www.github.com/mongodb/genny/blob/master/src/workloads/execution/SecondaryReadsGenny.yml)
### Owner 
Replication 


### Support Channel
[#server-replication](https://mongodb.enterprise.slack.com/archives/C0V7X00AD)


### Description
Test performance of secondary reads while applying oplogs

### Setup

This workload runs only in a replica set with EXACTLY 3 NODES.
To use it in a replica set with a different number of nodes, adapt the
*number_of_nodes parameter (needs to be >1).

### Test

On an empty replica set, the workload performs the following actions:
- Setup stage:
   - Inserted *initial_nb_docs* documents into both the primary and the
     secondaries. This should be done before any writes and reads.
- Actual test stage:
   - *nWriters* background writers doing infinite writes on the primary which
     will replicate these writes to secondaries.
   - 1/16/32 readers doing queries on a specified seconary. Each query has
     *batch_size* numbers of documents and only reads documents inserted in the
     setup stage in order to have more constant behavior all the time.
   - Finally, a query with WriteConcern 3 is used to measure the replication lag
- Cleanup stage:
  - Drop the collection to reset the db SortPattern:
The test cycles through these stages for 1, 16, and 32 reader threads.

### Phases

- 0: LoadInitialData
- 1: Quiesce (fsync, etc)
- 2: WritesOnPrimary (16 Threads) + ReadsOnSecondary (1 Thread)
- 3: ReplicationLag (measure replication lag via write with w:3)
- 4: CleanUp (drop collection)
- 5: LoadInitialData
- 6: Quiesce
- 7: WritesOnPrimary (16 Threads) + ReadsOnSecondary (16 Threads)
- 8: ReplicationLag
- 9: CleanUp
- 10: LoadInitialData
- 11: Quiesce
- 12: WritesOnPrimary (16 Threads) + ReadsOnSecondary (32 Threads)
- 13: Replication lag



## [SinusoidalReadWrites](https://www.github.com/mongodb/genny/blob/master/src/workloads/execution/SinusoidalReadWrites.yml)
### Owner 
Storage Execution 


### Support Channel
[#server-storage-execution](https://mongodb.enterprise.slack.com/archives/C2RCHGB2L)


### Description
This workload attempts to create a sinusoidal distribution of reads/writes to test
the behavior of execution control when the load on the system changes over time.

We do this with two actors, one for writes and one for reads and spawn 500 client
threads. Though the actors run concurrently, we use the sleep functionality
to effectively stop work on one actor while the other reaches its peak. We then
alternate for a couple repetitions.

In this workload, we try to ensure that reads and writes do not overlap much.

  

### Keywords
sinusoidal, execution control, insertMany, find, CrudActor 


## [TimeSeriesArbitraryUpdate](https://www.github.com/mongodb/genny/blob/master/src/workloads/execution/TimeSeriesArbitraryUpdate.yml)
### Owner 
Storage Execution 


### Support Channel
[#server-storage-execution](https://mongodb.enterprise.slack.com/archives/C2RCHGB2L)


### Description
This test establishes a baseline for the data correction type of time-series updates.

We have 1000 independent sensors which will each have 100 buckets, and each bucket has 100
measurements.

Then we update a metric field of some measurements, filtered by the '_id' field. This simulates
the use case where users want to correct fields of some measurements.



## [TimeSeriesRangeDelete](https://www.github.com/mongodb/genny/blob/master/src/workloads/execution/TimeSeriesRangeDelete.yml)
### Owner 
Storage Execution 


### Support Channel
[#server-storage-execution](https://mongodb.enterprise.slack.com/archives/C2RCHGB2L)


### Description
This test establishes a baseline for time-based range deletes on time-series collections.

We have 1000 independent sensors which will each have 100 buckets, and each bucket has 100
measurements.

Then we delete data that spans across three buckets for each series, causing two partial-bucket
deletions and one full-bucket deletion. This tests the use case of data correction where the
application deletes data within some time ranges.



## [UpdateWithSecondaryIndexes](https://www.github.com/mongodb/genny/blob/master/src/workloads/execution/UpdateWithSecondaryIndexes.yml)
### Owner 
Storage Execution 


### Support Channel
[#server-storage-execution](https://mongodb.enterprise.slack.com/archives/C2RCHGB2L)


### Description
Updates a large range of documents in the collection.
Multiple secondary indexes are present.
Update performed with and without a hint.

  

### Keywords
RunCommand, Loader, LoggingActor, CrudActor, insert, update, latency, secondary indexes 


## [UserAcquisition](https://www.github.com/mongodb/genny/blob/master/src/workloads/execution/UserAcquisition.yml)
### Owner 
Server Security 


### Support Channel
[#server-security](https://mongodb.enterprise.slack.com/archives/CB3CW8M8C)


### Description
Measure user acquisition time on UserCache miss.


## [ValidateCmd](https://www.github.com/mongodb/genny/blob/master/src/workloads/execution/ValidateCmd.yml)
### Owner 
Storage Execution 


### Support Channel
[#server-storage-execution](https://mongodb.enterprise.slack.com/archives/C2RCHGB2L)


### Description
This workload inserts ~1GB of documents, creates various indexes on the data, and then runs the
validate command. We created this workload to see the performance benefits of improvements
to the validate command, including background validation.

  

### Keywords
RunCommand, Loader, validate 


## [ValidateCmdFull](https://www.github.com/mongodb/genny/blob/master/src/workloads/execution/ValidateCmdFull.yml)
### Owner 
Storage Execution 


### Support Channel
[#server-storage-execution](https://mongodb.enterprise.slack.com/archives/C2RCHGB2L)


### Description
This workload inserts ~1GB of documents, creates various indexes on the data, and then runs the
validate command. We created this workload to see the performance benefits of improvements
to the validate command, including background validation.

  

### Keywords
RunCommand, Loader, validate 


## [Flushing](https://www.github.com/mongodb/genny/blob/master/src/workloads/filesystem/Flushing.yml)
### Owner 
Product Performance 


### Support Channel
[#performance](https://mongodb.enterprise.slack.com/archives/C0V3KSB52)


### Description
Run large insertMany's to stress checkpointing, journal flush and dirty memory with {w:majority}.
The workload runs a single CrudActor targeting:
  - 'test' database, configurable via the Database parameter.
  - 'Collection0' collection, configurable via the Collection parameter.
  - 10 threads, configurable via the Threads parameter.
  - 5000 iterations, configurable via the Iterations parameter.
  - 1500 documents, configurable via the Documents parameter.
  - {w:majority} insert options, configurable via the Options parameter.
The default documents have a very simple / flat structure as follows:
  - _id: ObjectId
  - x: a ~1KB fixed string
  - id: 'User%07d' incrementing field.
There are no additional indexes (just _id).
The important ftdc metrics to look at are:
  - ss opcounters insert
  - ss average latency writes
  - system memory dirty
  - ss wt log log sync time duration
  - ss wt transaction transaction checkpoint currently running

  

### Keywords
Flushing, IO, bulk insert, stress, checkpoint, journal 


## [ConnectionPoolStress](https://www.github.com/mongodb/genny/blob/master/src/workloads/issues/ConnectionPoolStress.yml)
### Owner 
Product Performance 


### Support Channel
[#performance](https://mongodb.enterprise.slack.com/archives/C0V3KSB52)


### Description
This workload was created to reproduce issues discovered during sharded stress testing. The workload can cause
low performance, spikes in latency and excessive connection creation (on mongos processes).

The main metrics to monitor are:
  * ErrorsTotal / ErrorRate: The total number of errors and rate of errors encountered by the workload. Networking
    errors are not unexpected in general and they should be recoverable. This work load strives to provide a test to
    allow us to measure the scale of networking errors in a stressful test and prove if the networking becomes more
    stable (with lower total errors and a lower error rate).
  * The Operation latency (more specifically the Latency90thPercentile to Latency99thPercentile metrics)
  * The Operation Throughput
  * "ss connections active": the number of connections.

The workload performs the following steps:
  - Phase 0
    - Upsert a Single Document in the collection
    - set ShardingTaskExecutorPoolMaxSize
    - set ShardingTaskExecutorPoolMinSize
  - Phase 1
    - Execute a find command for GlobalConnectionDuration seconds in GlobalConnectionThreads threads.

  

### Keywords
reproducer, connections, secondaryPreferred, sharding, latency 


## [ConnectionsBuildup](https://www.github.com/mongodb/genny/blob/master/src/workloads/issues/ConnectionsBuildup.yml)
### Owner 
Product Performance 


### Support Channel
[#performance](https://mongodb.enterprise.slack.com/archives/C0V3KSB52)


### Description
This workload was created to reproduce SERVER-53853: Large buildup of mongos to mongod connections and
low performance with secondaryPreferred reads. This workload was originally two separate files,
ConnectionsBuildup.yml and ConnectionsBuildupNoSharding.yml. It was merged into a single file when
"OnlyRunInInstance: sharded" became an option.

  

### Keywords
reproducer, connections, secondaryPreferred, sharding 


## [MongosLatency](https://www.github.com/mongodb/genny/blob/master/src/workloads/issues/MongosLatency.yml)
### Owner 
Product Performance 


### Support Channel
[#performance](https://mongodb.enterprise.slack.com/archives/C0V3KSB52)


### Description
This workload was created to reproduce the issue described in SERVER-58997. The goal
is to induce periods of latency in the MongoS processes that are not caused by the MongoD processes.

The reproduction comprises of:
  * A sharded collection of 6000 documents with 4 indexes.
  * The collection is sharded on the _id field.
  * A workphase of 270 threads that runs for 60 minutes. Each CrudActor thread
    executes a mixed workload of 40 interleaved operations (20 Finds and 20 Updates).

The main metrics to monitor are:
  * The Operation Throughput
  * The Operation latency
  * "ss connections active"



## [CommitLatency](https://www.github.com/mongodb/genny/blob/master/src/workloads/networking/CommitLatency.yml)
### Owner 
Product Performance 


### Support Channel
[#performance](https://mongodb.enterprise.slack.com/archives/C0V3KSB52)


### Description
Test latencies for a classic transaction of moving money from one account to another, using
different write concern, read concern, sessions and transactions.  Based on
http://henrikingo.github.io/presentations/Highload%202018%20-%20The%20cost%20of%20MongoDB%20ACID%20transactions%20in%20theory%20and%20practice/index.html#/step-24

  

### Keywords
transactions, sessions, write concern, read concern 


## [CommitLatencySingleUpdate](https://www.github.com/mongodb/genny/blob/master/src/workloads/networking/CommitLatencySingleUpdate.yml)
### Owner 
Product Performance 


### Support Channel
[#performance](https://mongodb.enterprise.slack.com/archives/C0V3KSB52)


### Description
Single threaded updates to measure commit latency for various write concern.

  

### Keywords
latency, write concern 


## [SecondaryAllowed](https://www.github.com/mongodb/genny/blob/master/src/workloads/networking/SecondaryAllowed.yml)
### Owner 
Service Arch 


### Support Channel
[#server-servicearch](https://mongodb.enterprise.slack.com/archives/CMLKU7Y1M)


### Description
This workload runs find operations with 'secondary' readPreference and 'local' readConcern. There
are 100 threads allocated to run the find operations, with a rate limit of 1 thread acting per
microsecond. A stepdown is also initiated during the workload to measure the effects of
secondary reads during an election.



## [ServiceArchitectureWorkloads](https://www.github.com/mongodb/genny/blob/master/src/workloads/networking/ServiceArchitectureWorkloads.yml)
### Owner 
Service Arch 


### Support Channel
[#server-servicearch](https://mongodb.enterprise.slack.com/archives/CMLKU7Y1M)


### Description
This workload runs find operations with 'primary' readPreference and 'local' readConcern. There
are 100 threads allocated to run the find operations, with a rate limit of 1 thread acting per
microsecond. A stepdown is also initiated during the workload to measure the effects of primary
reads during an election.



## [TransportLayerConnectTiming](https://www.github.com/mongodb/genny/blob/master/src/workloads/networking/TransportLayerConnectTiming.yml)
### Owner 
Server Security 


### Support Channel
[#server-security](https://mongodb.enterprise.slack.com/archives/CB3CW8M8C)


### Description
Invoke replSetTestEgress command on replica set members.
Command synchronously establishes temporary connections between cluster nodes.


## [AggregateExpressions](https://www.github.com/mongodb/genny/blob/master/src/workloads/query/AggregateExpressions.yml)
### Owner 
Query Execution 


### Support Channel
[#query-execution](https://mongodb.enterprise.slack.com/archives/CKABWR2CT)


### Description
This workload measures aggregation expression performance.

While measuring performances, this workload collects numbers
for either the SBE or the classic engine aggregation expression
implementations, depending on environments that it runs on.

Numbers on the 'standalone-all-feature-flags' environment are for
the SBE aggregation expressions and numbers on the 'standalone' environment
for the classic aggregation expressions.

  

### Keywords
aggregate, sbe 


## [AggregationsOutput](https://www.github.com/mongodb/genny/blob/master/src/workloads/query/AggregationsOutput.yml)
### Owner 
@mongodb/query 



### Description
This test exercises both $out and $merge aggregation stages. It does this based on all combinations of the following:
  A. The src collection is sharded or unsharded.
  B. The output collection being sharded or unsharded (only for $merge, as $out does not support sharded output collections).
  C. Different number of matching documents (by using $limit).



## [ArrayTraversal](https://www.github.com/mongodb/genny/blob/master/src/workloads/query/ArrayTraversal.yml)
### Owner 
@mongodb/query 



### Description
This workload stresses path traversal over nested arrays. Crucially, these queries never match
a document in the collection.
Each workload name consists of several parts: '{SyntaxType}{PredicateType}'.
'SyntaxType' can be:
  - 'MatchExpression' means operators of the find command match predicate language
'PredicateType' can be:
  - 'NestedArray' means query which targets data that recursively nests arrays
  - 'DeeplyNestedArray' is the same as 'NestedArray', except the arrays are nested twice as deep
  - 'ArrayStressTest' means query is exercising array traversal over 2 path components with a
branching factor of 10 elements
  - 'MissingPathSuffix' means query is searching a path whose suffix cannot be found in the
document

  

### Keywords
Loader, CrudActor, QuiesceActor, insert, find 


## [BooleanSimplifier](https://www.github.com/mongodb/genny/blob/master/src/workloads/query/BooleanSimplifier.yml)
### Owner 
Query Optimization 


### Support Channel
[#query-optimization](https://mongodb.enterprise.slack.com/archives/CQCBTN138)


### Description
This workload measures performance of boolean expressions which can be simplified by
the Boolean Simplifier. It is designed to track effectiveness of the simplifier.



## [BooleanSimplifierSmallDataset](https://www.github.com/mongodb/genny/blob/master/src/workloads/query/BooleanSimplifierSmallDataset.yml)
### Owner 
Query Optimization 


### Support Channel
[#query-optimization](https://mongodb.enterprise.slack.com/archives/CQCBTN138)


### Description
This workload measures performance of boolean expressions which can be simplified by
the Boolean Simplifier. It is designed to track effectiveness of the simplifier.



## [CPUCycleMetricsDelete](https://www.github.com/mongodb/genny/blob/master/src/workloads/query/CPUCycleMetricsDelete.yml)
### Owner 
Product Performance 


### Support Channel
[#performance](https://mongodb.enterprise.slack.com/archives/C0V3KSB52)


### Description
This workload is designed to insert 10k documents into a single collection and then
perform exactly 10k reads. This is designed to help us calculate CPU cycle metrics
when utilizing the Linux 3-Node ReplSet CPU Cycle Metrics 2023-06 variant



## [CPUCycleMetricsFind](https://www.github.com/mongodb/genny/blob/master/src/workloads/query/CPUCycleMetricsFind.yml)
### Owner 
Product Performance 


### Support Channel
[#performance](https://mongodb.enterprise.slack.com/archives/C0V3KSB52)


### Description
This workload is designed to insert 10k documents into a single collection and then
perform exactly 10k reads. This is designed to help us calculate CPU cycle metrics
when utilizing the Linux 3-Node ReplSet CPU Cycle Metrics 2023-06 variant



## [CPUCycleMetricsInsert](https://www.github.com/mongodb/genny/blob/master/src/workloads/query/CPUCycleMetricsInsert.yml)
### Owner 
Product Performance 


### Support Channel
[#performance](https://mongodb.enterprise.slack.com/archives/C0V3KSB52)


### Description
This workload is designed to insert a document, update it and then immediately delete it
(this is repeated 10k times). This is designed to help us calculate CPU cycle metrics when
utilizing the Linux 3-Node ReplSet CPU Cycle Metrics 2023-06 variant for a mixed workload



## [CPUCycleMetricsUpdate](https://www.github.com/mongodb/genny/blob/master/src/workloads/query/CPUCycleMetricsUpdate.yml)
### Owner 
Product Performance 


### Support Channel
[#performance](https://mongodb.enterprise.slack.com/archives/C0V3KSB52)


### Description
This workload is designed to insert 10k documents into a single collection and then
perform exactly 10k updates. This is designed to help us calculate CPU cycle metrics
when utilizing the Linux 3-Node ReplSet CPU Cycle Metrics 2023-06 variant



## [CollScanComplexPredicateLarge](https://www.github.com/mongodb/genny/blob/master/src/workloads/query/CollScanComplexPredicateLarge.yml)
### Owner 
@mongodb/query 



### Description
This workload tests the performance of collection scan queries with complex predicates of
various shapes against a collection of 1M items.



## [CollScanComplexPredicateMedium](https://www.github.com/mongodb/genny/blob/master/src/workloads/query/CollScanComplexPredicateMedium.yml)
### Owner 
@mongodb/query 



### Description
This workload tests the performance of collection scan queries with complex predicates of
various shapes against a collection of 10K items.



## [CollScanComplexPredicateSmall](https://www.github.com/mongodb/genny/blob/master/src/workloads/query/CollScanComplexPredicateSmall.yml)
### Owner 
@mongodb/query 



### Description
This workload tests the performance of collection scan queries with complex predicates of
various shapes against a collection of 100 items.



## [CollScanLargeNumberOfFieldsLarge](https://www.github.com/mongodb/genny/blob/master/src/workloads/query/CollScanLargeNumberOfFieldsLarge.yml)
### Owner 
@mongodb/query 



### Description
This workload tests the performance of collection scan queries against a collection of 1M
documents with a large number of fields.



## [CollScanLargeNumberOfFieldsMedium](https://www.github.com/mongodb/genny/blob/master/src/workloads/query/CollScanLargeNumberOfFieldsMedium.yml)
### Owner 
@mongodb/query 



### Description
This workload tests the performance of collection scan queries against a collection of 10K
documents with a large number of fields.



## [CollScanLargeNumberOfFieldsSmall](https://www.github.com/mongodb/genny/blob/master/src/workloads/query/CollScanLargeNumberOfFieldsSmall.yml)
### Owner 
@mongodb/query 



### Description
This workload tests the performance of collection scan queries against a collection of 100
documents with a large number of fields.



## [CollScanOnMixedDataTypesLarge](https://www.github.com/mongodb/genny/blob/master/src/workloads/query/CollScanOnMixedDataTypesLarge.yml)
### Owner 
@mongodb/query 



### Description
This workload runs collscan queries on different data type alone. The queries are run against a
collection of 1M documents.



## [CollScanOnMixedDataTypesMedium](https://www.github.com/mongodb/genny/blob/master/src/workloads/query/CollScanOnMixedDataTypesMedium.yml)
### Owner 
@mongodb/query 



### Description
This workload runs collscan queries on different data type alone. The queries are run against a
collection of 10,000 documents.



## [CollScanOnMixedDataTypesSmall](https://www.github.com/mongodb/genny/blob/master/src/workloads/query/CollScanOnMixedDataTypesSmall.yml)
### Owner 
@mongodb/query 



### Description
This workload runs collscan queries on different data type alone. The queries are run against a
collection of 100 documents.



## [CollScanPredicateSelectivityLarge](https://www.github.com/mongodb/genny/blob/master/src/workloads/query/CollScanPredicateSelectivityLarge.yml)
### Owner 
@mongodb/query 



### Description
This workload tests the performance of conjunctive collection scan queries where the order of
predicates matters due to selectivity of the predicates.



## [CollScanPredicateSelectivityMedium](https://www.github.com/mongodb/genny/blob/master/src/workloads/query/CollScanPredicateSelectivityMedium.yml)
### Owner 
@mongodb/query 



### Description
This workload tests the performance of conjunctive collection scan queries where the order of
predicates matters due to selectivity of the predicates.



## [CollScanPredicateSelectivitySmall](https://www.github.com/mongodb/genny/blob/master/src/workloads/query/CollScanPredicateSelectivitySmall.yml)
### Owner 
@mongodb/query 



### Description
This workload tests the performance of conjunctive collection scan queries where the order of
predicates matters due to selectivity of the predicates.



## [CollScanProjectionLarge](https://www.github.com/mongodb/genny/blob/master/src/workloads/query/CollScanProjectionLarge.yml)
### Owner 
@mongodb/query 



### Description
This workload runs collscan queries with a large projection on around 20 fields against a
collection of 1M documents.



## [CollScanProjectionMedium](https://www.github.com/mongodb/genny/blob/master/src/workloads/query/CollScanProjectionMedium.yml)
### Owner 
@mongodb/query 



### Description
This workload runs collscan queries with a large projection on around 20 fields against a
collection of 10,000 documents.



## [CollScanProjectionSmall](https://www.github.com/mongodb/genny/blob/master/src/workloads/query/CollScanProjectionSmall.yml)
### Owner 
@mongodb/query 



### Description
This workload runs collscan queries with a large projection on around 20 fields against a
collection of 100 documents.



## [CollScanSimplifiablePredicateLarge](https://www.github.com/mongodb/genny/blob/master/src/workloads/query/CollScanSimplifiablePredicateLarge.yml)
### Owner 
@mongodb/query 



### Description
This workload tests the performance of collection scan queries with complex predicates
that can be simplified by the optimizer against a large collection (1M documents).



## [CollScanSimplifiablePredicateMedium](https://www.github.com/mongodb/genny/blob/master/src/workloads/query/CollScanSimplifiablePredicateMedium.yml)
### Owner 
@mongodb/query 



### Description
This workload tests the performance of collection scan queries with complex predicates
that can be simplified by the optimizer against a collection of 10K documents.



## [CollScanSimplifiablePredicateSmall](https://www.github.com/mongodb/genny/blob/master/src/workloads/query/CollScanSimplifiablePredicateSmall.yml)
### Owner 
@mongodb/query 



### Description
This workload tests the performance of collection scan queries with complex predicates
that can be simplified by the optimizer against a small collection (100 documents).



## [CollectionLevelDiagnosticCommands](https://www.github.com/mongodb/genny/blob/master/src/workloads/query/CollectionLevelDiagnosticCommands.yml)
### Owner 
Query Execution 


### Support Channel
[#query-execution](https://mongodb.enterprise.slack.com/archives/CKABWR2CT)


### Description
This workload measures performance for diagnostic top command.

  

### Keywords
top, command, admin, stats 


## [ColumnStoreIndex](https://www.github.com/mongodb/genny/blob/master/src/workloads/query/ColumnStoreIndex.yml)
### Owner 
Query Execution 


### Support Channel
[#query-execution](https://mongodb.enterprise.slack.com/archives/CKABWR2CT)


### Description
This workload compares the query performance with columnar indexes to performances without them.

The workload consists of the following phases and actors:
  0. Warm up cache.
  1. Run queries with columnstore indexes.
  2. Drop columnstore indexes.
  3. Warm up cache again for regular scans.
  4. Run queries without columnstore indexes.

  

### Keywords
columnstore, analytics 


## [ConstantFoldArithmetic](https://www.github.com/mongodb/genny/blob/master/src/workloads/query/ConstantFoldArithmetic.yml)
### Owner 
@mongodb/query 



### Description
SERVER-63099 addresses a correctness issue in how we constant fold during multiplication and addition.
This workload tests the impact of the constant folding optimization in the aggregation pipeline to better
understand the impact of SERVER-63099 and hopefully mitigate the performance regression with other optimizations.

The first pipeline is the control and should be unaffected by changes to the associativity of multiplication in the optimizer
because it only contains constants.

The three pipelines in this workload that contain a fieldpath should have different performance characteristics depending
on the level of associativity in the optimizer.

- Full associativity:
  All three pipelines should have similar performance statistics because all 1000 constants are rearranged to be
  folded into one another, ignoring the order of operations in the original pipeline.

- No associativity (simple correctness fix):
  All three pipelines should have similar performance that is significantly worse than full associativity, because
  each document in the pipeline will require 1000 multiplication operations because no constant folding will happen
  with $multiply marked as non-associative.

- Left associativity (implementation of a correct optimization):
  StartingFieldpath should see no regression from the "no associativity" case.
  MiddleFieldpath should see a speedup that puts its performance in between "no associativity" and "full associativity".
  TailingFieldpath should speed up back to its performance in the "full associativity" case.



## [CsiFragmentedInsertsFlat](https://www.github.com/mongodb/genny/blob/master/src/workloads/query/CsiFragmentedInsertsFlat.yml)
### Owner 
Query Execution 


### Support Channel
[#query-execution](https://mongodb.enterprise.slack.com/archives/CKABWR2CT)


### Description
This workload compares performance of inserts into a collection with only the default _id index,
and in presence of the columnstore index. It uses an artificial data set with a wide overall
schema and narrow individual objects to model fragmented access to CSI, which clusters entries by
path. The data size is relatively small (1e6 documents yield ~175MB data size and ~105MB storage
size).
We would like to be able to correlate the results of this workload with the similar one that uses
nested data (CsiFragmentedInsertsNested.yml). Please make sure to update both when making changes.

  

### Keywords
columnstore, insert 


## [CsiFragmentedInsertsNested](https://www.github.com/mongodb/genny/blob/master/src/workloads/query/CsiFragmentedInsertsNested.yml)
### Owner 
Query Execution 


### Support Channel
[#query-execution](https://mongodb.enterprise.slack.com/archives/CKABWR2CT)


### Description
This workload compares performance of inserts into a collection with only the default _id index
and in presence of a full columnstore index. We are not comparing to wildcard index because the
nested data makes creating of a wildcard index too slow. Before changing any of the parameters in
this workload please make sure the results can be correlated with 'CsiFragmentedInsertsFlat.yml'.
As the approach in this workload is the same as in 'CsiFragmentedInsertsFlat.yml' with the exception
of data used by the loader (and not comparing to the wildcard index), comments are intentionally
omitted, please refer to the "flat" workload for the details.

  

### Keywords
columnstore, insert 


## [CsiHeavyDiskUsage](https://www.github.com/mongodb/genny/blob/master/src/workloads/query/CsiHeavyDiskUsage.yml)
### Owner 
Query Execution 


### Support Channel
[#query-execution](https://mongodb.enterprise.slack.com/archives/CKABWR2CT)


### Description
This workload measures bulk insert performance against a collection named "coll" in a database
named "heavy_io". The collection and database must be set up before running the workload. The
workload itself has no expectations as far as the size or schema of the data are concerned but it
is only useful when being run against larger datasets to actually generate heavy disk IO.

Because the workload is targeting large external datasets, it's expected that they would need long
setup time. To avoid setting up twice, we run two, essentially independent, experiments one after
anoter. We don't expect the internal state of WiredTiger to matter as the experiments involve
different indexes, and the inserts into the rowstore itself are ammortized over the large number
of batches in each experiment.

The purpose of this workload is to compare the insert performance in the following two situations:
 - "Default" indexes are present - a set of indexes that are typically present on the target
   dataset, those that would be useful for the typical query workloads. These indexes should be
   created prior to running the workload.
 - Only a column store index is present. A column store index isn't expected to realistically
   replace all other indexes in production, but it could replace some and knowing its relative
   performance cost could help make that decision.

  

### Keywords
columnstore, analytics, scale, insert 


## [CumulativeWindows](https://www.github.com/mongodb/genny/blob/master/src/workloads/query/CumulativeWindows.yml)
### Owner 
@mongodb/query 



### Description
This test exercises the behavior of multiple '$setWindowFields' stages, each with an
["unbounded", "current"] window and a different window function.  Only a single pass over the data
is needed in this case. The workload consists of the following three phases: collection creation,
creation of an index on the timestamp field to avoid generating a sort of the documents and
running of the the cumulative window aggregations.



## [CumulativeWindowsMultiAccums](https://www.github.com/mongodb/genny/blob/master/src/workloads/query/CumulativeWindowsMultiAccums.yml)
### Owner 
@mongodb/query 



### Description
This test exercises the behavior of multiple '$setWindowFields' stages, each with an
["unbounded", "current"] window for for multiaccumulators (like
$topN, $firstN, etc) and $top/$bottom which are not present in v5.0. Also moved
$derivative here since it fails with "Exceeded max memory" in v5.0



## [DensifyFillCombo](https://www.github.com/mongodb/genny/blob/master/src/workloads/query/DensifyFillCombo.yml)
### Owner 
@mongodb/query 



### Description
This workload tests the performance of queries that combine $densify and $fill stages.
$densify creates new documents to eliminate the gaps in the "timestamp" or "numeric"
fields. The other fields in these generates documents however, will be missing.
$fill set values for the output field (in the context of this workload,
"toFillRandomType" or "toFillNumeric") when the value is null or missing.



## [DensifyHours](https://www.github.com/mongodb/genny/blob/master/src/workloads/query/DensifyHours.yml)
### Owner 
@mongodb/query 



### Description
This workload tests the performance of the $densify stage with hour-long step intervals.
The text of each Densify[Unit] workload is identical from from the Actors list to the end of the
file, with all workload-specific details defined as anchors under the GlobalDefaults key. Any
changes to the actors should make use of these anchors and be copy-pasted between the Densify[Unit]
workloads to keep them in sync.
Each densify workload has a metric to cover possible codepaths through the densify stage, namely
different bounds types and whether or not to generate documents along partitions.

Since $densify is a new aggregation stage, there isn't a known "good" runtime for aggregations
that include it. Rather than comparing against a baseline initially, workloads with different
options that generate similar numbers of documents will be compared to ensure that there isn't an
option that relies on a specific codepath that slows down one kind of densification more than another.

Initial investigation has shown that holding other options equal, numeric and millisecond step units
have similar latencies, and all other step units have larger latencies which are all similar to each other.
This is due to the need for date arithmetic to perform extra processing to add an interval of a
certain size to a date. Since dates are stored as milliseconds since the Unix epoch under the hood,
the millisecond step unit can skip most of this processing and just performs the same arithmetic
as the numeric step unit.

The working assumption is that latency will scale linearly with the number of documents generated
by the $densify stage: If N is the number of documents in the collection, and M is the number of
documents generated by $densify, then the theoretical runtime should be O(N+M).

The factors that affect the number of documents generated include, but are not limited to:

- The range that is being densified. This is pretty self-evident, the larger the range that $densify
  is working over, the more documents will be generated. This includes large ranges specified
  explicitly in the bounds option, and implicitly large ranges when densifying over collections
  where the minimum and maximum documents are farther from each other in the
  `bounds: "full"|"partition"` cases.

- The step size. Smaller steps produce more documents when the range is held constant.

- The cardinality of the fields specified in the `partitionByFields`, if set. One document
  will be generated with every value within the range for each partition, so the higher the
  cardinality, the more documents that will be generated. Specifying a `partitionByFields` will
  never decrease the number of documents generated, holding all other options equal.



## [DensifyMilliseconds](https://www.github.com/mongodb/genny/blob/master/src/workloads/query/DensifyMilliseconds.yml)
### Owner 
@mongodb/query 



### Description
This workload tests the performance of the $densify stage with millisecond step intervals.
The text of each Densify[Unit] workload is identical from from the Actors list to the end of the
file, with all workload-specific details defined as anchors under the GlobalDefaults key. Any
changes to the actors should make use of these anchors and be copy-pasted between the Densify[Unit]
workloads to keep them in sync.

Each densify workload has a metric to cover possible codepaths through the densify stage, namely
different bounds types and whether or not to generate documents along partitions.

Since $densify is a new aggregation stage, there isn't a known "good" runtime for aggregations
that include it. Rather than comparing against a baseline initially, workloads with different
options that generate similar numbers of documents will be compared to ensure that there isn't an
option that relies on a specific codepath that slows down one kind of densification more than another.

Initial investigation has shown that holding other options equal, numeric and millisecond step units
have similar latencies, and all other step units have larger latencies which are all similar to each other.
This is due to the need for date arithmetic to perform extra processing to add an interval of a
certain size to a date. Since dates are stored as milliseconds since the Unix epoch under the hood,
the millisecond step unit can skip most of this processing and just performs the same arithmetic
as the numeric step unit.

The working assumption is that latency will scale linearly with the number of documents generated
by the $densify stage: If N is the number of documents in the collection, and M is the number of
documents generated by $densify, then the theoretical runtime should be O(N+M).

The factors that affect the number of documents generated include, but are not limited to:

- The range that is being densified. This is pretty self-evident, the larger the range that $densify
  is working over, the more documents will be generated. This includes large ranges specified
  explicitly in the bounds option, and implicitly large ranges when densifying over collections
  where the minimum and maximum documents are farther from each other in the
  `bounds: "full"|"partition"` cases.

- The step size. Smaller steps produce more documents when the range is held constant.

- The cardinality of the fields specified in the `partitionByFields`, if set. One document
  will be generated with every value within the range for each partition, so the higher the
  cardinality, the more documents that will be generated. Specifying a `partitionByFields` will
  never decrease the number of documents generated, holding all other options equal.



## [DensifyMonths](https://www.github.com/mongodb/genny/blob/master/src/workloads/query/DensifyMonths.yml)
### Owner 
@mongodb/query 



### Description
This workload tests the performance of the $densify stage with month-long step intervals.
The text of each Densify[Unit] workload is identical from from the Actors list to the end of the
file, with all workload-specific details defined as anchors under the GlobalDefaults key. Any
changes to the actors should make use of these anchors and be copy-pasted between the Densify[Unit]
workloads to keep them in sync.

Each densify workload has a metric to cover possible codepaths through the densify stage, namely
different bounds types and whether or not to generate documents along partitions.

Since $densify is a new aggregation stage, there isn't a known "good" runtime for aggregations
that include it. Rather than comparing against a baseline initially, workloads with different
options that generate similar numbers of documents will be compared to ensure that there isn't an
option that relies on a specific codepath that slows down one kind of densification more than another.

Initial investigation has shown that holding other options equal, numeric and millisecond step units
have similar latencies, and all other step units have larger latencies which are all similar to each other.
This is due to the need for date arithmetic to perform extra processing to add an interval of a
certain size to a date. Since dates are stored as milliseconds since the Unix epoch under the hood,
the millisecond step unit can skip most of this processing and just performs the same arithmetic
as the numeric step unit.

The working assumption is that latency will scale linearly with the number of documents generated
by the $densify stage: If N is the number of documents in the collection, and M is the number of
documents generated by $densify, then the theoretical runtime should be O(N+M).

The factors that affect the number of documents generated include, but are not limited to:

- The range that is being densified. This is pretty self-evident, the larger the range that $densify
  is working over, the more documents will be generated. This includes large ranges specified
  explicitly in the bounds option, and implicitly large ranges when densifying over collections
  where the minimum and maximum documents are farther from each other in the
  `bounds: "full"|"partition"` cases.

- The step size. Smaller steps produce more documents when the range is held constant.

- The cardinality of the fields specified in the `partitionByFields`, if set. One document
  will be generated with every value within the range for each partition, so the higher the
  cardinality, the more documents that will be generated. Specifying a `partitionByFields` will
  never decrease the number of documents generated, holding all other options equal.



## [DensifyNumeric](https://www.github.com/mongodb/genny/blob/master/src/workloads/query/DensifyNumeric.yml)
### Owner 
@mongodb/query 



### Description
This workload tests the performance of the $densify stage with a numeric step.
The text of each Densify[Unit] workload is identical from from the Actors list to the end of the
file, with all workload-specific details defined as anchors under the GlobalDefaults key. Any
changes to the actors should make use of these anchors and be copy-pasted between the Densify[Unit]
workloads to keep them in sync.

Each densify workload has a metric to cover possible codepaths through the densify stage, namely
different bounds types and whether or not to generate documents along partitions.

Since $densify is a new aggregation stage, there isn't a known "good" runtime for aggregations
that include it. Rather than comparing against a baseline initially, workloads with different
options that generate similar numbers of documents will be compared to ensure that there isn't an
option that relies on a specific codepath that slows down one kind of densification more than another.

Initial investigation has shown that holding other options equal, numeric and millisecond step units
have similar latencies, and all other step units have larger latencies which are all similar to each other.
This is due to the need for date arithmetic to perform extra processing to add an interval of a
certain size to a date. Since dates are stored as milliseconds since the Unix epoch under the hood,
the millisecond step unit can skip most of this processing and just performs the same arithmetic
as the numeric step unit.

The working assumption is that latency will scale linearly with the number of documents generated
by the $densify stage: If N is the number of documents in the collection, and M is the number of
documents generated by $densify, then the theoretical runtime should be O(N+M).

The factors that affect the number of documents generated include, but are not limited to:

- The range that is being densified. This is pretty self-evident, the larger the range that $densify
  is working over, the more documents will be generated. This includes large ranges specified
  explicitly in the bounds option, and implicitly large ranges when densifying over collections
  where the minimum and maximum documents are farther from each other in the
  `bounds: "full"|"partition"` cases.

- The step size. Smaller steps produce more documents when the range is held constant.

- The cardinality of the fields specified in the `partitionByFields`, if set. One document
  will be generated with every value within the range for each partition, so the higher the
  cardinality, the more documents that will be generated. Specifying a `partitionByFields` will
  never decrease the number of documents generated, holding all other options equal.



## [DensifyTimeseriesCollection](https://www.github.com/mongodb/genny/blob/master/src/workloads/query/DensifyTimeseriesCollection.yml)
### Owner 
@mongodb/query 



### Description
This workload tests the performance of $densify stage with a numeric step
in timeseries collections.



## [ExpressiveQueries](https://www.github.com/mongodb/genny/blob/master/src/workloads/query/ExpressiveQueries.yml)
### Owner 
@mongodb/query 



### Description
This workload measures the performance of queries with rich filters. First, we issue a bunch of
plain queries with rich filters to get the performance baseline. After that, we issue the same
queries, but with projection. Finally, we create an index and issue the same queries with
projection, expecting that they will use this index.



## [ExternalSort](https://www.github.com/mongodb/genny/blob/master/src/workloads/query/ExternalSort.yml)
### Owner 
@mongodb/query 



### Description
Measures the performance of sort operations that spill to disk. Each benchmarked operation
exercises the external sort algorithm by running a query that sorts a large collection without an
index. Using an 'executionStats' explain causes each command to run its execution plan until no
documents remain, which ensures that the sort algorithm executes in its entirety.



## [FillTimeseriesCollection](https://www.github.com/mongodb/genny/blob/master/src/workloads/query/FillTimeseriesCollection.yml)
### Owner 
@mongodb/query 



### Description
This workload tests the performance of $fill in timeseries collections.
If there is a nullish value in the output field, $fill replaces
the null value with either the last non-nullish value (in case of $locf)
or the interpolated value (in case of $linearFill).



## [FilterWithComplexLogicalExpression](https://www.github.com/mongodb/genny/blob/master/src/workloads/query/FilterWithComplexLogicalExpression.yml)
### Owner 
@mongodb/query 



### Description
This workload stresses the query execution engine by running queries with complex logical
expressions that never match a document in the collection.
Each workload name consists of several parts: '{SyntaxType}{PredicateType}'.
'SyntaxType' can be:
  - 'AggregationExpression' means expressions which can be used inside $expr
  - 'MatchExpression' means operators of the find command match predicate language
'PredicateType' can be:
  - 'DeepPredicate' means query with deeply nested expressions
  - 'WidePredicate' means query where operators have a large number of arguments
  - 'SingletonPredicateWithDeepFieldpaths' means query with a single equality predicate where
    nested fieldpaths like '$a.b.c' are used
  - 'WidePredicateWithDeepFieldpaths' means a wide query where nested fieldpaths like '$a.b.c'
    are used
  - 'MixedPredicate' means query which combines wide and deep types
  - 'TargetPath' and 'MissingPath' mean query which targets a path present only in some documents
  - 'MissingPathSuffix' means query is searching a path whose suffix cannot be found in the
  document

  

### Keywords
Loader, CrudActor, QuiesceActor, insert, find 


## [FilterWithComplexLogicalExpressionMedium](https://www.github.com/mongodb/genny/blob/master/src/workloads/query/FilterWithComplexLogicalExpressionMedium.yml)
### Owner 
@mongodb/query 



### Description
This workload stresses the query execution engine by running queries with complex logical
expressions that never match a document in the collection.
Each workload name consists of several parts: '{SyntaxType}{PredicateType}'.
'SyntaxType' can be:
  - 'AggregationExpression' means expressions which can be used inside $expr
  - 'MatchExpression' means operators of the find command match predicate language
'PredicateType' can be:
  - 'DeepPredicate' means query with deeply nested expressions
  - 'WidePredicate' means query where operators have a large number of arguments
  - 'SingletonPredicateWithDeepFieldpaths' means query with a single equality predicate where
    nested fieldpaths like '$a.b.c' are used
  - 'WidePredicateWithDeepFieldpaths' means a wide query where nested fieldpaths like '$a.b.c'
    are used
  - 'MixedPredicate' means query which combines wide and deep types
  - 'TargetPath' and 'MissingPath' mean query which targets a path present only in some documents
  - 'MissingPathSuffix' means query is searching a path whose suffix cannot be found in the
  document

  

### Keywords
Loader, CrudActor, QuiesceActor, insert, find 


## [FilterWithComplexLogicalExpressionSmall](https://www.github.com/mongodb/genny/blob/master/src/workloads/query/FilterWithComplexLogicalExpressionSmall.yml)
### Owner 
@mongodb/query 



### Description
This workload stresses the query execution engine by running queries with complex logical
expressions that never match a document in the collection.
Each workload name consists of several parts: '{SyntaxType}{PredicateType}'.
'SyntaxType' can be:
  - 'AggregationExpression' means expressions which can be used inside $expr
  - 'MatchExpression' means operators of the find command match predicate language
'PredicateType' can be:
  - 'DeepPredicate' means query with deeply nested expressions
  - 'WidePredicate' means query where operators have a large number of arguments
  - 'SingletonPredicateWithDeepFieldpaths' means query with a single equality predicate where
    nested fieldpaths like '$a.b.c' are used
  - 'WidePredicateWithDeepFieldpaths' means a wide query where nested fieldpaths like '$a.b.c'
    are used
  - 'MixedPredicate' means query which combines wide and deep types
  - 'TargetPath' and 'MissingPath' mean query which targets a path present only in some documents
  - 'MissingPathSuffix' means query is searching a path whose suffix cannot be found in the
  document

  

### Keywords
Loader, CrudActor, QuiesceActor, insert, find 


## [GraphLookup](https://www.github.com/mongodb/genny/blob/master/src/workloads/query/GraphLookup.yml)
### Owner 
@mongodb/query 



### Description
This test exercises the behavior of $graphLookup where either the local or foreign collection is
sharded. When both collections are unsharded, the pipeline should be moved to the
GraphLookupWithOnlyUnshardedColls workload, so the query can be tested on replica sets as well. We
may want to compare results across the two files, so the loading stage (and some queries) should
be kept as similar as possible.

Note: this workload runs only on sharded clusters.

The workload consists of the following phases:
  1. Creating empty sharded collections distributed across all shards in the cluster.
  2. Populating collections with data.
  3. Fsync.
  4. Running $graphLookups. This includes but is not limited to cases where the top-level
     pipelines are targeted and untargeted, the 'maxDepth' recursion parameter takes on different
     values, and the count of expected matches per input document is varied.



## [GraphLookupWithOnlyUnshardedColls](https://www.github.com/mongodb/genny/blob/master/src/workloads/query/GraphLookupWithOnlyUnshardedColls.yml)
### Owner 
@mongodb/query 



### Description
This test exercises the behavior of $graphLookup when both the local and foreign collections are
unsharded. When one of the collections is sharded, the pipeline should be moved to the
GraphLookup workload, so that this file can continue to be tested in an unsharded environment. We
may want to compare results across the two files, so the loading stage (and some queries) should
be kept as similar as possible.

Note: this workload runs on replica sets and sharded clusters.

The workload consists of the following phases:
  1. Creating an empty sharded collection distributed across all shards in the cluster.
  2. Populating collections with data.
  3. Fsync.
  4. Running $graphLookups.



## [GroupLikeDistinct](https://www.github.com/mongodb/genny/blob/master/src/workloads/query/GroupLikeDistinct.yml)
### Owner 
@mongodb/query 



### Description
This workloads covers $group queries with distinct-like semantics, meaning that only a single document
is selected from each group. Depending on the details of the query and available indexes, the query might
be optimized to use DISTINCT_SCAN plan.

  

### Keywords
Distinct, Group, First, Last, Top, Bottom, timeseries, aggregate 


## [GroupSpillToDisk](https://www.github.com/mongodb/genny/blob/master/src/workloads/query/GroupSpillToDisk.yml)
### Owner 
@mongodb/query 



### Description
Runs $group queries which are designed to require spilling to disk.

  

### Keywords
Loader, CrudActor, QuiesceActor, insert, aggregate, group, spill 


## [GroupStagesOnComputedFields](https://www.github.com/mongodb/genny/blob/master/src/workloads/query/GroupStagesOnComputedFields.yml)
### Owner 
@mongodb/query 



### Description
The queries in this workload exercise group stage(s) after other stages ($addFields, $match, $sort)
on computed date fields. The queries are motivated by the work on the SBE prefix pushdown project
that enables the execution of $addFields, $match, and $sort in SBE.

  

### Keywords
aggregate, sbe 


## [InWithVariedArraySize](https://www.github.com/mongodb/genny/blob/master/src/workloads/query/InWithVariedArraySize.yml)
### Owner 
Query Execution 


### Support Channel
[#query-execution](https://mongodb.enterprise.slack.com/archives/CKABWR2CT)


### Description
This workload measures performance for $in for arrays of different sizes. We add the array length
for $in to the plan cache key since there is a possible explodeForSort optimization till we reach
internalQueryMaxScansToExplode that limits the maximum number of explode for sort index scans.
This workload measures performance for $in in both these cases, with and without indexes.

  

### Keywords
in, cache, parametrization, classic, sbe 


## [LimitSkip](https://www.github.com/mongodb/genny/blob/master/src/workloads/query/LimitSkip.yml)
### Owner 
Query Execution 


### Support Channel
[#query-execution](https://mongodb.enterprise.slack.com/archives/CKABWR2CT)


### Description
This workload measures performance for $limit and $skip when different constants are supplied as
arguments.

  

### Keywords
limit, skip, cache, parametrization, classic, sbe 


## [Lookup](https://www.github.com/mongodb/genny/blob/master/src/workloads/query/Lookup.yml)
### Owner 
@mongodb/query 



### Description
This test exercises the behavior of $lookup where either the local or foreign collection is
sharded. When both collections are unsharded, the pipeline should be moved to the
LookupWithOnlyUnshardedColls workload, so the query can be tested on replica sets as well. We may
want to compare results across the two files, so the loading stage (and some queries) should be
kept as similar as possible.

Note: this workload runs only on sharded clusters.

The workload consists of the following phases:
  1. Creating empty sharded collections distributed across all shards in the cluster.
  2. Populating collections with data.
  3. Fsync.
  4. Running $lookups. This includes but is not limited to cases where the top-level pipelines are
     targeted and untargeted, the subpipelines are targeted and untargeted, and the subpipelines
     have cacheable prefixes.



## [LookupColocatedData](https://www.github.com/mongodb/genny/blob/master/src/workloads/query/LookupColocatedData.yml)
### Owner 
@mongodb/query 



### Description
This test exercises the behavior of $lookup when the local and foreign collection data is
co-located. In the queries below, for each local document on each shard, the $lookup subpipeline
is targeted to the same shard.
The workload consists of the following steps:
  A. Creating empty collections, some unsharded and some sharded.
  B. Populating collections with data.
  C. Fsync.
  D. Running $lookups. This includes pipelines using let/pipeline syntax, pipelines with
     local/foreign field syntax, pipelines with different $limits, and pipelines run against
     sharded and unsharded colls.



## [LookupNLJ](https://www.github.com/mongodb/genny/blob/master/src/workloads/query/LookupNLJ.yml)
### Owner 
Query Execution 


### Support Channel
[#query-execution](https://mongodb.enterprise.slack.com/archives/CKABWR2CT)


### Description
This workload measures $lookup performance for scenarios that look up local scalar/array/dotted
key against foreign collection's scalar/array/dotted key, when the foreign collections have
multiple collection cardinalities such as 1000 / 10000. Note that 100k foreign collection
cardinality will make the testing duration too long, so we skip it.

While measuring performances, this workload collects numbers for either the SBE or the classic
engine $lookup implementations, depending on environments that it runs on. Both SBE and classic
$lookup implementations will be nested loop join for this workload.

Numbers on the 'standalone-sbe' environment are for the SBE $lookup and numbers on the
'standalone' environment for the classic $lookup until the SBE $lookup pushdown feature will
be turned on by default.

In summary, this workload conducts testing for the following test matrix:
- JoinType: NLJ
- ForeignCollectionCardinality: 1000 / 10000
- The local collection has 100k documents and its documents have scalars, arrays and objects.

The workload consists of the following phases and actors:
  0. Cleans up database
     - 'Setup' actor
  1. Loads data into the local and foreign collections
     - 'LoadXXX' actors
  2. Calms down to isolate any trailing impacts from the load phase
     - 'Quiesce' actor
  3. Runs and measures either the SBE NLJ lookups or the classic NLJ lookups, depending on the
     environment
     - 'NLJLookup' actor

  

### Keywords
lookup, aggregate, sbe 


## [LookupOnly](https://www.github.com/mongodb/genny/blob/master/src/workloads/query/LookupOnly.yml)
### Owner 
@mongodb/query 



### Description
This test exercises the behavior of a $lookup-only pipeline. We use one "local" collection with
20000 documents {_id, join_val}, and vary the "foreign" collection to test different document
contents as well as different collection sizes. The structure of documents in the foreign
collection is {_id, join_val, <data>}, where <data> is one of the following:
- an integer
- a short string (20 chars)
- a long string (100 chars)
- a small object (~500 bytes)
- a large object (~5,000 bytes)
For each case, we test with collections that have 100, 1000, or 10000 documents

The workload consists of the following phases and actors:
  0. Cleans up database
     - 'Setup' actor
  1. Loads data into the local and foreign collections
     - 'LoadXXX' actors
  2. Calms down to isolate any trailing impacts from the load phase
     - 'Quiesce' actor
  3. Runs and measures the lookup performance
     - 'LookupOnlyXXX' actors

  

### Keywords
lookup, aggregate 


## [LookupSBEPushdown](https://www.github.com/mongodb/genny/blob/master/src/workloads/query/LookupSBEPushdown.yml)
### Owner 
Query Execution 


### Support Channel
[#query-execution](https://mongodb.enterprise.slack.com/archives/CKABWR2CT)


### Description
This workload measures $lookup performance for scenarios that look up local integer key against
foreign collection's integer key, when the foreign collections have multiple collection
cardinalities such as 1500 / 3500 / 5500 / 7500 / 9500.

While measuring performances, this workload collects numbers for either the SBE or the classic
engine $lookup implementations, depending on environments that it runs on. The SBE $lookup
implements the hash join and the (index) nested loop join but the classic $lookup implements
only (index) nested loop join. So we can compare the SBE HJ / NLJ implementations to the classic
engine NLJ implementation and the SBE INLJ implementation to the classic engine INLJ
implementation.

Numbers on the 'standalone-all-feature-flags' environment are for the SBE $lookup and numbers on
the 'standalone' environment for the classic $lookup until the SBE $lookup pushdown feature will
be turned on by default.

In summary, this workload conducts testing for the following test matrix:
- JoinType: HJ / NLJ / INLJ
- ForeignCollectionCardinality: 1500 / 3500 / 5500 / 7500 / 9500
- The local collection has 100k documents and its documents are small ones

The workload consists of the following phases and actors:
  0. Cleans up database
     - 'Setup' actor
  1. Loads data into the local and foreign collections
     - 'LoadXXX' actors
  2. Calms down to isolate any trailing impacts from the load phase
     - 'Quiesce' actor
  3. Runs and measures either the SBE HJ lookups or the classic NLJ lookups, depending on the
     environment
     - 'HJLookup' actor
  4. Runs and measures either the SBE NLJ lookups or the classic NLJ lookups, depending on the
     environment
     - 'NLJLookup' actor
  5. Builds indexes on foreign collections
     - 'BuildIndexes' actor
  6. Calms down to isolate any trailing impacts from the previous phase
     - 'Quiesce' actor
  7. Runs and measures the SBE INLJ lookups and the classic INLJ lookups
     - 'INLJLookup' actor

  

### Keywords
lookup, aggregate, sbe 


## [LookupSBEPushdownINLJMisc](https://www.github.com/mongodb/genny/blob/master/src/workloads/query/LookupSBEPushdownINLJMisc.yml)
### Owner 
Query Execution 


### Support Channel
[#query-execution](https://mongodb.enterprise.slack.com/archives/CKABWR2CT)


### Description
This workload conducts testing for the following test matrix:
- LocalCollectionCardinality: 100k / 300k / 500k / 700k
- DocumentSize: Small document size vs Large document size
- JoinFieldType: string type / sub-field type / array type / sub-field array type
- NumberOfLookups: 1 / 2 / 3
- The foreign collection has 1500 documents each of which has a unique key value

But this workload does not try to measure performances for full combination of the above test
dimensions to avoid too lengthy test execution.

While measuring performances, this workload collects numbers for either the SBE INLJ or the
classic engine INLJ $lookup implementations, depending on environments that it runs on. The reason
why it collects numbers for the INLJ lookup implementation is to compare both implementations on
the same algorithmic complexity for fairer comparison and yet to minimize the test execution time
since the INLJ lookup is supposed to be very fast on both the SBE and the classic egnine.

Numbers on the 'standalone-all-feature-flags' environment are for the SBE INLJ lookup and numbers
on the 'standalone' environment for the classic INLJ lookup until the SBE $lookup feature will be
turned on by default.

The workload consists of the following phases and actors:
  0. Cleans up database
     - 'Setup' actor
  1. Loads data into the local and foreign collections.
     - 'LoadXXX' actors.
  2. Builds indexes on the foreign collection.
     - 'BuildIndexes' actor.
  3. Calms down to isolate any trailing impacts from the previous phase
     - 'QuiesceActor'
  4. Runs and measures the miscellaneous lookups.
     - 'INLJLookupMisc' actor

  

### Keywords
lookup, aggregate, sbe 


## [LookupUnwind](https://www.github.com/mongodb/genny/blob/master/src/workloads/query/LookupUnwind.yml)
### Owner 
@mongodb/query 



### Description
This test exercises the behavior of $lookup when followed by $unwind that immediately unwinds the
lookup result array, which is optimized in the execution engine to avoid materializing this array
as an intermediate step. We use one "local" collection with 20000 documents {_id, join_val}, and
vary the "foreign" collection to test different document contents as well as different collection
sizes. The structure of documents in the foreign collection is {_id, join_val, <data>}, where
<data> is one of the following:
- an integer
- a short string (20 chars)
- a long string (100 chars)
- a small object (~500 bytes)
- a large object (~5,000 bytes)
For each case, we test with collections that have 100, 1000, or 10000 documents

The workload consists of the following phases and actors:
  0. Cleans up database
     - 'Setup' actor
  1. Loads data into the local and foreign collections
     - 'LoadXXX' actors
  2. Calms down to isolate any trailing impacts from the load phase
     - 'Quiesce' actor
  3. Runs and measures the lookup/unwind performance
     - 'LookupUnwindXXX' actors

  

### Keywords
lookup, unwind, aggregate 


## [LookupWithOnlyUnshardedColls](https://www.github.com/mongodb/genny/blob/master/src/workloads/query/LookupWithOnlyUnshardedColls.yml)
### Owner 
@mongodb/query 



### Description
This test exercises the behavior of $lookup when both the local and foreign collections are
unsharded. When one of the collections is sharded, the pipeline should be moved to the
Lookup workload, so that this file can continue to be tested in an unsharded environment. We may
want to compare results across the two files, so the loading stage (and some queries) should be
kept as similar as possible.

Note: this workload runs on replica sets and sharded clusters.

The workload consists of the following phases:
  1. Populating collections with data.
  2. Fsync.
  3. Running $lookups.



## [MatchFilters](https://www.github.com/mongodb/genny/blob/master/src/workloads/query/MatchFilters.yml)
### Owner 
@mongodb/query 



### Description
This workload tests a set of filters in the match language. The actors below offer basic
performance coverage for said filters.

  

### Keywords
Loader, CrudActor, QuiesceActor, insert, find 


## [MatchFiltersMedium](https://www.github.com/mongodb/genny/blob/master/src/workloads/query/MatchFiltersMedium.yml)
### Owner 
@mongodb/query 



### Description
This workload tests a set of filters in the match language. The actors below offer basic
performance coverage for said filters.

  

### Keywords
Loader, CrudActor, QuiesceActor, insert, find 


## [MatchFiltersSmall](https://www.github.com/mongodb/genny/blob/master/src/workloads/query/MatchFiltersSmall.yml)
### Owner 
@mongodb/query 



### Description
This workload tests a set of filters in the match language. The actors below offer basic
performance coverage for said filters.

  

### Keywords
Loader, CrudActor, QuiesceActor, insert, find 


## [MatchWithLargeExpression](https://www.github.com/mongodb/genny/blob/master/src/workloads/query/MatchWithLargeExpression.yml)
### Owner 
@mongodb/query 



### Description
This workload tests the performance of expression search for parameter re-use during parameterization.
Before September 2023, parameter re-use had O(n^2) complexity due to using a vector for looking up equivalent expressions.
SERVER-79092 fixed this issue by switching over to a map once the amount of expressions reaches a threshold (currently 50).

  

### Keywords
Loader, CrudActor, QuiesceActor, insert, Aggregation, matcher, expressions 


## [MetricSecondaryIndexTimeseriesCollection](https://www.github.com/mongodb/genny/blob/master/src/workloads/query/MetricSecondaryIndexTimeseriesCollection.yml)
### Owner 
@mongodb/query 



### Description
This test exercises the behavior of querying for data in a timeseries collection using a metric index.

The phases are:
0. Create collection
1. Insert events + create index
2. Quiesce
3. Query



## [OneMDocCollection_LargeDocIntId](https://www.github.com/mongodb/genny/blob/master/src/workloads/query/OneMDocCollection_LargeDocIntId.yml)
### Owner 
@mongodb/query 



### Description
This workload tests performance of IDHACK on queries with int _id. Since this workloads loads
very large documents (average 10KB), you may need to free up disk space before running this
workload locally.



## [PercentilesAgg](https://www.github.com/mongodb/genny/blob/master/src/workloads/query/PercentilesAgg.yml)
### Owner 
Query Integration 


### Support Channel
[#query-integration](https://mongodb.enterprise.slack.com/archives/C04PDS7GAFM)


### Description
Run tests for $percentile accumulator over 2 data distributions. We create a new collection for
each distribution as putting the fields into the same document might be impacted by how much
bson needs to be parsed to access the field but we want to make sure we compare apples to apples.

During development we did not see significant differences in runtime between various data
distributions, and therefore scoped down this test to create a normal distribution and a dataset
created from 5 different distributions.

  

### Keywords
group, percentile 


## [PercentilesExpr](https://www.github.com/mongodb/genny/blob/master/src/workloads/query/PercentilesExpr.yml)
### Owner 
Query Integration 


### Support Channel
[#query-integration](https://mongodb.enterprise.slack.com/archives/C04PDS7GAFM)


### Description
Run tests for $percentile expression over variously sized input arrays. We create a new collection
for each array size as putting the fields into the same document might be impacted by how much
bson needs to be parsed to access the field but we want to make sure we compare apples to apples.

  

### Keywords
group, percentile 


## [PercentilesWindow](https://www.github.com/mongodb/genny/blob/master/src/workloads/query/PercentilesWindow.yml)
### Owner 
Query Integration 


### Support Channel
[#query-integration](https://mongodb.enterprise.slack.com/archives/C04PDS7GAFM)


### Description
This tests $percentile window functions over various bounded window sizes. Bounded window
functions use a different implementation (an accurate algorithm) than the $percentile accumulator,
which uses an approximate algorithm. Therefore, we need to measure computing percentiles over
differently sized windows. We test a few cases:
1. Small document-based removable windows
2. Large document-based removable windows
3. Non-removable document-based window (will use an approximate algorithm).
4. Small range-based removable windows
5. Large range-based removable windows
6. Non-removable range-based window (will use an approximate algorithm).

We compare the speed of $percentile over these windows with $minN.
We do not test different percentile values here, since those are tested in a micro-benchmark, and
do not show significant differences.

  

### Keywords
setWindowFields, percentile 


## [PercentilesWindowSpillToDisk](https://www.github.com/mongodb/genny/blob/master/src/workloads/query/PercentilesWindowSpillToDisk.yml)
### Owner 
Query Integration 


### Support Channel
[#query-integration](https://mongodb.enterprise.slack.com/archives/C04PDS7GAFM)


### Description
This tests $percentile window functions with different partitions and indexes to test its behavior
when it spills to disk. There are a few cases to consider
1. Nothing spills.
2. Only the $_internalSetWindowsFields will spill, which in this case would be the $percentile
window function.
3. Both the $sort and $_internalSetWindowsFields spill.
There is a workload in SetWindowFieldsUnbounded.yml that handles the case if only the $sort spills,
and since there is no unique behavior for $percentile in this case, it was not tested in this file.
We can use an index to control whether or not the $sort will spill, and we change the size of the
partition to control whether or not the $_internalSetWindowsFields will spill.

  

### Keywords
setWindowFields, percentile, spill 


## [PipelineUpdate](https://www.github.com/mongodb/genny/blob/master/src/workloads/query/PipelineUpdate.yml)
### Owner 
@mongodb/query 



### Description
This workload runs both classic and pipeline-based updates. It records and monitors the metrics of
the two update types on documents of different sizes and shapes.



## [ProjectParse](https://www.github.com/mongodb/genny/blob/master/src/workloads/query/ProjectParse.yml)
### Owner 
@mongodb/query 



### Description
Test $project parsing performance for small and large number of fields. We previously (before August 2023)
had a quadratic $project parsing algorithm which would take hours for the largest stages, due to a linear
search through all currently parsed fields rather than a map lookup. It should now take milliseconds to parse.
This issue was fixed by SERVER-78580, and discovered by SERVER-62509.

  

### Keywords
Project, Parsing, Aggregation 


## [QueryStats](https://www.github.com/mongodb/genny/blob/master/src/workloads/query/QueryStats.yml)
### Owner 
@mongodb/query 



### Description
This workload tests $queryStats performance. Specifically, it tests:
  - The general performance metrics of running $queryStats (latency, throughput, etc.)
  - The impact of running $queryStats to collect and report metrics while there are active queries
    trying to record their own metrics. We run a couple different experiments with different sized
    "payloads" (size of the find command shape).

Run `./run-genny evaluate src/workloads/query/QueryStats.yml` to see the output of
the preprocessor. See the [Genny docs](https://github.com/mongodb/genny/blob/master/docs/using.md#preprocessor)
for more information on using `evaluate`.



## [QueryStatsQueryShapes](https://www.github.com/mongodb/genny/blob/master/src/workloads/query/QueryStatsQueryShapes.yml)
### Owner 
@mongodb/query 



### Description
This workload runs queries concurrently with both the same and different query shape.
This was designed to stress queryStats collection, but the workload doesn't actually enable queryStats.
It can be run with and without queryStats for comparison.



## [RepeatedPathTraversal](https://www.github.com/mongodb/genny/blob/master/src/workloads/query/RepeatedPathTraversal.yml)
### Owner 
@mongodb/query 



### Description
This workload stresses the query execution engine by running queries over a set of paths which
share a common prefix. Crucially, these queries never match a document in the collection.



## [RepeatedPathTraversalMedium](https://www.github.com/mongodb/genny/blob/master/src/workloads/query/RepeatedPathTraversalMedium.yml)
### Owner 
@mongodb/query 



### Description
This workload stresses the query execution engine by running queries over a set of paths which
share a common prefix. Crucially, these queries never match a document in the collection.



## [RepeatedPathTraversalSmall](https://www.github.com/mongodb/genny/blob/master/src/workloads/query/RepeatedPathTraversalSmall.yml)
### Owner 
@mongodb/query 



### Description
This workload stresses the query execution engine by running queries over a set of paths which
share a common prefix. Crucially, these queries never match a document in the collection.



## [SSBColumnStoreIndex](https://www.github.com/mongodb/genny/blob/master/src/workloads/query/SSBColumnStoreIndex.yml)
### Owner 
Query Execution 


### Support Channel
[#query-execution](https://mongodb.enterprise.slack.com/archives/CKABWR2CT)


### Description
This workload compares the query performance of SSB (star schema benchmark) queries with columnar indexes to performances without them.

The workload consists of the following phases and actors:
  1. Run SSB queries with columnstore indexes.
  2. Drop columnstore indexes.
  3. Run SSB queries without columnstore indexes.

The DSI test_control will drop caches inbetween each test to measure cold cache performance.

  

### Keywords
columnstore, analytics, SSB 


## [SetWindowFieldsUnbounded](https://www.github.com/mongodb/genny/blob/master/src/workloads/query/SetWindowFieldsUnbounded.yml)
### Owner 
@mongodb/query 



### Description
This test exercises the behavior of $setWindowFields with an [unbounded, unbounded] window.
This case is interesting because it requires two passes over the documents (within each
partition): one pass to compute the window function, and one pass to write the new field to
each document.  If any partition is too large, it has to spill.  Also, internally we $sort by the
partition key, so that can also spill, depending on the collection size and available indexes.

We can divide this up into 4 cases:
  1. Nothing spills.
  2. Only the $sort spills.
  3. Only the $_internalSetWindowFields spills.
  4. Both the $sort and the $_internalSetWindowFields spill.

- To control whether the $sort spills, we can use an index, or not.
- To control whether the $_internalSetWindowFields spills, we can change the cardinality of
  the partition key.



## [ShardFilter](https://www.github.com/mongodb/genny/blob/master/src/workloads/query/ShardFilter.yml)
### Owner 
@mongodb/query 



### Description
This workload tests the performance of queries which need to perform shard filtering.



## [SlidingWindows](https://www.github.com/mongodb/genny/blob/master/src/workloads/query/SlidingWindows.yml)
### Owner 
@mongodb/query 



### Description
This test exercises the behavior of '$setWindowFields' with sliding windows. Both time and
position based windows are tested. In an attempt to reduce noise, the collection size has been
kept sufficiently small so that neither the partitioning nor the sorting, in the case of time
based windows, will spill to disk.



## [SlidingWindowsMultiAccums](https://www.github.com/mongodb/genny/blob/master/src/workloads/query/SlidingWindowsMultiAccums.yml)
### Owner 
@mongodb/query 



### Description
This test exercises the behavior of '$setWindowFields' with sliding windows, for multiaccumulators (like
$topN, $firstN, etc) and $top/$bottom which are not present in v5.0



## [SortByExpression](https://www.github.com/mongodb/genny/blob/master/src/workloads/query/SortByExpression.yml)
### Owner 
@mongodb/query 



### Description
This test exercises the scenario of sort by an expression with an $addFields preceding the $sort,
followed by a $project removing that field. This workload is designed to avoid repeated materialization
after every projection in SBE.



## [TenMDocCollection_IntId](https://www.github.com/mongodb/genny/blob/master/src/workloads/query/TenMDocCollection_IntId.yml)
### Owner 
@mongodb/query 



### Description
This workload tests the performance of IDHACK on queries with int _id versus non-IDHACK queries
on regular int indices.



## [TenMDocCollection_IntId_Agg](https://www.github.com/mongodb/genny/blob/master/src/workloads/query/TenMDocCollection_IntId_Agg.yml)
### Owner 
@mongodb/query 



### Description
This workload tests the performance of IDHACK on queries with int _id, using the aggregation
framework.



## [TenMDocCollection_IntId_IdentityView](https://www.github.com/mongodb/genny/blob/master/src/workloads/query/TenMDocCollection_IntId_IdentityView.yml)
### Owner 
@mongodb/query 



### Description
This workload tests the performance of IDHACK on queries with int _id over a no-op identity view.



## [TenMDocCollection_IntId_IdentityView_Agg](https://www.github.com/mongodb/genny/blob/master/src/workloads/query/TenMDocCollection_IntId_IdentityView_Agg.yml)
### Owner 
@mongodb/query 



### Description
This workload tests the performance of IDHACK on queries with int _id over a no-op identity view,
using the aggregation framework.



## [TenMDocCollection_ObjectId](https://www.github.com/mongodb/genny/blob/master/src/workloads/query/TenMDocCollection_ObjectId.yml)
### Owner 
@mongodb/query 



### Description
This workload tests performance of IDHACK on queries with OID _id.



## [TenMDocCollection_ObjectId_Sharded](https://www.github.com/mongodb/genny/blob/master/src/workloads/query/TenMDocCollection_ObjectId_Sharded.yml)
### Owner 
@mongodb/query 



### Description
This workload tests performance of IDHACK on queries with OID _id on a sharded collection.



## [TenMDocCollection_SubDocId](https://www.github.com/mongodb/genny/blob/master/src/workloads/query/TenMDocCollection_SubDocId.yml)
### Owner 
@mongodb/query 



### Description
This workload tests performance of IDHACK on queries with sub-document _id.



## [TimeSeries2dsphere](https://www.github.com/mongodb/genny/blob/master/src/workloads/query/TimeSeries2dsphere.yml)
### Owner 
@mongodb/query 



### Description
This test exercises the behavior of querying for data in a timeseries collection using a 2dsphere index.

The phases are:
0. Create collection
1. Insert events + create index
2. Quiesce
3. $geoWithin
4. Quiesce
5. $geoNear



## [TimeSeriesGroupStagesOnComputedFields](https://www.github.com/mongodb/genny/blob/master/src/workloads/query/TimeSeriesGroupStagesOnComputedFields.yml)
### Owner 
@mongodb/query 



### Description
The queries in this workload exercise group stage(s) after other stages ($addFields, $match, $sort)
on computed date fields on a timeseries collection.

  

### Keywords
timeseries, aggregate, sbe 


## [TimeSeriesLastpoint](https://www.github.com/mongodb/genny/blob/master/src/workloads/query/TimeSeriesLastpoint.yml)
### Owner 
@mongodb/query 



### Description
This test exercises the behavior of lastpoint-type queries on time-series collections. The
currently supported lastpoint aggregate pipelines that are tested here include:
  1. a $sort on a meta field (both ascending and descending) and time (descending) and $group with _id on the meta
     field and only $first accumulators.
  2. a $sort on a meta field (both ascending and descending) and time (ascending) and $group with _id on the meta
     field and only $last accumulators.
  3. any of the above pipelines with a preceding match predicate on a meta field.



## [TimeSeriesSort](https://www.github.com/mongodb/genny/blob/master/src/workloads/query/TimeSeriesSort.yml)
### Owner 
@mongodb/query 



### Description
This test exercises the behavior of $_internalBoundedSort.
Test Overview:
- A time-series collection is created, and 100k docs are inserted.
- We run a sort on the time field.
- A descending index is created on the time field, and a descending sort on time is run. The
  descending index is then dropped.
- Another sort on the time field is run, simulating the time to first result.
- We create an index on {meta: 1, time: 1} for the following tests. We run a match on meta, and
  sort on time, matching 5k documents. Then we run the same test but only match 10 documents. The
  meta time index is dropped.
- 500k more documents are inserted for spilling tests. A sort on time is run, where the bounded
  sort should not spill.



## [TimeSeriesSortCompound](https://www.github.com/mongodb/genny/blob/master/src/workloads/query/TimeSeriesSortCompound.yml)
### Owner 
@mongodb/query 



### Description
This test exercises the behavior of the time series bounded sorter with a compound sort.

We insert 1000 independent series with 100 buckets in each series, and each bucket has 100
documents. The documents inserted have the same timestamps, with different meta values.



## [TimeSeriesSortOverlappingBuckets](https://www.github.com/mongodb/genny/blob/master/src/workloads/query/TimeSeriesSortOverlappingBuckets.yml)
### Owner 
@mongodb/query 



### Description
This test exercises the behavior of the time series bounded sorter with many overlapping buckets,
forcing the sort to spill to disk. We insert 1000 independent series with 100 buckets in
each series, and each bucket has 100 documents. The documents inserted have the same timestamps,
with different meta values.



## [TimeSeriesTelemetry](https://www.github.com/mongodb/genny/blob/master/src/workloads/query/TimeSeriesTelemetry.yml)
### Owner 
@mongodb/query 



### Description
This test exercises the behavior of complex customer reports on top of time-series collections containing
telemetry data from arbitrary machines.

  

### Keywords
timeseries, aggregate, group 


## [TimeseriesBlockProcessing](https://www.github.com/mongodb/genny/blob/master/src/workloads/query/TimeseriesBlockProcessing.yml)
### Owner 
Query Execution 


### Support Channel
[#query-execution](https://mongodb.enterprise.slack.com/archives/CKABWR2CT)


### Description
This workload runs queries on time-series collections that can at least partially run with block
processing. At the moment, only queries with a $match prefix are eligible for block processing.
The dataset used for this workload has uniformly random data so bucket level filtering is
ineffective. This stresses turning buckets into blocks and running block based operations on them.

  

### Keywords
timeseries, aggregate 


## [TimeseriesCount](https://www.github.com/mongodb/genny/blob/master/src/workloads/query/TimeseriesCount.yml)
### Owner 
@mongodb/query 



### Description
The queries in this workload exercise group stage that uses the $count accumulator and the $count
aggregation stage. On FCV greater than or equal to 7.1 $group using $count is optimized to remove
the $unpack stage.

  

### Keywords
timeseries, aggregate, group 


## [TimeseriesEnum](https://www.github.com/mongodb/genny/blob/master/src/workloads/query/TimeseriesEnum.yml)
### Owner 
@mongodb/query 



### Description
The queries in this workload exercise group stage that uses an enum like field for the grouping.

  

### Keywords
timeseries, aggregate, group 


## [TimeseriesFixedBucketing](https://www.github.com/mongodb/genny/blob/master/src/workloads/query/TimeseriesFixedBucketing.yml)
### Owner 
Query Integration 


### Support Channel
[#query-integration](https://mongodb.enterprise.slack.com/archives/C04PDS7GAFM)


### Description
This test exercises the behavior of the time series optimization when the collection has
fixed buckets. This workload uses tsbs data that is imported in the dsi configuration. See
'configurations/test_control/test_control.fixed_bucketing.yml' for all the details.
The data is set up with the fixed bucketing parameters set to 3600 and the timeField is "time"
and the metaField is "tags". There are 20736000 documents in the collection.

  

### Keywords
timeseries, aggregate, group 


## [TimeseriesStressUnpacking](https://www.github.com/mongodb/genny/blob/master/src/workloads/query/TimeseriesStressUnpacking.yml)
### Owner 
Query Integration 


### Support Channel
[#query-integration](https://mongodb.enterprise.slack.com/archives/C04PDS7GAFM)


### Description
This test stress tests bucket unpacking. Each document has many top-level fields. Each query
targets a measurement, and cannot use the index on time/meta for time-series collections. Each
query will target a different number of buckets, and a different number of fields to unpack. We
should see the runtime for each query increase based on the number of buckets and fields to unpack.
We also compare the runtime of queries that project all fields explicitly vs returning the original
document "as is" with no projections defined.

  

### Keywords
timeseries, aggregate 


## [TimeseriesTsbsExpressionQuery](https://www.github.com/mongodb/genny/blob/master/src/workloads/query/TimeseriesTsbsExpressionQuery.yml)
### Owner 
@mongodb/query 



### Description
This workload runs different math expressions on time-series optimizations with the tsbs dataset.
During development, This workload runs queries from the tsbs_query benchmark in Genny. It allows us
to cross-check the results of the TSBS benchmarks, collect additional measurements, profile individual
queries, and extend some of the queries as needed. The data is preloaded by the dsi configuration. See
'configurations/test_control/test_control.tsbs_query_genny.yml' for all  the details. There are 20736000
documents in the collection. There are some differences between the queries in this workload and tsbs,
but we do not expect these differences to significantly affect runtime:
1. TSBS will generate a random start time between the start/end time of the workload for every query type.
We hard code our time values, since genny does not currently support date arithmetic, nor storing a fixed
value from randomized generation.
2. TSBS randomizes which measurement fields to group by, we do not randomize these fields. Since all the fields
are random integers between 0-100 we don't expect different fields to have significant runtime differences.

  

### Keywords
timeseries, aggregate, group, sort 


## [TimeseriesTsbsOptimizations](https://www.github.com/mongodb/genny/blob/master/src/workloads/query/TimeseriesTsbsOptimizations.yml)
### Owner 
Query Integration 


### Support Channel
[#query-integration](https://mongodb.enterprise.slack.com/archives/C04PDS7GAFM)


### Description
This workload runs different time-series optimizations with the tsbs dataset. During development,
we targeted optimizations that are most relevant to pushdown time-series queries to SBE. Further
optimizations should be added to this workload. The data is preloaded by the dsi configuration.
See 'configurations/test_control/test_control.tsbs_query_genny.yml' for all  the details.

Below are helpful statistics about the collection:
1. There are 20736000 documents and 161448 buckets in the collection.
2. "tags" is the metaField and "time" is the timeField.
3. "tags.hostname" has 100 values that are uniformly distributed.
4. The 50th percentile of the number of documents per bucket is 93.
5. The 80th percentile of the number of document per bucket is 274.96.
6. 40435 buckets are version 1 and 121013 buckets are version 2.
7. Predicates on a single measurement value, such as {usage_nice: 5} will hit around 18% of buckets.
8. All measurement fields vary from [0, 100]. Not all measurement fields have similar distributions.
You need to verify how many buckets are hit for each measurement field predicate written.
9. Predicates of bucket at a time window of 1 hour is expected to hit 0.2% of buckets.
10. The earliest date is  "2016-01-01T00:00:00Z" and the latest date is "2016-01-24T23:59:50Z".

  

### Keywords
timeseries, aggregate, group, sort 


## [TimeseriesTsbsQuery](https://www.github.com/mongodb/genny/blob/master/src/workloads/query/TimeseriesTsbsQuery.yml)
### Owner 
Query Integration 


### Support Channel
[#query-integration](https://mongodb.enterprise.slack.com/archives/C04PDS7GAFM)


### Description
This workload runs different time-series optimizations with the tsbs dataset. During development,
This workload runs queries from the tsbs_query benchmark in Genny. It allows us to cross-check
the results of the TSBS benchmarks, collect additional measurements, profile individual queries,
and extend some of the queries as needed. The data is preloaded by the dsi configuration. See
'configurations/test_control/test_control.tsbs_query_genny.yml' for all  the details. There are 20736000
documents in the collection. There are some differences between the queries in this workload and tsbs,
but we do not expect these differences to significantly affect runtime:
1. TSBS will generate a random start time between the start/end time of the workload for every query type.
We hard code our time values, since genny does not currently support date arithmetic, nor storing a fixed
value from randomized generation.
2. TSBS randomizes which measurement fields to group by, we do not randomize these fields. Since all the fields
are random integers between 0-100 we don't expect different fields to have significant runtime differences.

  

### Keywords
timeseries, aggregate, group, sort 


## [UnionWith](https://www.github.com/mongodb/genny/blob/master/src/workloads/query/UnionWith.yml)
### Owner 
@mongodb/query 



### Description
This workload exercises '$unionWith' with two or more collections in multiple scenarios, including
collections of high overlap, disjoint collections, multiple sequential unions, nested unions, and
unions with complex subpipelines. These tests are run on standalones, and replica set
environments.



## [UnwindGroup](https://www.github.com/mongodb/genny/blob/master/src/workloads/query/UnwindGroup.yml)
### Owner 
@mongodb/query 



### Description
This test exercises a simple [$unwind, $group] aggregation pipeline to enable performance
comparison between the Classic and SBE execution engines when pushing $unwind down to SBE is
enabled (whole pipeline runs in SBE) versus disabled (whole pipeline runs in Classic engine).

  

### Keywords
unwind, group, aggregate 


## [UpdateLargeDocuments](https://www.github.com/mongodb/genny/blob/master/src/workloads/query/UpdateLargeDocuments.yml)
### Owner 
@mongodb/query 



### Description
This workload measures the performance of updating large documents in a replica set. First, it
inserts large documents, each containing 100 nested objects with 1K fields inside of them. Then it
runs a series of simple updates. Each update is setting only one field and has write concern
"majority". The output of this workload is ops/sec, indicating how many of these simple updates
were finished in a period of time.



## [VariadicAggregateExpressions](https://www.github.com/mongodb/genny/blob/master/src/workloads/query/VariadicAggregateExpressions.yml)
### Owner 
Query Execution 


### Support Channel
[#query-execution](https://mongodb.enterprise.slack.com/archives/CKABWR2CT)


### Description
This workload measures the performance of aggregation expressions that
can take in a variable number of expressions as arguments.

While measuring performances, this workload collects numbers
for either the SBE or the classic engine aggregation expression
implementations, depending on environments that it runs on.

Numbers on the 'standalone-all-feature-flags' environment are for
the SBE variadic aggregation expressions and numbers on the 'standalone'
environment for the classic variadic aggregation expressions.

  

### Keywords
aggregate, sbe 


## [WindowWithComplexPartitionExpression](https://www.github.com/mongodb/genny/blob/master/src/workloads/query/WindowWithComplexPartitionExpression.yml)
### Owner 
@mongodb/query 



### Description
This test exercises the behavior of '$setWindowFields' with sliding windows with complex
partitionBy expression.



## [WindowWithNestedFieldProjection](https://www.github.com/mongodb/genny/blob/master/src/workloads/query/WindowWithNestedFieldProjection.yml)
### Owner 
@mongodb/query 



### Description
This test exercises the performance of '$setWindowFields' projecting a nested field.



## [linearFill](https://www.github.com/mongodb/genny/blob/master/src/workloads/query/linearFill.yml)
### Owner 
@mongodb/query 



### Description
This workload tests the performance of $linearFill. If there is a nullish value at the evaluated expression,
this window function uses the difference on the sortBy field to calculate the percentage of the
missing value range that should be covered by this document, and fills that document proportionally.

The benchmark operations test integer and double data types with single and multiple outputs.
There is a test without partitions, with a single partition, and with multiple partitions
for both single and multiple outputs. Partitions require $linearFill to be done individually
on each partition, which requires additional tracking and may make queries slower.

To learn more about partitions, please check out the docs here:
https://docs.mongodb.com/manual/reference/operator/aggregation/setWindowFields/



## [locf](https://www.github.com/mongodb/genny/blob/master/src/workloads/query/locf.yml)
### Owner 
@mongodb/query 



### Description
This workload tests the performance of $locf. $locf stands for "Last Observed Carry Forward".
If there is a nullish value at the evaluated expression, it is replaced in the output field by the
last non-nullish value. Otherwise the value is simply copied over. The benchmark operations test numeric,
string, date and randomized data types. There is a test without partitions, with a
single partition, and with multiple partitions for each data type. Partitions require carry forward
to be done individually on each partition, which requires additional tracking and may make queries
slower.

To learn more about partitions, please check out the docs here:
https://docs.mongodb.com/manual/reference/operator/aggregation/setWindowFields/



## [BlockingSort](https://www.github.com/mongodb/genny/blob/master/src/workloads/query/multiplanner/BlockingSort.yml)
### Owner 
@mongodb/query 



### Description
The goal of this test is to exercise multiplanning. We create as many indexes as possible, and run
a query that makes all of them eligible, so we get as many competing plans as possible. We also
add a sort stage on an unindexed field, ensuring that every plan is a blocking plan. Because all
plans are blocking and return as many documents as possible, multiplanning will hit "max works"
instead of EOF of numToReturn. This maximizes the overhead of multiplanning on both classic and SBE.



## [ClusteredCollection](https://www.github.com/mongodb/genny/blob/master/src/workloads/query/multiplanner/ClusteredCollection.yml)
### Owner 
@mongodb/query 



### Description
The goal of this test is to exercise multiplanning. We create as many indexes as possible, and run a
 query that makes all of them eligible, so we get as many competing plans as possible. Here, we do this on a
 clustered collection that has very large strings as _id.



## [CompoundIndexes](https://www.github.com/mongodb/genny/blob/master/src/workloads/query/multiplanner/CompoundIndexes.yml)
### Owner 
@mongodb/query 



### Description
This test exercises multi-planning in the presence of a common pattern, using "tenant IDs": we
have a single collection that conceptually is partitioned into one collection per user ("tenant"),
so each query has an extra equality predicate on tenantId, and each index is prefixed with
'tenantId: 1'. We create as many compound indexes as possible, each with "tenantId" as the prefix
of the index key pattern. We then run a conjunctive query with an equality predicate on tenantId
as well as inequalities on all other indexed fields.

This workload is the same as "Simple.yml" other than that it uses compound indexes with the
"tenantId" prefix. We expect multi-planning performance to be similar to "Simple.yml", but this
pattern of a prefix field shared by all indexes is common amongst customers and is therefore
important to cover.



## [ManyIndexSeeks](https://www.github.com/mongodb/genny/blob/master/src/workloads/query/multiplanner/ManyIndexSeeks.yml)
### Owner 
@mongodb/query 



### Description
The goal of this test is to exercise multiplanning with many index seeks. We create as many compound
indexes as possible, each comprising of two fields. One of the indices (x1, ...) is designed to be
the most effective index, while the rest of them (..., x1) are very ineffective. We then run a query
having predicates on all the fields, while only the predicate on field x1 has selective range. This
leads to many index seeks on the less effective indices (..., x1). Because every time we hit a non-
matching field we seek again, and the scan ends when we reach a non-matching x1.



## [MultiPlanningReadsALotOfData](https://www.github.com/mongodb/genny/blob/master/src/workloads/query/multiplanner/MultiPlanningReadsALotOfData.yml)
### Owner 
Query Execution 


### Support Channel
[#query-execution](https://mongodb.enterprise.slack.com/archives/CKABWR2CT)


### Description
Create collection with multiple indexes and run queries for which multi planner needs to read a lot
of data in order to pick the best plan.

First CrudActor QueryWithMultiplanning will use queries specifically design to trick tie
breaking heuristics, so that if the planner doesn't reach enough data, it will pick the wrong
index.

Second CrudActor QueryWithMultiplanningAndTieBreakingHeuristics will use queries for which tie
breaking heuristics are guessing the correct index.
  In both cases, heuristics lead us to pick the (flag_a, flag_b) index.  In the first case, this is a bad choice:
  the two boolean predicates select 25% of documents while the int_a predicate is much narrower.
  In the second case, we still choose the (flag_a, flag_b) index, but this time it is the correct choice,
  because the int_a predicate matches >50% of documents.

  

### Keywords
indexes 


## [MultikeyIndexes](https://www.github.com/mongodb/genny/blob/master/src/workloads/query/multiplanner/MultikeyIndexes.yml)
### Owner 
@mongodb/query 



### Description
The goal of this test is to exercise multiplanning with multikey indexes. We create many indexes and
run a query that makes all of them eligible, so we get as many competing plans as possible. Because
an IXSCAN of a multikey index has to deduplicate RIDs, a lot of space will be used. The classic
multi-planner will behave more optimally than the SBE multiplanner because it will cut off execution
when the one good plan reaches the end.



## [MultiplannerWithGroup](https://www.github.com/mongodb/genny/blob/master/src/workloads/query/multiplanner/MultiplannerWithGroup.yml)
### Owner 
@mongodb/query 



### Description
The goal of this test is to exercise multiplanning. We create as many indexes as possible, and run a
query that makes all of them eligible, so we get as many competing plans as possible. We add a
group stage, which is blocking. The SBE multiplanner will multiplan group as it is a part of the
canonical query, but the classic multiplanner will not plan. This means the SBE multiplanner will
have the overhead of trial running blocking plans when compared to the classic multiplanner.



<<<<<<< HEAD
## [NoGoodPlan](https://www.github.com/mongodb/genny/blob/master/src/workloads/query/multiplanner/NoGoodPlan.yml)
### Owner 
@mongodb/query 



### Description
The goal of this test is to exercise multiplanning. We create 64 indexes and run a query that
makes all of them eligible, so we get as many competing plans as possible. The only selective
field is unindexed, however, meaning no index will be effective in planning. By ensuring all plans
are relatively equally bad, we are likely to hit the works limit sooner than the 101 results
limit.



=======
>>>>>>> 0e40d5cd
## [NoResults](https://www.github.com/mongodb/genny/blob/master/src/workloads/query/multiplanner/NoResults.yml)
### Owner 
@mongodb/query 



### Description
The goal of this test is to exercise multiplanning. We create as many indexes as possible, and run a
query that makes all of them eligible, so we get as many competing plans as possible. All predicates
are very selective (match 0% of the documents). With zero results, we do no hit the EOF optimization
and all competing plans hit the works limit instead of document limit.



## [NoSuchField](https://www.github.com/mongodb/genny/blob/master/src/workloads/query/multiplanner/NoSuchField.yml)
### Owner 
@mongodb/query 



### Description
The goal of this test is to exercise the "max works" case of multi-planning. The test is similar
to 'Simple.yml' except we add an additional predicate: {no_such_field: "none"}, which is always
false on this dataset. All of the other predicates match all the data, meaning none of the indexed
predicates are selective. This guarantees that the query will not be able to finish multi-planning
by producing enough documents, so instead we will hit getTrialPeriodMaxWorks().

<<<<<<< HEAD
=======
This also covers the special case in which the trial period hits max works without any of the
candidate plans producing any documents. This is known to be a troublesome scenario for the
multi-planner for a few reasons:
    1) Multi-planning can run for too long and become expensive, especially when there are lots of
    candidate plans and none of them produce any results.
    2) When there are zero results, each plan has a productivity ratio of zero. This makes ties
    likely during plan ranking, which can in turn lead to an incorrect plan choice.

>>>>>>> 0e40d5cd


## [NonBlockingVsBlocking](https://www.github.com/mongodb/genny/blob/master/src/workloads/query/multiplanner/NonBlockingVsBlocking.yml)
### Owner 
@mongodb/query 



### Description
The goal of this test is to exercise multiplanning. If the selectivity value is small enough (less
than 0.5), the optimal plan is to scan a narrow range of the index and then blocking sort.

An alternative query plan does a full scan of an index that provides the right sort order,
then a FETCH stage, then a residual predicate. This plan should lose (if the predicate is selective
enough) because a large index scan can be more expensive than a small blocking sort.



## [Simple](https://www.github.com/mongodb/genny/blob/master/src/workloads/query/multiplanner/Simple.yml)
### Owner 
@mongodb/query 



### Description
The goal of this test is to exercise multiplanning. We create as many indexes as possible, and run a
query that makes all of them eligible, so we get as many competing plans as possible.

The original goal of this test was to demonstrate weaknesses of the SBE multiplanner when compared to
the classic multiplanner. Mainly, the SBE multiplanner can't round-robin between plans, which means it
has to run the list of plans sequentially, which means we can't short-circuit when the shortest-running
plan finishes.



## [Subplanning](https://www.github.com/mongodb/genny/blob/master/src/workloads/query/multiplanner/Subplanning.yml)
### Owner 
@mongodb/query 



### Description
The goal of this test is to exercise subplanning. We create as many indexes as possible, and run a
query that makes all of them eligible, so we get as many competing plans as possible.

The workload uses an $or query with 8 clauses each containing 8 predicates. Each branch have
only one selective predicate.



## [UseClusteredIndex](https://www.github.com/mongodb/genny/blob/master/src/workloads/query/multiplanner/UseClusteredIndex.yml)
### Owner 
@mongodb/query 



### Description
The goal of this test is to exercise multiplanning. We create as many indexes as possible, and run a
 query that makes all of them eligible, so we get as many competing plans as possible. Here, we do this on a
 clustered collection and add a selective predicate on _id, so that the clustered index is a viable candidate plan.



## [VariedSelectivity](https://www.github.com/mongodb/genny/blob/master/src/workloads/query/multiplanner/VariedSelectivity.yml)
### Owner 
@mongodb/query 



### Description
The goal of this test is to exercise multiplanning. We run the same query 7 times, each one with a
different selectivity value that we are comparing against x1, calcuated based on the number of
documents we want the query to match. This will help us measure the overhead of throwing out the
result set gathered during multi-planning when the result set exceeds 101 documents.  Unlike many
of the other multiplanner/ workloads, we only test with 2 indexes here, because 2 indexes is a
worst case for throwing away results. Having more indexes increases planning time, but not query
execution time, so having more indexes makes the *relative* cost of throwing away results smaller.



## [EmptyGroup](https://www.github.com/mongodb/genny/blob/master/src/workloads/query/plan_cache/EmptyGroup.yml)
### Owner 
@mongodb/query 



### Description
This test was created to compare using the Classic vs SBE plan caches, for an SBE query,
by testing a worst case.

The test uses a $group query to ensure the query is SBE-eligible, but uses an empty collection
to minimize the query execution time--to make the query planning time a higher proportion of
the overall request latency.

The sources of overhead are:

  1. The Classic plan cache does not store an SBE plan, so we have to run stage-builders
     even after retrieving from it.

  2. (Until SERVER-13341) When the access-path is obvious (no indexes -> collection scan), we don't insert
     any entry to the Classic plan cache. So there may be some overhead from query
     plan enumeration--although we'd expect this to be very small if there are no indexes.
     After SERVER-13341 the Classic plan cache creates cache entries even for single-solution plans,
     removing this difference between Classic and SBE plan caches.

  

### Keywords
query, plan_cache, group 


## [MatchEqVaryingArray](https://www.github.com/mongodb/genny/blob/master/src/workloads/query/plan_cache/MatchEqVaryingArray.yml)
### Owner 
@mongodb/query 



### Description
This test was created to demonstrate a problem with the hit rate of the SBE plan cache.

It runs a query like {$match: {a: {$eq: [1]}}} where the number varies. The Classic plan
cache is able to reuse the same plan even as the parameter varies, but the SBE plan cache
treats each one separately, resulting in much more planning.

  

### Keywords
query, plan_cache, array 


## [dbcheck_40GB](https://www.github.com/mongodb/genny/blob/master/src/workloads/replication/dbcheck/dbcheck_40GB.yml)
### Owner 
Replication 


### Support Channel
[#server-replication](https://mongodb.enterprise.slack.com/archives/C0V7X00AD)


### Description
Measures the performance of running dbcheck's modes and its effect on crud operations.

  

### Keywords
dbcheck, collections, indexes, crud 


## [1_0_5GB](https://www.github.com/mongodb/genny/blob/master/src/workloads/replication/startup/1_0_5GB.yml)
### Owner 
Replication 


### Support Channel
[#server-replication](https://mongodb.enterprise.slack.com/archives/C0V7X00AD)


### Description
Loads the data for the light phase.
To know more about the test phases please refer to 'src/workloads/replication/startup/README.md'.

Expected behavior:
--------------
We expect after restarting mongod after running this workload to not having any ops to be applied
during startup recovery:

Sample logs:
```
+-------------------------------------------------------------------------------------------+
| {                                                                                         |
|     s: "I",                                                                               |
|     c: "REPL",                                                                            |
|     id: 21549,                                                                            |
|     ctx: "initandlisten",                                                                 |
|     msg: "No oplog entries to apply for recovery. Start point is at the top of the oplog" |
|   }                                                                                       |
+-------------------------------------------------------------------------------------------+
```

  

### Keywords
startup, collections, indexes, defaultWC 


## [1_1_5GB_crud](https://www.github.com/mongodb/genny/blob/master/src/workloads/replication/startup/1_1_5GB_crud.yml)
### Owner 
Replication 


### Support Channel
[#server-replication](https://mongodb.enterprise.slack.com/archives/C0V7X00AD)


### Description
Adds CRUD operations to be replayed during startup recovery for the light phase.
To know more about the test phases please refer to 'src/workloads/replication/startup/README.md'.

Expected behavior:
--------------
We expect after restarting mongod after running this workload to have alot of CRUD ops to be
applied during startup recovery:

Sample logs:
```
+--------------------------------------------------------+
|  {                                                     |
|       s: "I",                                          |
|       c: "REPL",                                       |
|       id: 21536,                                       |
|       ctx: "initandlisten",                            |
|       msg: "Completed oplog application for recovery", |
|       attr: {                                          |
|           numOpsApplied: 50207,                        |
|           numBatches: 142,                             |
|           applyThroughOpTime: {                        |
|               ts: {                                    |
|                   $timestamp: {                        |
|                       t: 1690277528,                   |
|                       i: 1                             |
|                   }                                    |
|               },                                       |
|               t: 6                                     |
|           }                                            |
|       }                                                |
|   }                                                    |
+--------------------------------------------------------+
```

  

### Keywords
startup, stopCheckpointing, updates 


## [1_2_5GB_ddl](https://www.github.com/mongodb/genny/blob/master/src/workloads/replication/startup/1_2_5GB_ddl.yml)
### Owner 
Replication 


### Support Channel
[#server-replication](https://mongodb.enterprise.slack.com/archives/C0V7X00AD)


### Description
Adds DDL operations to be replayed during startup recovery for the light phase.
To know more about the test phases please refer to 'src/workloads/replication/startup/README.md'.

Expected behavior:
--------------
We expect after restarting mongod after running this workload to have alot of DDL ops to be
applied during startup recovery:

Sample logs:
```
+------------------------------------------------------------------------------------+
|   1- Alot of "Dropping unknown ident".                                             |
|   2- Alot of createCollection ops:                                                 |
|   {                                                                                |
|       s: "I",                                                                      |
|       c: "REPL",                                                                   |
|       id: 7360109,                                                                 |
|       ctx: "initandlisten",                                                        |
|       msg: "Processing DDL command oplog entry in OplogBatcher",                   |
|       attr: {                                                                      |
|           oplogEntry: {                                                            |
|               oplogEntry: {                                                        |
|                   op: "c",                                                         |
|                   ns: "startup_5GB_ddl.$cmd",                                      |
|                   o: {                                                             |
|                       create: "Collection2",                                       |
|                       idIndex: {                                                   |
|                           v: 2,                                                    |
|                           key: {                                                   |
|                               _id: 1                                               |
|                           },                                                       |
|                           name: "_id_"                                             |
|                           ...                                                      |
|   }                                                                                |
|   3- Alot of IndexBuilds:                                                          |
|   {                                                                                |
|     s: "I",                                                                        |
|     c: "STORAGE",                                                                  |
|     id: 5039100,                                                                   |
|     ctx: "IndexBuildsCoordinatorMongod-2",                                         |
|     msg: "Index build: in replication recovery. Not waiting for last optime before |
|     interceptors to be majority committed",                                        |
|   }                                                                                |
+------------------------------------------------------------------------------------+
```

  

### Keywords
startup, stopCheckpointing, collections, indexes 


## [1_3_5GB_index](https://www.github.com/mongodb/genny/blob/master/src/workloads/replication/startup/1_3_5GB_index.yml)
### Owner 
Replication 


### Support Channel
[#server-replication](https://mongodb.enterprise.slack.com/archives/C0V7X00AD)


### Description
Initiates an index build to be continued during startup recovery for the light load phase.
To know more about the test phases please refer to 'src/workloads/replication/startup/README.md'.

Expected behavior:
--------------
We expect after restarting mongod after running this workload to not have any ops to be applied
during startup recovery but we should see continuation of the index builds.

Sample logs:
```
+-----------------------------------------------------------------+
|   1- Alot of "Dropping unknown ident".                          |
|   2- Continuation of the index build:                           |
|   {                                                             |
|     s: "I",                                                     |
|     c: "STORAGE",                                               |
|     id: 22253,                                                  |
|     ctx: "initandlisten",                                       |
|     msg: "Found index from unfinished build",                   |
|     attr: {                                                     |
|         namespace: "startup_5GB.Collection0",                   |
|         index: "index_int5_int6",                               |
|         buildUUID: {                                            |
|             uuid: {                                             |
|                 $uuid: "8d713ff8-88e8-4198-a15d-7d590acd9cb9"   |
|             }                                                   |
|         }                                                       |
|     }                                                           |
|   }                                                             |
|   {                                                             |
|       t: {                                                      |
|           $date: "2023-07-25T10:08:47.569+00:00"                |
|       },                                                        |
|       s: "I",                                                   |
|       c: "STORAGE",                                             |
|       id: 4841700,                                              |
|       ctx: "initandlisten",                                     |
|       msg: "Index build: resuming",                             |
|       attr: {                                                   |
|           buildUUID: {                                          |
|               uuid: {                                           |
|                   $uuid: "8d713ff8-88e8-4198-a15d-7d590acd9cb9" |
|               }                                                 |
|           },                                                    |
|           namespace: "startup_5GB.Collection0",                 |
|           ...                                                   |
|   }                                                             |
|   {                                                             |
|       s: "I",                                                   |
|       c: "INDEX",                                               |
|       id: 20346,                                                |
|       ctx: "initandlisten",                                     |
|       msg: "Index build: initialized",                          |
|       attr: {                                                   |
|           buildUUID: {                                          |
|               uuid: {                                           |
|                   $uuid: "8d713ff8-88e8-4198-a15d-7d590acd9cb9" |
|               }                                                 |
|           },                                                    |
|           namespace: "startup_5GB.Collection0",                 |
|       }                                                         |
|   }                                                             |
+-----------------------------------------------------------------+
```

  

### Keywords
startup, hangIndexBuild, collections, indexes, stepdown, stepup 


## [2_0_50GB](https://www.github.com/mongodb/genny/blob/master/src/workloads/replication/startup/2_0_50GB.yml)
### Owner 
Replication 


### Support Channel
[#server-replication](https://mongodb.enterprise.slack.com/archives/C0V7X00AD)


### Description
Loads the data for the heavy phase.
To know more about the test phases please refer to 'src/workloads/replication/startup/README.md'.

Expected behavior:
--------------
We expect after restarting mongod after running this workload to not having any ops to be applied
during startup recovery:

Sample logs:
```
+-------------------------------------------------------------------------------------------+
| {                                                                                         |
|     s: "I",                                                                               |
|     c: "REPL",                                                                            |
|     id: 21549,                                                                            |
|     ctx: "initandlisten",                                                                 |
|     msg: "No oplog entries to apply for recovery. Start point is at the top of the oplog" |
|   }                                                                                       |
+-------------------------------------------------------------------------------------------+
```

  

### Keywords
startup, collections, indexes 


## [2_1_50GB_crud](https://www.github.com/mongodb/genny/blob/master/src/workloads/replication/startup/2_1_50GB_crud.yml)
### Owner 
Replication 


### Support Channel
[#server-replication](https://mongodb.enterprise.slack.com/archives/C0V7X00AD)


### Description
Adds CRUD operations to be replayed during startup recovery for the heavy phase.
To know more about the test phases please refer to 'src/workloads/replication/startup/README.md'.

Expected behavior:
--------------
We expect after restarting mongod after running this workload to have alot of CRUD ops to be
applied during startup recovery:

Sample logs:
```
+--------------------------------------------------------+
|  {                                                     |
|       s: "I",                                          |
|       c: "REPL",                                       |
|       id: 21536,                                       |
|       ctx: "initandlisten",                            |
|       msg: "Completed oplog application for recovery", |
|       attr: {                                          |
|           numOpsApplied: 50207282,                     |
|           numBatches: 10042,                           |
|           applyThroughOpTime: {                        |
|               ts: {                                    |
|                   $timestamp: {                        |
|                       t: 1690277528,                   |
|                       i: 1                             |
|                   }                                    |
|               },                                       |
|               t: 6                                     |
|           }                                            |
|       }                                                |
|   }                                                    |
+--------------------------------------------------------+
```

  

### Keywords
startup, stopCheckpointing, updates 


## [2_2_50GB_ddl](https://www.github.com/mongodb/genny/blob/master/src/workloads/replication/startup/2_2_50GB_ddl.yml)
### Owner 
Replication 


### Support Channel
[#server-replication](https://mongodb.enterprise.slack.com/archives/C0V7X00AD)


### Description
Adds DDL operations to be replayed during startup recovery for the heavy phase.
To know more about the test phases please refer to 'src/workloads/replication/startup/README.md'.

Expected behavior:
--------------
We expect after restarting mongod after running this workload to have alot of DDL ops to be
applied during startup recovery:

Sample logs:
```
+------------------------------------------------------------------------------------+
|   1- Alot of "Dropping unknown ident".                                             |
|   2- Alot of createCollection ops:                                                 |
|   {                                                                                |
|       s: "I",                                                                      |
|       c: "REPL",                                                                   |
|       id: 7360109,                                                                 |
|       ctx: "initandlisten",                                                        |
|       msg: "Processing DDL command oplog entry in OplogBatcher",                   |
|       attr: {                                                                      |
|           oplogEntry: {                                                            |
|               oplogEntry: {                                                        |
|                   op: "c",                                                         |
|                   ns: "startup_50GB_ddl.$cmd",                                     |
|                   o: {                                                             |
|                       create: "Collection9500",                                    |
|                       idIndex: {                                                   |
|                           v: 2,                                                    |
|                           key: {                                                   |
|                               _id: 1                                               |
|                           },                                                       |
|                           name: "_id_"                                             |
|                           ...                                                      |
|   }                                                                                |
|   3- Alot of IndexBuilds:                                                          |
|   {                                                                                |
|     s: "I",                                                                        |
|     c: "STORAGE",                                                                  |
|     id: 5039100,                                                                   |
|     ctx: "IndexBuildsCoordinatorMongod-2",                                         |
|     msg: "Index build: in replication recovery. Not waiting for last optime before |
|     interceptors to be majority committed",                                        |
|   }                                                                                |
+------------------------------------------------------------------------------------+
```

  

### Keywords
startup, stopCheckpointing, collections, indexes 


## [2_3_50GB_index](https://www.github.com/mongodb/genny/blob/master/src/workloads/replication/startup/2_3_50GB_index.yml)
### Owner 
Replication 


### Support Channel
[#server-replication](https://mongodb.enterprise.slack.com/archives/C0V7X00AD)


### Description
Initiates an index build to be continued during startup recovery for the heavy load phase.
To know more about the test phases please refer to 'src/workloads/replication/startup/README.md'.

Expected behavior:
--------------
We expect after restarting mongod after running this workload to not have any ops to be applied
during startup recovery but we should see continuation of the index builds during initialization.

Sample logs:
```
+-----------------------------------------------------------------+
|   1- Alot of "Dropping unknown ident".                          |
|   2- Continuation of the index build:                           |
|   {                                                             |
|     s: "I",                                                     |
|     c: "STORAGE",                                               |
|     id: 22253,                                                  |
|     ctx: "initandlisten",                                       |
|     msg: "Found index from unfinished build",                   |
|     attr: {                                                     |
|         namespace: "startup_50GB.Collection0",                  |
|         index: "index_int5_int6",                               |
|         buildUUID: {                                            |
|             uuid: {                                             |
|                 $uuid: "8d713ff8-88e8-4198-a15d-7d590acd9cb9"   |
|             }                                                   |
|         }                                                       |
|     }                                                           |
|   }                                                             |
|   {                                                             |
|       t: {                                                      |
|           $date: "2023-07-25T10:08:47.569+00:00"                |
|       },                                                        |
|       s: "I",                                                   |
|       c: "STORAGE",                                             |
|       id: 4841700,                                              |
|       ctx: "initandlisten",                                     |
|       msg: "Index build: resuming",                             |
|       attr: {                                                   |
|           buildUUID: {                                          |
|               uuid: {                                           |
|                   $uuid: "8d713ff8-88e8-4198-a15d-7d590acd9cb9" |
|               }                                                 |
|           },                                                    |
|           namespace: "startup_50GB.Collection0",                |
|           ...                                                   |
|   }                                                             |
|   {                                                             |
|       s: "I",                                                   |
|       c: "INDEX",                                               |
|       id: 20346,                                                |
|       ctx: "initandlisten",                                     |
|       msg: "Index build: initialized",                          |
|       attr: {                                                   |
|           buildUUID: {                                          |
|               uuid: {                                           |
|                   $uuid: "8d713ff8-88e8-4198-a15d-7d590acd9cb9" |
|               }                                                 |
|           },                                                    |
|           namespace: "startup_50GB.Collection0",                |
|       }                                                         |
|   }                                                             |
+-----------------------------------------------------------------+
```

  

### Keywords
startup, hangIndexBuild, collections, indexes, stepdown, stepup 


## [3_0_Reads](https://www.github.com/mongodb/genny/blob/master/src/workloads/replication/startup/3_0_Reads.yml)
### Owner 
Replication 


### Support Channel
[#server-replication](https://mongodb.enterprise.slack.com/archives/C0V7X00AD)


### Description
Issues dummy reads against both databases used in the light and the heavy phases.
 To know more about the test phases please refer to 'src/workloads/replication/startup/README.md'.

  

### Keywords
startup, reads 


## [BigUpdate](https://www.github.com/mongodb/genny/blob/master/src/workloads/scale/BigUpdate.yml)
### Owner 
Product Performance 


### Support Channel
[#performance](https://mongodb.enterprise.slack.com/archives/C0V3KSB52)


### Description
This workload is developed as a general stress test of the server.
It loads data into a large number of collections, with 9 indexes on each collection. After loading
the data, a fraction of the collections are queried, and a smaller fraction of collections are
updated.

  

### Keywords
stress, collections, indexes, update, find, coldData 


## [BigUpdate10k](https://www.github.com/mongodb/genny/blob/master/src/workloads/scale/BigUpdate10k.yml)
### Owner 
Product Performance 


### Support Channel
[#performance](https://mongodb.enterprise.slack.com/archives/C0V3KSB52)


### Description
This workload is developed as a general stress test of the server. It loads data into a large
number of collections, with 9 indexes on each collection. After loading the data, a fraction of
the collections are queried, and a smaller fraction of collections are updated. This is the larger
version of the test, using 10k collections and 10k documents per collection.

  

### Keywords
stress, collections, indexes, update, find, coldData 


## [BulkLoading](https://www.github.com/mongodb/genny/blob/master/src/workloads/scale/BulkLoading.yml)
### Owner 
Product Performance 


### Support Channel
[#performance](https://mongodb.enterprise.slack.com/archives/C0V3KSB52)


### Description
This workload tests the performance of the bulkWrite API, and compares it to normal writes.
It is modeled as a collection of sensor data. It would be common for this use case to do batching using, e.g., AWS SQS.
The thread levels for the many connections scenario are tuned for maximum throughput.

It tests the following scenarios:
- BulkWrite API, ~30GB data in the db, single connection, no index
- BulkWrite API, ~30GB data in the db, single connection, with index

- BulkWrite API, ~30GB data in the db, many connections, no index
- BulkWrite API, ~30GB data in the db, many connections, with index

- normal writes, ~30GB data in the db, many connections, no index
- normal writes, ~30GB data in the db, many connections, with index

- BulkWrite Upserts, ~30GB data in the db, many connections, with index

  

### Keywords
bulk insert, bulk write, indexes, upsert, stress 


## [CollScan](https://www.github.com/mongodb/genny/blob/master/src/workloads/scale/CollScan.yml)
### Owner 
Product Performance 


### Support Channel
[#performance](https://mongodb.enterprise.slack.com/archives/C0V3KSB52)


### Description
This workload loads 10M rows into a collection, then executes collection scans in a single thread.

  

### Keywords
collection scan 


## [ContentionTTLDeletions](https://www.github.com/mongodb/genny/blob/master/src/workloads/scale/ContentionTTLDeletions.yml)
### Owner 
Storage Execution 


### Support Channel
[#server-storage-execution](https://mongodb.enterprise.slack.com/archives/C2RCHGB2L)


### Description
This workload tests the impact of background TTL deletions in a heavily modified collection with
concurrent crud operations on a second collection to simulate extreme ticket contention.

  

### Keywords
ttl, stress, indexes, insertMany, CrudActor 


## [CreateDropView](https://www.github.com/mongodb/genny/blob/master/src/workloads/scale/CreateDropView.yml)
### Owner 
Product Performance 


### Support Channel
[#performance](https://mongodb.enterprise.slack.com/archives/C0V3KSB52)


### Description
This workload loads a collection with documents and then repeatedly
create and drops a view on that collection.

  

### Keywords
view, create, drop 


## [CursorStormMongos](https://www.github.com/mongodb/genny/blob/master/src/workloads/scale/CursorStormMongos.yml)
### Owner 
@mongodb/query 



### Description
Used to test performance of the router under memory pressure caused by accumulating
many heavy cursors. The workload is expected to fail due to host(s) being unreachable as a
result of mongos running out of memory.

To achieve this, many threads are spawned to run an unfiltered find on a collection.
The number and size of documents in that collection are tuned such, that the mongos is able
to exhaust cursors on shards when pre-filling its buffers [<16MB per shard]. As a result,
memory pressure on the shards remains low, while it's kept large on the mongos.

  

### Keywords
scale, memory stress, cursor storm, mongos, fail, oom, out of memory 


## [InCacheSnapshotReads](https://www.github.com/mongodb/genny/blob/master/src/workloads/scale/InCacheSnapshotReads.yml)
### Owner 
Replication 


### Support Channel
[#server-replication](https://mongodb.enterprise.slack.com/archives/C0V7X00AD)


### Description
TODO: TIG-3321



## [InsertBigDocs](https://www.github.com/mongodb/genny/blob/master/src/workloads/scale/InsertBigDocs.yml)
### Owner 
Replication 


### Support Channel
[#server-replication](https://mongodb.enterprise.slack.com/archives/C0V7X00AD)


### Description
TODO: TIG-3321



## [InsertRemove](https://www.github.com/mongodb/genny/blob/master/src/workloads/scale/InsertRemove.yml)
### Owner 
Product Performance 


### Support Channel
[#performance](https://mongodb.enterprise.slack.com/archives/C0V3KSB52)


### Description
Demonstrate the InsertRemove actor. The InsertRemove actor is a simple actor that inserts and then
removes the same document from a collection in a loop. Each instance of the actor uses a different
document, indexed by an integer _id field. The actor records the latency of each insert and each
remove.

  

### Keywords
docs, actorInsertRemove, insert, delete 


## [LargeIndexedIns](https://www.github.com/mongodb/genny/blob/master/src/workloads/scale/LargeIndexedIns.yml)
### Owner 
Product Performance 


### Support Channel
[#performance](https://mongodb.enterprise.slack.com/archives/C0V3KSB52)


### Description
This workload sends bursts of finds that use large $ins. The workload
causes high CPU load as the server becomes bottlenecked on tcmalloc
spinlocks during the find operations.

Improvements or regressions in this aspect of the allocator should
be measurable by the average CPU usage during this test as well as
the latency of the find operations.

In this workload, large arrays of random strings are generated to use
for the $in queries.  To avoid a CPU bottleneck on the workload client,
it uses a ^Once generator to generate the arrays once during initialization.



## [LargeIndexedInsMatchingDocuments](https://www.github.com/mongodb/genny/blob/master/src/workloads/scale/LargeIndexedInsMatchingDocuments.yml)
### Owner 
Product Performance 


### Support Channel
[#performance](https://mongodb.enterprise.slack.com/archives/C0V3KSB52)


### Description
This is an indexed $in workload that matches documents in a collection.
This workload is intended to test a more representative workload

An extremely common usecase for users is to fetch objects and hydrate with follow up $in query

For example:
The first query fetches an Author object
{
  type: "author",
  name: "Tyler",
  posts: [ObjectId(1), ObjectId(2), ObjectId(3)],
}

The second query fetches the related, but not embedded/denormalized objects

{ $in: [ObjectId(1), ObjectId(2), ObjectId(3)] }

This workload focuses on the second query of this use case matching documents
using arrays of integers that are generated to be used for the $in queries.

The important metrics for this workload are:
  * FindBlogPostsById.find and FindBlogPostsByAuthor.find
    * DocumentThroughput # Documents matched for the entire duration of the phase.
    * OperationThroughput # how many queries per second were achieved.
  Since this workload finds all the documents in the query the DocumentThroughput should be equal to `OperationThroughput * filterArraySize`

  

### Keywords
Loader, CrudActor, find, $in, matching documents using $in 


## [LargeScaleLongLived](https://www.github.com/mongodb/genny/blob/master/src/workloads/scale/LargeScaleLongLived.yml)
### Owner 
Storage Execution 


### Support Channel
[#server-storage-execution](https://mongodb.enterprise.slack.com/archives/C2RCHGB2L)


### Description
This workload consists of two phases intended to test the basic long lived reader writer actors
created for the large scale workload automation project. It creates a database with 10K
collections and 10 indexes per collection. It reads at 15K op/s and writes at 5K op/s.



## [LargeScaleModel](https://www.github.com/mongodb/genny/blob/master/src/workloads/scale/LargeScaleModel.yml)
### Owner 
Storage Execution 


### Support Channel
[#server-storage-execution](https://mongodb.enterprise.slack.com/archives/C2RCHGB2L)


### Description
The model workload for the large scale workload automation project. It consists of a 150GB cold
database which is scanned by the snapshot scanner and a number of hot db collections and rolling
db collections. It is expected to be written at a rate of 10K writes per second and read at 1K
reads per second.



## [LargeScaleParallel](https://www.github.com/mongodb/genny/blob/master/src/workloads/scale/LargeScaleParallel.yml)
### Owner 
Performance Infrastructure 


### Support Channel
[#ask-devprod-performance](https://mongodb.enterprise.slack.com/archives/C01VD0LQZED)


### Description
See LargeScaleSerial.yml for a general overview of what this workload does. The main
difference here is that the update is parallel with the long-running query and
multi-collection scan. This adds some concurrent write load.

  

### Keywords
collections, oltp, update, query, scale 


## [LargeScaleSerial](https://www.github.com/mongodb/genny/blob/master/src/workloads/scale/LargeScaleSerial.yml)
### Owner 
Performance Infrastructure 


### Support Channel
[#ask-devprod-performance](https://mongodb.enterprise.slack.com/archives/C01VD0LQZED)


### Description
This config simulates a "typical" large-scale OLTP workload running in parallel with a
slower analytical operation. This is a use-case intended to improve with the addition of
durable history.

The first phase loads data while performing updates, lasts for one hour, and expects an
overall update throughput of ten updates per millisecond.

The second phase is a no-op.

The third phase lasts for another hour, and runs three parallel query operations: a
warmup that queries 100 collections, and two larger ones that query all 10K
collections. These aren't performance-sensitive, they just serve to keep various "older"
records around (hence the rate-limiting). The queries run in parallel with a full
collection scan, which represents a conventional performance-sensitive OLTP workload
that shouldn't be too affected by the long-running queries.

  

### Keywords
collections, oltp, query, scale 


## [LoadTest](https://www.github.com/mongodb/genny/blob/master/src/workloads/scale/LoadTest.yml)
### Owner 
Product Performance 


### Support Channel
[#performance](https://mongodb.enterprise.slack.com/archives/C0V3KSB52)


### Description
Based on LongLivedTransactions Insert workload. Using to experiment with bulk load for PERF-2330



## [MajorityReads10KThreads](https://www.github.com/mongodb/genny/blob/master/src/workloads/scale/MajorityReads10KThreads.yml)
### Owner 
Storage Execution 


### Support Channel
[#server-storage-execution](https://mongodb.enterprise.slack.com/archives/C2RCHGB2L)


### Description
This workload simulates a case of extreme overload with a majority of reads happening.



## [MajorityWrites10KThreads](https://www.github.com/mongodb/genny/blob/master/src/workloads/scale/MajorityWrites10KThreads.yml)
### Owner 
Storage Execution 


### Support Channel
[#server-storage-execution](https://mongodb.enterprise.slack.com/archives/C2RCHGB2L)


### Description
This workload simulates a case of extreme overload with a majority of writes happening.



## [ManyUpdate](https://www.github.com/mongodb/genny/blob/master/src/workloads/scale/ManyUpdate.yml)
### Owner 
Replication 


### Support Channel
[#server-replication](https://mongodb.enterprise.slack.com/archives/C0V7X00AD)


### Description
This workload loads a large number of small documents into a single collection, and then does a
small multi-update which touches all of them.  It is intended to measure the impact of the load of
replication of many oplog entries on the primary.  Number of documents should be significantly
greater than the maximum replication batch size of 5K (50K is a good minimum).
We will run this against standalone nodes and single-node replica sets as well as 3-node replica
sets to determine if any performance changes are due to replication overhead changes (if only
3-node replica sets are affected) or some other reason.

  

### Keywords
RunCommand, Loader, CrudActor, updateMany, update, replication, oplogSourceOverhead 


## [MassDeleteRegression](https://www.github.com/mongodb/genny/blob/master/src/workloads/scale/MassDeleteRegression.yml)
### Owner 
Product Performance 


### Support Channel
[#performance](https://mongodb.enterprise.slack.com/archives/C0V3KSB52)


### Description
This workload is a repro of SERVER-48522, a regression in the document
remove rate. It loads, documents, removes them and then queries for
the removed documents. A bisect, build, test cycle was run as part of
PERF-2075 to find the cause of SERVER-48522



## [Mixed10KThreads](https://www.github.com/mongodb/genny/blob/master/src/workloads/scale/Mixed10KThreads.yml)
### Owner 
Storage Execution 


### Support Channel
[#server-storage-execution](https://mongodb.enterprise.slack.com/archives/C2RCHGB2L)


### Description
This workload consists of a situation where the server is being contacted by 10k different
clients to simulate an extreme case of overload in the server. Both reads and writes happen
at the same time in balanced fashion. Find operations are limited to return 10 documents to
avoid slow decline in performance as more documents are inserted

The metrics to monitor are:
  * ErrorsTotal / ErrorRate: The total number of errors and rate of errors encountered by the workload. Networking
    errors are not unexpected in general and they should be recoverable. This work load strives to provide a test to
    allow us to measure the scale of networking errors in a stressful test and prove if the networking becomes more
    stable (with lower total errors and a lower error rate).
  * The Operation latency (more specifically the Latency90thPercentile to Latency99thPercentile metrics)
  * The Operation Throughput
  * "ss connections active": the number of connections.

  

### Keywords
scale, insertMany, find 


## [MixedWorkloadsGenny](https://www.github.com/mongodb/genny/blob/master/src/workloads/scale/MixedWorkloadsGenny.yml)
### Owner 
Product Performance 


### Support Channel
[#performance](https://mongodb.enterprise.slack.com/archives/C0V3KSB52)


### Description
This workload is a port of the mixed_workloads in the workloads
repo. https://github.com/10gen/workloads/blob/master/workloads/mix.js. It runs 4 sets of
operations, each with dedicated actors/threads. The 4 operations are insertOne, findOne,
updateOne, and deleteOne. Since each type of operation runs in a dedicated thread it enables
interesting behavior, such as reads getting faster because of a write regression, or reads being
starved by writes. The origin of the test was as a reproduction for BF-2385 in which reads were
starved out by writes.

  

### Keywords
scale, insertOne, insert, findOne, find, updateOne, update, deleteOne, delete 


## [MixedWorkloadsGennyRateLimited](https://www.github.com/mongodb/genny/blob/master/src/workloads/scale/MixedWorkloadsGennyRateLimited.yml)
### Owner 
Product Performance 


### Support Channel
[#performance](https://mongodb.enterprise.slack.com/archives/C0V3KSB52)


### Description
This workload is a Rate Limited version of  MixedWorkloadsGenny, which is a port of the mixed_workloads in the workloads repo.
https://github.com/10gen/workloads/blob/master/workloads/mix.js. It runs 4 sets of
operations with a single dedicated actor/thread. The 4 operations are insertOne, findOne,
updateOne, and deleteOne. Previously, each type of operation ran in a dedicated thread which resulted in
high CPU utilization of around 90%. The Update operation was found to cause the highest CPU usage.
Rate Limits were added to maintain CPU utlization at 30-40%, along with using a higher thread level and decreasing phase number count from 4 to 1.

  

### Keywords
scale, insertOne, insert, findOne, find, updateOne, update, deleteOne, delete, rateLimited, globalRate 


## [MixedWorkloadsGennyStress](https://www.github.com/mongodb/genny/blob/master/src/workloads/scale/MixedWorkloadsGennyStress.yml)
### Owner 
Product Performance 


### Support Channel
[#performance](https://mongodb.enterprise.slack.com/archives/C0V3KSB52)


### Description
This workload is a more stressful version of MixedWorkloadsGenny.yml, which itself is a port of
the mixed_workloads in the workloads,
repo. https://github.com/10gen/workloads/blob/master/workloads/mix.js. It runs 4 sets of
operations, each with dedicated actors/threads. The 4 operations are insertOne, findOne,
updateOne, and deleteOne. Since each type of operation runs in a dedicated thread it enables
interesting behavior, such as reads getting faster because of a write regression, or reads being
starved by writes. The origin of the test was as a reproduction for BF-2385 in which reads were
starved out by writes.

This more stressful version of the test only runs one test phase, using 1024 threads per operation
for 10 minutes.

  

### Keywords
scale, insertOne, insert, findOne, find, updateOne, update, deleteOne, delete 


## [MixedWorkloadsGennyStressWithScans](https://www.github.com/mongodb/genny/blob/master/src/workloads/scale/MixedWorkloadsGennyStressWithScans.yml)
### Owner 
Product Performance 


### Support Channel
[#performance](https://mongodb.enterprise.slack.com/archives/C0V3KSB52)


### Description
This workload is a more stressful version of MixedWorkloadsGenny.yml, which itself is a port of
the mixed_workloads in the workloads repo.
https://github.com/10gen/workloads/blob/master/workloads/mix.js. In particular, this workload
extends MixedWorkloadsGennyStress.yml by adding aggregations that perform index scans. It runs 5
sets of operations, each with dedicated actors/threads. The 5 operations are insertOne, findOne,
updateOne, deleteOne, and aggregate. Since each type of operation runs in a dedicated thread it
enables interesting behavior, such as reads getting faster because of a write regression, or reads
being starved by writes. The origin of the test was as a reproduction for BF-2385 in which reads
were starved out by writes.

This more stressful version of the test only runs one test phase, using 1024 threads per operation
for 45 minutes.

  

### Keywords
scale, insertOne, insert, findOne, find, updateOne, update, deleteOne, delete, aggregate, scan 


## [MixedWrites](https://www.github.com/mongodb/genny/blob/master/src/workloads/scale/MixedWrites.yml)
### Owner 
Performance Analysis 


### Support Channel
[#ask-devprod-performance](https://mongodb.enterprise.slack.com/archives/C01VD0LQZED)


### Description
Does w:2 writes for a Phase followed
by w:3 writes for a second Phase.

Requires at least 3-node replset.



## [MultiPlanStormRecordIdDedupIdxScan](https://www.github.com/mongodb/genny/blob/master/src/workloads/scale/MultiPlanStormRecordIdDedupIdxScan.yml)
### Owner 
@mongodb/query 



### Description
The workload tests the server under a "multi-plan storm" which results in unbounded growth of the deduplicated set of RecordIds during an index scan. The same query requiring a multi-plan is executed by many threads, each of them triggering a multi-plan. Each of the plans in the multi-plan, on each thread, is index scanning a large number of documents, while maintaining a RecordId set. This causes the memory footprint to increase until the server is eventually OOM killed.

  

### Keywords
CrudActor, indexes, Loader, memory, planning, scale, stress 


## [MultiPlanStormSortSkip](https://www.github.com/mongodb/genny/blob/master/src/workloads/scale/MultiPlanStormSortSkip.yml)
### Owner 
@mongodb/query 



### Description
The workload tests the server under a "multi-plan storm" situation, by letting many threads execute a query, which triggers a multi-plan. The large number of indexes on the test collection lets the planner generate numerous candidate plans. Normally, plans involving a sorter would quickly loose, but using a large "skip" attribute with the command delays the end of the best plan contest significantly. This eventually makes the system run out-of-memory, due to each of the plans performing a sort on a large number of documents.

  

### Keywords
memory stress, multi-planning, sort, skip, oom, out of memory 


## [NegativeScalingLoadStress](https://www.github.com/mongodb/genny/blob/master/src/workloads/scale/NegativeScalingLoadStress.yml)
### Owner 
Product Performance 


### Support Channel
[#performance](https://mongodb.enterprise.slack.com/archives/C0V3KSB52)


### Description
This workload is intended to be used to stress a system that may show negative scaling behaviour.
The workload will insert 100k documents and then run 100k finds across 256 threads. This workload
has been shown to identify negative scaling on dual socket instances and was originally created to
mimic the behvaiour reported in HELP-44821. Key metrics to observe here are operations per second,
cpu kernel usage and cpu user usage. If we see high CPU kernel usage plus low ops/s, we may be observing
negative scaling. This workload is not scheduled to run at this time and is intended for adhoc use.

  

### Keywords
scale, insertOne, insert, findOne, find 


## [OutOfCacheScanner](https://www.github.com/mongodb/genny/blob/master/src/workloads/scale/OutOfCacheScanner.yml)
### Owner 
Storage Execution 


### Support Channel
[#server-storage-execution](https://mongodb.enterprise.slack.com/archives/C2RCHGB2L)


### Description
A workload which creates 2 databases a "cold" database which is scanned periodically and a "hot"
database which is read continuously throughout the workload. The intention is that the hot
database is large enough that it fills WiredTiger's cache and the WiredTiger cache takes up most
of the system memory so the operating system cache is also not big enough for the cold database.
Thus the cold data must be read directly from disk. The read latency by the RandomSampler is
recorded at all times.



## [OutOfCacheSnapshotReads](https://www.github.com/mongodb/genny/blob/master/src/workloads/scale/OutOfCacheSnapshotReads.yml)
### Owner 
Replication 


### Support Channel
[#server-replication](https://mongodb.enterprise.slack.com/archives/C0V7X00AD)


### Description
TODO: TIG-3321



## [ReadMemoryStressUntilFailure](https://www.github.com/mongodb/genny/blob/master/src/workloads/scale/ReadMemoryStressUntilFailure.yml)
### Owner 
Service Arch 


### Support Channel
[#server-servicearch](https://mongodb.enterprise.slack.com/archives/CMLKU7Y1M)


### Description
Used to test performance of the server under heavy memory pressure caused by read
operations. This workload is expected to fail due to host(s) being unreachable as a
result of mongod(s) running out of memory.

To achieve this, documents are inserted in the form of {a: <id>, b: <random number>,
c: <fill 520 KB>}. Many threads are then spawned to run aggregate sort on a number of
documents. The document size and the number of documents to sort by each thread are
tuned to be just under 100 MB, which is the memory limit for operations before
spilling to disk. The threads would therefore each cause a close-to-max amount of
memory to be used. Increasing the number of threads should cause the host(s) that
process the operations to fail due to out-of-memory errors.

  

### Keywords
scale, memory stress, aggregate, sort, insert, fail, oom, out of memory 


## [ReplaceMillionDocsInSeparateTxns](https://www.github.com/mongodb/genny/blob/master/src/workloads/scale/ReplaceMillionDocsInSeparateTxns.yml)
### Owner 
Cluster Scalability 


### Support Channel
[#server-sharding](https://mongodb.enterprise.slack.com/archives/C8PK5KZ5H)


### Description
This workload is developed to test the amount of time it takes to remove and re-insert one
million documents, with a fixed transaction batch size of one hundred.

  

### Keywords
transactions, stress, time 


## [ScanWithLongLived](https://www.github.com/mongodb/genny/blob/master/src/workloads/scale/ScanWithLongLived.yml)
### Owner 
Storage Execution 


### Support Channel
[#server-storage-execution](https://mongodb.enterprise.slack.com/archives/C2RCHGB2L)


### Description
This workload is designed to test the effectiveness of durable history as
described in PM-1986.



## [TimeSeriesSortScale](https://www.github.com/mongodb/genny/blob/master/src/workloads/scale/TimeSeriesSortScale.yml)
### Owner 
@mongodb/query 



### Description
This test exercises the behavior of the time series bounded sorter as the number of documents
in the collection increases.  The collection has 10 million documents, and each document has a
random meta value ranging from 0 to 1000.



## [UniqueIndexStress](https://www.github.com/mongodb/genny/blob/master/src/workloads/scale/UniqueIndexStress.yml)
### Owner 
Product Performance 


### Support Channel
[#performance](https://mongodb.enterprise.slack.com/archives/C0V3KSB52)


### Description
This workload tests insert performance with unique indexes. Each pair of phases first, drops the
database, then creates 7 indexes, before inserting documents as fast as it can. The difference
between the different phases is how many of the indexes are unique. It first does 0 unique
secondary indexes, then 1, 2, up to 7.

  

### Keywords
insert, unique indexes 


## [UpdateMillionDocsInTxn](https://www.github.com/mongodb/genny/blob/master/src/workloads/scale/UpdateMillionDocsInTxn.yml)
### Owner 
Cluster Scalability 


### Support Channel
[#server-sharding](https://mongodb.enterprise.slack.com/archives/C8PK5KZ5H)


### Description
This workload is developed to test the amount of time it takes to update a million documents in
a single replica set transaction. At the moment, the average time taken raises above the default
limit, so until we add a way to manually increase a transaction's lifetime, we must raise the
lifetime of all transactions.

  

### Keywords
transactions, stress, time 


## [UpdateSingleLargeDocumentWith10kThreads](https://www.github.com/mongodb/genny/blob/master/src/workloads/scale/UpdateSingleLargeDocumentWith10kThreads.yml)
### Owner 
@mongodb/query 



### Description
The workload inserts a single large document, and tests concurrently updating the same document
with many threads. This is intended to test the behavior of the server under heave memory pressure
caused by update operations with a high rate of write conflicts. The update operation is on an
integer field, the command itself is relatively small, so most of the memory pressure should come
from the query subsystem.

  

### Keywords
CrudActor, Loader, memory, scale, stress, updateOne, WriteConflict 


## [GennyOverhead](https://www.github.com/mongodb/genny/blob/master/src/workloads/selftests/GennyOverhead.yml)
### Owner 
Performance Analysis 


### Support Channel
[#ask-devprod-performance](https://mongodb.enterprise.slack.com/archives/C01VD0LQZED)


### Description
This workload measures the overhead of Genny itself. There are 2 different
configurations that run consecutively for 5 phases each. The first
configuration runs with 100 threads and the second configuration runs
with 1 thread.

The 5 phases of each configuration are as follows:

1. Loop for 10 seconds using the "Duration" keyword
2. Loop for 3M iterations using the "Repeat" keyword. Each iteration
   takes around 5µs when run in a single thread.
3. Loop for 10k iterations with a 1 per 1ms rate limit
4. Loop for 10k iterations while sleeping for 1ms before each iteration
5. Loop for 10k iterations while sleeping for 1ms after each iteration

Each iteration is craftered to take around 10s. More configurations
can be added as needed, but unfortunately the "5 phases" building block
can't be reused en masse because YAML doesn't support merging lists.

The primary metric recorded in this workload is the average duration
of each iteration.

This workload is intended to stress the Genny client itself, so should
be run with the smallest MongoDB setup.



## [IndexStress](https://www.github.com/mongodb/genny/blob/master/src/workloads/serverless/IndexStress.yml)
### Owner 
Atlas Serverless II 


### Support Channel
[#ask-cloud-atlas-serverless](https://mongodb.enterprise.slack.com/archives/C050UC5MF1Q)


### Description
This workload is an extension of scale/LargeIndexedIns.yml to run the workload
on multiple serverless tenants, with some slight variations. The Clients are
expected to be overridden with URI keys to provide multiple connection strings.
On each cluster, the workload sends bursts of finds that use large $ins while
running a low rate update workload. The workload causes high CPU load as the
server becomes bottlenecked on tcmalloc spinlocks during the find operations.

In this workload, large arrays of random strings are generated to use
for the $in queries.  To avoid a CPU bottleneck on the workload client,
it uses a ^Once generator to generate the arrays once during initialization.

IMPORTANT NOTE: Refer to this wiki if you're changing the number of Clients in
this workload: https://tinyurl.com/ycyr45fs



## [BatchedUpdateOneWithoutShardKeyWithId](https://www.github.com/mongodb/genny/blob/master/src/workloads/sharding/BatchedUpdateOneWithoutShardKeyWithId.yml)
### Owner 
Cluster Scalability 


### Support Channel
[#server-sharding](https://mongodb.enterprise.slack.com/archives/C8PK5KZ5H)


### Description
Runs the batched updateOne writes of type WithoutShardKeyWithId with a batch size of 1000.

The workload consists of 3 phases:
  1. Creating an empty sharded collection distributed across all shards in the cluster.
  2. Populating the sharded collection with data.
  3. Running updateOne operations of type WriteWithoutShardKeyWithId.

The inserted documents have the following form:

    {_id: 10, oldKey: 20, newKey: 30, counter: 0, padding: 'random string of bytes to bring the docs up to 8 to 10 KB...'}

The collection is sharded on {oldKey: 'hashed'}. The metrics to watchout for here are P50, P99 operation latencies and overall throughput.

  

### Keywords
RunCommand, sharded, Loader, insert, update, updateOne, batch, latency 


## [BulkWriteBatchedUpdateOneWithoutShardKeyWithId](https://www.github.com/mongodb/genny/blob/master/src/workloads/sharding/BulkWriteBatchedUpdateOneWithoutShardKeyWithId.yml)
### Owner 
Cluster Scalability 


### Support Channel
[#server-sharding](https://mongodb.enterprise.slack.com/archives/C8PK5KZ5H)


### Description
Runs the batched bulk updateOne writes of type WithoutShardKeyWithId with a batch size of 1000 using
bulkWrite command.

The workload consists of 3 phases:
  1. Creating an empty sharded collection distributed across all shards in the cluster.
  2. Populating the sharded collection with data.
  3. Running updateOne writes of type WriteWithoutShardKeyWithId.

The inserted documents have the following form:

    {_id: 10, oldKey: 20, newKey: 30, counter: 0, padding: 'random string of bytes to bring the docs up to 8 to 10 KB...'}

The collection is sharded on {oldKey: 'hashed'}.  The metrics to watchout for here are P50, P99 operation latencies and overall throughput.

  

### Keywords
CrudActor, sharded, Loader, insert, update, updateOne, batch, bulkWrite, latency 


## [DistinctCommands](https://www.github.com/mongodb/genny/blob/master/src/workloads/sharding/DistinctCommands.yml)
### Owner 
Product Performance 


### Support Channel
[#performance](https://mongodb.enterprise.slack.com/archives/C0V3KSB52)


### Description
This workload tests distinct commands with large strings to repro SERVER-43096.
The main metrics to look at for this test are the throughput for the finds and
distincts that are run during the test. After SERVER-43096, the throughput
is much higher for both of these actors.

  

### Keywords
Distinct, Large Strings 


## [MongosMerging](https://www.github.com/mongodb/genny/blob/master/src/workloads/sharding/MongosMerging.yml)
### Owner 
Product Performance 


### Support Channel
[#performance](https://mongodb.enterprise.slack.com/archives/C0V3KSB52)


### Description
This workload runs different types of aggregations where the query results
will be merged on a mongos node. This workload reproduces a SERVER-29446,
and results in an error when run that says the $sample stage could not
find a non-duplicate document.

  

### Keywords
Aggregations, Mongos, Sample, Unwind, Sort 


## [MultiShardTransactions](https://www.github.com/mongodb/genny/blob/master/src/workloads/sharding/MultiShardTransactions.yml)
### Owner 
Cluster Scalability 


### Support Channel
[#server-sharding](https://mongodb.enterprise.slack.com/archives/C8PK5KZ5H)


### Description



## [MultiShardTransactionsWithManyNamespaces](https://www.github.com/mongodb/genny/blob/master/src/workloads/sharding/MultiShardTransactionsWithManyNamespaces.yml)
### Owner 
Cluster Scalability 


### Support Channel
[#server-sharding](https://mongodb.enterprise.slack.com/archives/C8PK5KZ5H)


### Description



## [ReshardCollection](https://www.github.com/mongodb/genny/blob/master/src/workloads/sharding/ReshardCollection.yml)
### Owner 
Cluster Scalability 


### Support Channel
[#server-sharding](https://mongodb.enterprise.slack.com/archives/C8PK5KZ5H)


### Description
Runs the reshardCollection command while read and write operations are active on the collection
being resharded.

The workload consists of 5 phases:
  1. Creating an empty sharded collection distributed across all shards in the cluster.
  2. Populating the sharded collection with data.
  3. Running read and write operations on the collection before it is resharded.
  4. Running read and write operations on the collection while it is being resharded.
  5. Running read and write operations on the collection after it has been resharded.

The inserted documents have the following form:

    {_id: 10, oldKey: 20, newKey: 30, counter: 0, padding: 'random string of bytes ...'}

The collection is initially sharded on {oldKey: 'hashed'} and then resharded on {newKey: 1}.



## [ReshardCollectionMixed](https://www.github.com/mongodb/genny/blob/master/src/workloads/sharding/ReshardCollectionMixed.yml)
### Owner 
Cluster Scalability 


### Support Channel
[#server-sharding](https://mongodb.enterprise.slack.com/archives/C8PK5KZ5H)


### Description
Runs the reshardCollection command while read and write operations are active on the collection
being resharded.

The workload consists of 5 phases:
  1. Creating an empty sharded collection distributed across all shards in the cluster.
  2. Populating the sharded collection with data.
  3. Running read and write operations on the collection before it is resharded.
  4. Running read and write operations on the collection while it is being resharded.
  5. Running read and write operations on the collection after it has been resharded.

The inserted documents have the following form:

    {_id: 10, oldKey: 20, newKey: 30, counter: 0, padding: 'random string of bytes ...'}

The collection is initially sharded on {oldKey: 'hashed'} and then resharded on {newKey: 1}.



## [ReshardCollectionReadHeavy](https://www.github.com/mongodb/genny/blob/master/src/workloads/sharding/ReshardCollectionReadHeavy.yml)
### Owner 
Cluster Scalability 


### Support Channel
[#server-sharding](https://mongodb.enterprise.slack.com/archives/C8PK5KZ5H)


### Description
Runs the reshardCollection command while read and write operations are active on the collection
being resharded.

The workload consists of 5 phases:
  1. Creating an empty sharded collection distributed across all shards in the cluster.
  2. Populating the sharded collection with data.
  3. Running read and write operations on the collection before it is resharded.
  4. Running read and write operations on the collection while it is being resharded.
  5. Running read and write operations on the collection after it has been resharded.

The inserted documents have the following form:

    {_id: 10, oldKey: 20, newKey: 30, counter: 0, padding: 'random string of bytes ...'}

The collection is initially sharded on {oldKey: 'hashed'} and then resharded on {newKey: 1}.



## [ReshardCollectionWithIndexes](https://www.github.com/mongodb/genny/blob/master/src/workloads/sharding/ReshardCollectionWithIndexes.yml)
### Owner 
Cluster Scalability 


### Support Channel
[#server-sharding](https://mongodb.enterprise.slack.com/archives/C8PK5KZ5H)


### Description
This test measures the time for a sharded cluster to reshard a collection from one shard to two
shards then to three shards. It was added August 2023 as part of PM-2322, to demonstrate planned
resharding performance improvements. Note that the goal of this test is to show the performance
gain on this setup rather than the performance difference on different kinds of data type.

The test expects the target cluster is created using ebs snapshot with 1 billion 1KB records and
has 3 shards, named shard-00, shard-01, shard-02. The collection has 10 indexes including
_id index, single-key index and compound index. The whole dataset is on 1 shard at the beginning.
ReshardCollection should use same-key resharding and use shardDistribution parameter to reshard
into 2 shards then 3 shards. There will be random CRUD operations during resharding but should
run at a very low rate.

The workload consists of 3 phases:
  1. Turning off balancer and make the sharded collection exists on only 1 shard.
  2. Running read and write operations on the collection while it is being resharded to 2 shards.
  3. Running read and write operations on the collection while it is being resharded to 3 shards.

All documents are generated through genny' data loader where the integer and length of short
string fields are randomly generated. The fields are designed like to form different combinations
of indexes. The goal of having 10 indexes is to test resharding performance with indexes and the
number 10 comes from design, which is arbitrary from testing perspective.

The inserted documents have the following form:

    {
      _id: integer(default _id index),
      shardKey: integer(for the shard key),
      counter: integer(used for counting updates),
      num1: integer(random generated between [1, 1000000000]),
      num2: integer(random generated between [1, 1000000000]),
      str1: string(length <= 20),
      str2: string(length <= 20),
      padding: string(random string of bytes ...)
    }

The indexes are:
    [
      {_id: 1},
      {shardKey: 1},
      {counter: 1},
      {num1: 1},
      {num2: 1},
      {str1: 1},
      {str2: 1},
      {shardKey: 1, counter:1},
      {str1: 1, num1: 1},
      {num2:1, str2: 1}
    ]

  

### Keywords
resharding, indexes, replication, collection copy 


## [WouldChangeOwningShardBatchWrite](https://www.github.com/mongodb/genny/blob/master/src/workloads/sharding/WouldChangeOwningShardBatchWrite.yml)
### Owner 
Cluster Scalability 


### Support Channel
[#server-sharding](https://mongodb.enterprise.slack.com/archives/C8PK5KZ5H)


### Description
Creates a sharded collection with 2 chunks on 2 different shards using ranged sharding and updates
the shard key to trigger WouldChangeOwningShard errors.

The workload consists of 3 phases:
  1. Shard an empty collection (using ranged sharding) spreading 2 chunks across 2 shards.
  2. Populate the sharded collection with data.
  3. Update the shard key value to trigger WouldChangeOwningShard errors.



## [WriteOneReplicaSet](https://www.github.com/mongodb/genny/blob/master/src/workloads/sharding/WriteOneReplicaSet.yml)
### Owner 
Cluster Scalability 


### Support Channel
[#server-sharding](https://mongodb.enterprise.slack.com/archives/C8PK5KZ5H)


### Description
Run updateOnes, deleteOnes, and findAndModifys on a replica set.



## [WriteOneWithoutShardKeyShardedCollection](https://www.github.com/mongodb/genny/blob/master/src/workloads/sharding/WriteOneWithoutShardKeyShardedCollection.yml)
### Owner 
Cluster Scalability 


### Support Channel
[#server-sharding](https://mongodb.enterprise.slack.com/archives/C8PK5KZ5H)


### Description
On a sharded collection on a single shard cluster, run workloads that updateOne, deleteOne, and findAndModify.



## [WriteOneWithoutShardKeyUnshardedCollection](https://www.github.com/mongodb/genny/blob/master/src/workloads/sharding/WriteOneWithoutShardKeyUnshardedCollection.yml)
### Owner 
Cluster Scalability 


### Support Channel
[#server-sharding](https://mongodb.enterprise.slack.com/archives/C8PK5KZ5H)


### Description
On an unsharded collection on a single shard cluster, run workloads that updateOne, deleteOne, and findAndModify.



## [MultiUpdates-PauseMigrations-ShardCollection](https://www.github.com/mongodb/genny/blob/master/src/workloads/sharding/multi_updates/MultiUpdates-PauseMigrations-ShardCollection.yml)
### Owner 
Cluster Scalability 


### Support Channel
[#server-sharding](https://mongodb.enterprise.slack.com/archives/C8PK5KZ5H)


### Description
See phases/sharding/multi_updates/MultiUpdatesTemplate.yml.


## [MultiUpdates-PauseMigrations](https://www.github.com/mongodb/genny/blob/master/src/workloads/sharding/multi_updates/MultiUpdates-PauseMigrations.yml)
### Owner 
Cluster Scalability 


### Support Channel
[#server-sharding](https://mongodb.enterprise.slack.com/archives/C8PK5KZ5H)


### Description
See phases/sharding/multi_updates/MultiUpdatesTemplate.yml.


## [MultiUpdates-ShardCollection](https://www.github.com/mongodb/genny/blob/master/src/workloads/sharding/multi_updates/MultiUpdates-ShardCollection.yml)
### Owner 
Cluster Scalability 


### Support Channel
[#server-sharding](https://mongodb.enterprise.slack.com/archives/C8PK5KZ5H)


### Description
See phases/sharding/multi_updates/MultiUpdatesTemplate.yml.


## [MultiUpdates](https://www.github.com/mongodb/genny/blob/master/src/workloads/sharding/multi_updates/MultiUpdates.yml)
### Owner 
Cluster Scalability 


### Support Channel
[#server-sharding](https://mongodb.enterprise.slack.com/archives/C8PK5KZ5H)


### Description
See phases/sharding/multi_updates/MultiUpdatesTemplate.yml.


## [AddFields](https://www.github.com/mongodb/genny/blob/master/src/workloads/streams/AddFields.yml)
### Owner 
Atlas Streams 


### Support Channel
[#streams-engine](https://mongodb.enterprise.slack.com/archives/C05P740L0VC)


### Description
Pipeline: Memory -> ... 20 $addField ... -> Tumbling Window
Input Documents: 8M
BatchSize: 1k

Simulates a long pipeline with 20 $addField stages funneled into a tumbling window.
The goal is to test the performance of both $addField and streaming pipelines with
many stages.

  

### Keywords
streams 


## [LargeHoppingWindow](https://www.github.com/mongodb/genny/blob/master/src/workloads/streams/LargeHoppingWindow.yml)
### Owner 
Atlas Streams 


### Support Channel
[#streams-engine](https://mongodb.enterprise.slack.com/archives/C05P740L0VC)


### Description
Pipeline: Memory -> Hopping Window (Group) -> Memory
Input Documents: 1.6M
BatchSize: 1k

Simulates the scenario where the input to output ratio is 1 to 4 using a hopping window. The
hopping window has an interval of one second with a hop size of 250ms, so each document gets
consumed into four different windows. Each of the ingested 1.6M documents have a unique group key,
so this will produce 6.4M output documents for the 1.6M input documents. The first part of this
workload tests the ingestion throughput when the window is open and never closes, the second part
of this workload tests the flush throughput when the window is closed and all the group documents
are flushed to the sink.

  

### Keywords
streams 


## [LargeTumblingWindow](https://www.github.com/mongodb/genny/blob/master/src/workloads/streams/LargeTumblingWindow.yml)
### Owner 
Atlas Streams 


### Support Channel
[#streams-engine](https://mongodb.enterprise.slack.com/archives/C05P740L0VC)


### Description
Pipeline: Memory -> Tumbling Window (Group) -> Memory
Input Documents: 3.2M
BatchSize: 1k

Simulates the scenario where the input to output ratio is 1 to 1 using a tumbling window. The
tumbling window has an interval of one second. Each of the ingested 3.2M documents have a unique
group key, so this will produce 3.2M output documents for the 3.2M input documents. The first part
of this workload tests the ingestion throughput when the window is open and never closes, the second
part of this workload tests the flush throughput when the window is closed and all the group documents
are flushed to the sink.

  

### Keywords
streams 


## [LargeWindowMixed](https://www.github.com/mongodb/genny/blob/master/src/workloads/streams/LargeWindowMixed.yml)
### Owner 
Atlas Streams 


### Support Channel
[#streams-engine](https://mongodb.enterprise.slack.com/archives/C05P740L0VC)


### Description
Pipeline: Memory -> Tumbling Window (Group) -> Memory
Input Documents: 16M
BatchSize: 1k

Simulates the scenario where the watermark is constantly advancing every some documents
and constantly opening new windows and closing old window over the watermark span of 10
seconds on a tumbling window with an interval of 1 second and an allow lateness of 1 second.
Each window will ingest 1.6M documents, with ~400k unique keys, so each window on close will
output atmost 400k documents.

  

### Keywords
streams 


## [LargeWindowUniqueAndExistingKeys](https://www.github.com/mongodb/genny/blob/master/src/workloads/streams/LargeWindowUniqueAndExistingKeys.yml)
### Owner 
Atlas Streams 


### Support Channel
[#streams-engine](https://mongodb.enterprise.slack.com/archives/C05P740L0VC)


### Description
Pipeline: Memory -> Tumbling Window (Group) -> Memory
Documents: 16M
BatchSize: 1k

Simulates the scenario where only unique keys are inserted into a window group operator, and then
simulates the scenario where only existing keys are inserted in the same window group oeprator.
The first 8M documents will all have unique auction IDs and will measure the performance of the
scenario where every document results in inserting a new key into the window. The latter 8M
documents will all have an existing auction ID will measure the performance of the scenario where
every document results in updating an existing key in the window.

  

### Keywords
streams 


## [Passthrough](https://www.github.com/mongodb/genny/blob/master/src/workloads/streams/Passthrough.yml)
### Owner 
Atlas Streams 


### Support Channel
[#streams-engine](https://mongodb.enterprise.slack.com/archives/C05P740L0VC)


### Description
Pipeline: Memory -> Project -> Memory
Documents: 8M
BatchSize: 1k

Simulates the scenario where the input and output of documents for a stream processor is a
one-to-one ratio. This applies a simple projection on incoming documents (currency conversion).

  

### Keywords
streams 


## [Passthrough_ChangeStreamSource](https://www.github.com/mongodb/genny/blob/master/src/workloads/streams/Passthrough_ChangeStreamSource.yml)
### Owner 
Atlas Streams 


### Support Channel
[#streams-engine](https://mongodb.enterprise.slack.com/archives/C05P740L0VC)


### Description
Pipeline: Mongo Change Stream -> Project -> Memory
Documents: 800k
BatchSize: 1k

Simulates the scenario where the input and output of documents for a stream processor is a
one-to-one ratio. This applies a simple projection on incoming documents (currency conversion).
The difference with this workload versus Passthrough.yml is that this uses a mongo change stream
as the source rather than the in-memory source operator.

  

### Keywords
streams 


## [Passthrough_MongoSink](https://www.github.com/mongodb/genny/blob/master/src/workloads/streams/Passthrough_MongoSink.yml)
### Owner 
Atlas Streams 


### Support Channel
[#streams-engine](https://mongodb.enterprise.slack.com/archives/C05P740L0VC)


### Description
Pipeline: Memory -> Project -> MongoDB
Documents: 800k
BatchSize: 1k

This tests the scenario where the input and output of documents for a stream processor is a
one-to-one ratio. This applies a simple projection on incoming documents (currency conversion).
The difference with this workload versus Passthrough.yml is that this uses a $merge MongoDB sink
rather than the no-op sink operator.

  

### Keywords
streams 


## [Search](https://www.github.com/mongodb/genny/blob/master/src/workloads/streams/Search.yml)
### Owner 
Atlas Streams 


### Support Channel
[#streams-engine](https://mongodb.enterprise.slack.com/archives/C05P740L0VC)


### Description
Pipeline: Memory -> Match -> Project -> Memory
Input Documents: 8M
BatchSize: 1k

Simulates the scenario where the stream processor only needs to match a
small portion of the ingested documents. In this specific case, 8M documents
are ingested but the $match stage will only match against ~0.3% of the ingested
documents.

  

### Keywords
streams 


## [StreamsLookup](https://www.github.com/mongodb/genny/blob/master/src/workloads/streams/StreamsLookup.yml)
### Owner 
Atlas Streams 


### Support Channel
[#streams-engine](https://mongodb.enterprise.slack.com/archives/C05P740L0VC)


### Description
Pipeline: Memory -> Lookup -> AddField -> Window (Group) -> Memory
Input Documents: 8M
BatchSize: 1k
ForeignCollectionDocuments: 10k

Simulates the scenario where incoming data needs to be merged with a foreign mongoDB collection
and then propagated to a tumbling window which groups by a foreign column that was fetched
from the $lookup (join) on the foreign mongoDB collection.

  

### Keywords
streams 


## [TopKPerWindow](https://www.github.com/mongodb/genny/blob/master/src/workloads/streams/TopKPerWindow.yml)
### Owner 
Atlas Streams 


### Support Channel
[#streams-engine](https://mongodb.enterprise.slack.com/archives/C05P740L0VC)


### Description
Pipeline: Memory -> Tumbling Window (Group, Sort, Limit 1k) -> Memory
Input Documents: 8M
BatchSize: 1k

Simulates the scenario where input documents are fed into a tumlbing window that
groups by a large key (URL), then sorts by the aggregated price, and only emits
the top 1k aggregated documents by price. All 8M documents will have a random URL
assigned to them.

  

### Keywords
streams 


## [Q1](https://www.github.com/mongodb/genny/blob/master/src/workloads/tpch/denormalized/1/Q1.yml)
### Owner 
@mongodb/product-query 



### Description
Run TPC-H query 1 against the denormalized schema for scale 1.



## [Q10](https://www.github.com/mongodb/genny/blob/master/src/workloads/tpch/denormalized/1/Q10.yml)
### Owner 
@mongodb/product-query 



### Description
Run TPC-H query 10 against the denormalized schema for scale 1.



## [Q11](https://www.github.com/mongodb/genny/blob/master/src/workloads/tpch/denormalized/1/Q11.yml)
### Owner 
@mongodb/product-query 



### Description
Run TPC-H query 11 against the denormalized schema for scale 1.



## [Q12](https://www.github.com/mongodb/genny/blob/master/src/workloads/tpch/denormalized/1/Q12.yml)
### Owner 
@mongodb/product-query 



### Description
Run TPC-H query 12 against the denormalized schema for scale 1.



## [Q13](https://www.github.com/mongodb/genny/blob/master/src/workloads/tpch/denormalized/1/Q13.yml)
### Owner 
@mongodb/product-query 



### Description
Run TPC-H query 13 against the denormalized schema for scale 1.



## [Q14](https://www.github.com/mongodb/genny/blob/master/src/workloads/tpch/denormalized/1/Q14.yml)
### Owner 
@mongodb/product-query 



### Description
Run TPC-H query 14 against the denormalized schema for scale 1.



## [Q15](https://www.github.com/mongodb/genny/blob/master/src/workloads/tpch/denormalized/1/Q15.yml)
### Owner 
@mongodb/product-query 



### Description
Run TPC-H query 15 against the denormalized schema for scale 1.



## [Q16](https://www.github.com/mongodb/genny/blob/master/src/workloads/tpch/denormalized/1/Q16.yml)
### Owner 
@mongodb/product-query 



### Description
Run TPC-H query 16 against the denormalized schema for scale 1.



## [Q17](https://www.github.com/mongodb/genny/blob/master/src/workloads/tpch/denormalized/1/Q17.yml)
### Owner 
@mongodb/product-query 



### Description
Run TPC-H query 17 against the denormalized schema for scale 1.



## [Q18](https://www.github.com/mongodb/genny/blob/master/src/workloads/tpch/denormalized/1/Q18.yml)
### Owner 
@mongodb/product-query 



### Description
Run TPC-H query 18 against the denormalized schema for scale 1.



## [Q19](https://www.github.com/mongodb/genny/blob/master/src/workloads/tpch/denormalized/1/Q19.yml)
### Owner 
@mongodb/product-query 



### Description
Run TPC-H query 19 against the denormalized schema for scale 1.



## [Q2](https://www.github.com/mongodb/genny/blob/master/src/workloads/tpch/denormalized/1/Q2.yml)
### Owner 
@mongodb/product-query 



### Description
Run TPC-H query 2 against the denormalized schema for scale 1.



## [Q20](https://www.github.com/mongodb/genny/blob/master/src/workloads/tpch/denormalized/1/Q20.yml)
### Owner 
@mongodb/product-query 



### Description
Run TPC-H query 20 against the denormalized schema for scale 1.



## [Q21](https://www.github.com/mongodb/genny/blob/master/src/workloads/tpch/denormalized/1/Q21.yml)
### Owner 
@mongodb/product-query 



### Description
Run TPC-H query 21 against the denormalized schema for scale 1.



## [Q22](https://www.github.com/mongodb/genny/blob/master/src/workloads/tpch/denormalized/1/Q22.yml)
### Owner 
@mongodb/product-query 



### Description
Run TPC-H query 22 against the denormalized schema for scale 1.



## [Q3](https://www.github.com/mongodb/genny/blob/master/src/workloads/tpch/denormalized/1/Q3.yml)
### Owner 
@mongodb/product-query 



### Description
Run TPC-H query 3 against the denormalized schema for scale 1.



## [Q4](https://www.github.com/mongodb/genny/blob/master/src/workloads/tpch/denormalized/1/Q4.yml)
### Owner 
@mongodb/product-query 



### Description
Run TPC-H query 4 against the denormalized schema for scale 1.



## [Q5](https://www.github.com/mongodb/genny/blob/master/src/workloads/tpch/denormalized/1/Q5.yml)
### Owner 
@mongodb/product-query 



### Description
Run TPC-H query 5 against the denormalized schema for scale 1.



## [Q6](https://www.github.com/mongodb/genny/blob/master/src/workloads/tpch/denormalized/1/Q6.yml)
### Owner 
@mongodb/product-query 



### Description
Run TPC-H query 6 against the denormalized schema for scale 1.



## [Q7](https://www.github.com/mongodb/genny/blob/master/src/workloads/tpch/denormalized/1/Q7.yml)
### Owner 
@mongodb/product-query 



### Description
Run TPC-H query 7 against the denormalized schema for scale 1.



## [Q8](https://www.github.com/mongodb/genny/blob/master/src/workloads/tpch/denormalized/1/Q8.yml)
### Owner 
@mongodb/product-query 



### Description
Run TPC-H query 8 against the denormalized schema for scale 1.



## [Q9](https://www.github.com/mongodb/genny/blob/master/src/workloads/tpch/denormalized/1/Q9.yml)
### Owner 
@mongodb/product-query 



### Description
Run TPC-H query 9 against the denormalized schema for scale 1.



## [validate](https://www.github.com/mongodb/genny/blob/master/src/workloads/tpch/denormalized/1/validate.yml)
### Owner 
@mongodb/product-query 



### Description
Validate TPC_H denormalized queries for scale 1. Note that numeric comparison is not exact in this workload;
the AssertiveActor only ensures that any two values of numeric type are approximately equal according to a hard-coded limit.



## [AvgAcctBal](https://www.github.com/mongodb/genny/blob/master/src/workloads/tpch/denormalized/10/AvgAcctBal.yml)
### Owner 
@mongodb/product-query 



### Description
Run an artifical TPC-H query to get the average customer account balance against the denormalized
schema for scale 10.



## [AvgItemCost](https://www.github.com/mongodb/genny/blob/master/src/workloads/tpch/denormalized/10/AvgItemCost.yml)
### Owner 
@mongodb/product-query 



### Description
Run an artifical TPC-H query to get the average cost of item sold against the denormalized schema
for scale 10.



## [BiggestOrders](https://www.github.com/mongodb/genny/blob/master/src/workloads/tpch/denormalized/10/BiggestOrders.yml)
### Owner 
@mongodb/product-query 



### Description
Run an artifical TPC-H query to get the biggest EUROPE orders against the denormalized schema for
scale 10.



## [Q1](https://www.github.com/mongodb/genny/blob/master/src/workloads/tpch/denormalized/10/Q1.yml)
### Owner 
@mongodb/product-query 



### Description
Run TPC-H query 1 against the denormalized schema for scale 10.



## [Q10](https://www.github.com/mongodb/genny/blob/master/src/workloads/tpch/denormalized/10/Q10.yml)
### Owner 
@mongodb/product-query 



### Description
Run TPC-H query 10 against the denormalized schema for scale 10.



## [Q11](https://www.github.com/mongodb/genny/blob/master/src/workloads/tpch/denormalized/10/Q11.yml)
### Owner 
@mongodb/product-query 



### Description
Run TPC-H query 11 against the denormalized schema for scale 10.



## [Q12](https://www.github.com/mongodb/genny/blob/master/src/workloads/tpch/denormalized/10/Q12.yml)
### Owner 
@mongodb/product-query 



### Description
Run TPC-H query 12 against the denormalized schema for scale 10.



## [Q13](https://www.github.com/mongodb/genny/blob/master/src/workloads/tpch/denormalized/10/Q13.yml)
### Owner 
@mongodb/product-query 



### Description
Run TPC-H query 13 against the denormalized schema for scale 10.



## [Q14](https://www.github.com/mongodb/genny/blob/master/src/workloads/tpch/denormalized/10/Q14.yml)
### Owner 
@mongodb/product-query 



### Description
Run TPC-H query 14 against the denormalized schema for scale 10.



## [Q15](https://www.github.com/mongodb/genny/blob/master/src/workloads/tpch/denormalized/10/Q15.yml)
### Owner 
@mongodb/product-query 



### Description
Run TPC-H query 15 against the denormalized schema for scale 10.



## [Q16](https://www.github.com/mongodb/genny/blob/master/src/workloads/tpch/denormalized/10/Q16.yml)
### Owner 
@mongodb/product-query 



### Description
Run TPC-H query 16 against the denormalized schema for scale 10.



## [Q17](https://www.github.com/mongodb/genny/blob/master/src/workloads/tpch/denormalized/10/Q17.yml)
### Owner 
@mongodb/product-query 



### Description
Run TPC-H query 17 against the denormalized schema for scale 10.



## [Q18](https://www.github.com/mongodb/genny/blob/master/src/workloads/tpch/denormalized/10/Q18.yml)
### Owner 
@mongodb/product-query 



### Description
Run TPC-H query 18 against the denormalized schema for scale 10.



## [Q19](https://www.github.com/mongodb/genny/blob/master/src/workloads/tpch/denormalized/10/Q19.yml)
### Owner 
@mongodb/product-query 



### Description
Run TPC-H query 19 against the denormalized schema for scale 10.



## [Q2](https://www.github.com/mongodb/genny/blob/master/src/workloads/tpch/denormalized/10/Q2.yml)
### Owner 
@mongodb/product-query 



### Description
Run TPC-H query 2 against the denormalized schema for scale 10.



## [Q20](https://www.github.com/mongodb/genny/blob/master/src/workloads/tpch/denormalized/10/Q20.yml)
### Owner 
@mongodb/product-query 



### Description
Run TPC-H query 20 against the denormalized schema for scale 10.



## [Q21](https://www.github.com/mongodb/genny/blob/master/src/workloads/tpch/denormalized/10/Q21.yml)
### Owner 
@mongodb/product-query 



### Description
Run TPC-H query 21 against the denormalized schema for scale 10.



## [Q22](https://www.github.com/mongodb/genny/blob/master/src/workloads/tpch/denormalized/10/Q22.yml)
### Owner 
@mongodb/product-query 



### Description
Run TPC-H query 22 against the denormalized schema for scale 10.



## [Q3](https://www.github.com/mongodb/genny/blob/master/src/workloads/tpch/denormalized/10/Q3.yml)
### Owner 
@mongodb/product-query 



### Description
Run TPC-H query 3 against the denormalized schema for scale 10.



## [Q4](https://www.github.com/mongodb/genny/blob/master/src/workloads/tpch/denormalized/10/Q4.yml)
### Owner 
@mongodb/product-query 



### Description
Run TPC-H query 4 against the denormalized schema for scale 10.



## [Q5](https://www.github.com/mongodb/genny/blob/master/src/workloads/tpch/denormalized/10/Q5.yml)
### Owner 
@mongodb/product-query 



### Description
Run TPC-H query 5 against the denormalized schema for scale 10.



## [Q6](https://www.github.com/mongodb/genny/blob/master/src/workloads/tpch/denormalized/10/Q6.yml)
### Owner 
@mongodb/product-query 



### Description
Run TPC-H query 6 against the denormalized schema for scale 10.



## [Q7](https://www.github.com/mongodb/genny/blob/master/src/workloads/tpch/denormalized/10/Q7.yml)
### Owner 
@mongodb/product-query 



### Description
Run TPC-H query 7 against the denormalized schema for scale 10.



## [Q8](https://www.github.com/mongodb/genny/blob/master/src/workloads/tpch/denormalized/10/Q8.yml)
### Owner 
@mongodb/product-query 



### Description
Run TPC-H query 8 against the denormalized schema for scale 10.



## [Q9](https://www.github.com/mongodb/genny/blob/master/src/workloads/tpch/denormalized/10/Q9.yml)
### Owner 
@mongodb/product-query 



### Description
Run TPC-H query 9 against the denormalized schema for scale 10.



## [TotalLineitemRevenue](https://www.github.com/mongodb/genny/blob/master/src/workloads/tpch/denormalized/10/TotalLineitemRevenue.yml)
### Owner 
@mongodb/product-query 



### Description
Run an artifical TPC-H query to sum up total price across all lineitems against the denormalized
schema for scale 10.



## [TotalOrderRevenue](https://www.github.com/mongodb/genny/blob/master/src/workloads/tpch/denormalized/10/TotalOrderRevenue.yml)
### Owner 
@mongodb/product-query 



### Description
Run an artifical TPC-H query to sum up total price across all orders against the denormalized
schema for scale 10.



## [validate](https://www.github.com/mongodb/genny/blob/master/src/workloads/tpch/denormalized/10/validate.yml)
### Owner 
@mongodb/product-query 



### Description
The test control for TPC-H expects a validate.yml file to exist in all TPC-H scales.
We don't need validation on scale 10, so this is just a Nop.



## [Q1](https://www.github.com/mongodb/genny/blob/master/src/workloads/tpch/normalized/1/Q1.yml)
### Owner 
@mongodb/product-query 



### Description
Run TPC-H query 1 against the normalized schema for scale 1.



## [Q10](https://www.github.com/mongodb/genny/blob/master/src/workloads/tpch/normalized/1/Q10.yml)
### Owner 
@mongodb/product-query 



### Description
Run TPC-H query 10 against the normalized schema for scale 1.



## [Q11](https://www.github.com/mongodb/genny/blob/master/src/workloads/tpch/normalized/1/Q11.yml)
### Owner 
@mongodb/product-query 



### Description
Run TPC-H query 11 against the normalized schema for scale 1.



## [Q12](https://www.github.com/mongodb/genny/blob/master/src/workloads/tpch/normalized/1/Q12.yml)
### Owner 
@mongodb/product-query 



### Description
Run TPC-H query 12 against the normalized schema for scale 1.



## [Q13](https://www.github.com/mongodb/genny/blob/master/src/workloads/tpch/normalized/1/Q13.yml)
### Owner 
@mongodb/product-query 



### Description
Run TPC-H query 13 against the normalized schema for scale 1.



## [Q14](https://www.github.com/mongodb/genny/blob/master/src/workloads/tpch/normalized/1/Q14.yml)
### Owner 
@mongodb/product-query 



### Description
Run TPC-H query 14 against the normalized schema for scale 1.



## [Q15](https://www.github.com/mongodb/genny/blob/master/src/workloads/tpch/normalized/1/Q15.yml)
### Owner 
@mongodb/product-query 



### Description
Run TPC-H query 15 against the normalized schema for scale 1.



## [Q16](https://www.github.com/mongodb/genny/blob/master/src/workloads/tpch/normalized/1/Q16.yml)
### Owner 
@mongodb/product-query 



### Description
Run TPC-H query 16 against the normalized schema for scale 1.



## [Q17](https://www.github.com/mongodb/genny/blob/master/src/workloads/tpch/normalized/1/Q17.yml)
### Owner 
@mongodb/product-query 



### Description
Run TPC-H query 17 against the normalized schema for scale 1.



## [Q18](https://www.github.com/mongodb/genny/blob/master/src/workloads/tpch/normalized/1/Q18.yml)
### Owner 
@mongodb/product-query 



### Description
Run TPC-H query 18 against the normalized schema for scale 1.



## [Q19](https://www.github.com/mongodb/genny/blob/master/src/workloads/tpch/normalized/1/Q19.yml)
### Owner 
@mongodb/product-query 



### Description
Run TPC-H query 19 against the normalized schema for scale 1.



## [Q2](https://www.github.com/mongodb/genny/blob/master/src/workloads/tpch/normalized/1/Q2.yml)
### Owner 
@mongodb/product-query 



### Description
Run TPC-H query 2 against the normalized schema for scale 1.



## [Q20](https://www.github.com/mongodb/genny/blob/master/src/workloads/tpch/normalized/1/Q20.yml)
### Owner 
@mongodb/product-query 



### Description
Run TPC-H query 20 against the normalized schema for scale 1.



## [Q21](https://www.github.com/mongodb/genny/blob/master/src/workloads/tpch/normalized/1/Q21.yml)
### Owner 
@mongodb/product-query 



### Description
Run TPC-H query 21 against the normalized schema for scale 1.



## [Q22](https://www.github.com/mongodb/genny/blob/master/src/workloads/tpch/normalized/1/Q22.yml)
### Owner 
@mongodb/product-query 



### Description
Run TPC-H query 22 against the normalized schema for scale 1.



## [Q3](https://www.github.com/mongodb/genny/blob/master/src/workloads/tpch/normalized/1/Q3.yml)
### Owner 
@mongodb/product-query 



### Description
Run TPC-H query 3 against the normalized schema for scale 1.



## [Q4](https://www.github.com/mongodb/genny/blob/master/src/workloads/tpch/normalized/1/Q4.yml)
### Owner 
@mongodb/product-query 



### Description
Run TPC-H query 4 against the normalized schema for scale 1.



## [Q5](https://www.github.com/mongodb/genny/blob/master/src/workloads/tpch/normalized/1/Q5.yml)
### Owner 
@mongodb/product-query 



### Description
Run TPC-H query 5 against the normalized schema for scale 1.



## [Q6](https://www.github.com/mongodb/genny/blob/master/src/workloads/tpch/normalized/1/Q6.yml)
### Owner 
@mongodb/product-query 



### Description
Run TPC-H query 6 against the normalized schema for scale 1.



## [Q7](https://www.github.com/mongodb/genny/blob/master/src/workloads/tpch/normalized/1/Q7.yml)
### Owner 
@mongodb/product-query 



### Description
Run TPC-H query 7 against the normalized schema for scale 1.



## [Q8](https://www.github.com/mongodb/genny/blob/master/src/workloads/tpch/normalized/1/Q8.yml)
### Owner 
@mongodb/product-query 



### Description
Run TPC-H query 8 against the normalized schema for scale 1.



## [Q9](https://www.github.com/mongodb/genny/blob/master/src/workloads/tpch/normalized/1/Q9.yml)
### Owner 
@mongodb/product-query 



### Description
Run TPC-H query 9 against the normalized schema for scale 1.



## [validate](https://www.github.com/mongodb/genny/blob/master/src/workloads/tpch/normalized/1/validate.yml)
### Owner 
@mongodb/product-query 



### Description
Validate TPC_H normalized queries for scale 1. Note that numeric comparison is not exact in this workload;
the AssertiveActor only ensures that any two values of numeric type are approximately equal according to a hard-coded limit.



## [Q1](https://www.github.com/mongodb/genny/blob/master/src/workloads/tpch/normalized/10/Q1.yml)
### Owner 
@mongodb/product-query 



### Description
Run TPC-H query 1 against the normalized schema for scale 10.



## [Q10](https://www.github.com/mongodb/genny/blob/master/src/workloads/tpch/normalized/10/Q10.yml)
### Owner 
@mongodb/product-query 



### Description
Run TPC-H query 10 against the normalized schema for scale 10.



## [Q11](https://www.github.com/mongodb/genny/blob/master/src/workloads/tpch/normalized/10/Q11.yml)
### Owner 
@mongodb/product-query 



### Description
Run TPC-H query 11 against the normalized schema for scale 10.



## [Q12](https://www.github.com/mongodb/genny/blob/master/src/workloads/tpch/normalized/10/Q12.yml)
### Owner 
@mongodb/product-query 



### Description
Run TPC-H query 12 against the normalized schema for scale 10.



## [Q13](https://www.github.com/mongodb/genny/blob/master/src/workloads/tpch/normalized/10/Q13.yml)
### Owner 
@mongodb/product-query 



### Description
Run TPC-H query 13 against the normalized schema for scale 10.



## [Q14](https://www.github.com/mongodb/genny/blob/master/src/workloads/tpch/normalized/10/Q14.yml)
### Owner 
@mongodb/product-query 



### Description
Run TPC-H query 14 against the normalized schema for scale 10.



## [Q15](https://www.github.com/mongodb/genny/blob/master/src/workloads/tpch/normalized/10/Q15.yml)
### Owner 
@mongodb/product-query 



### Description
Run TPC-H query 15 against the normalized schema for scale 10.



## [Q16](https://www.github.com/mongodb/genny/blob/master/src/workloads/tpch/normalized/10/Q16.yml)
### Owner 
@mongodb/product-query 



### Description
Run TPC-H query 16 against the normalized schema for scale 10.



## [Q17](https://www.github.com/mongodb/genny/blob/master/src/workloads/tpch/normalized/10/Q17.yml)
### Owner 
@mongodb/product-query 



### Description
Run TPC-H query 17 against the normalized schema for scale 10.



## [Q18](https://www.github.com/mongodb/genny/blob/master/src/workloads/tpch/normalized/10/Q18.yml)
### Owner 
@mongodb/product-query 



### Description
Run TPC-H query 18 against the normalized schema for scale 10.



## [Q19](https://www.github.com/mongodb/genny/blob/master/src/workloads/tpch/normalized/10/Q19.yml)
### Owner 
@mongodb/product-query 



### Description
Run TPC-H query 19 against the normalized schema for scale 10.



## [Q2](https://www.github.com/mongodb/genny/blob/master/src/workloads/tpch/normalized/10/Q2.yml)
### Owner 
@mongodb/product-query 



### Description
Run TPC-H query 2 against the normalized schema for scale 10.



## [Q20](https://www.github.com/mongodb/genny/blob/master/src/workloads/tpch/normalized/10/Q20.yml)
### Owner 
@mongodb/product-query 



### Description
Run TPC-H query 20 against the normalized schema for scale 10.



## [Q21](https://www.github.com/mongodb/genny/blob/master/src/workloads/tpch/normalized/10/Q21.yml)
### Owner 
@mongodb/product-query 



### Description
Run TPC-H query 21 against the normalized schema for scale 10.



## [Q22](https://www.github.com/mongodb/genny/blob/master/src/workloads/tpch/normalized/10/Q22.yml)
### Owner 
@mongodb/product-query 



### Description
Run TPC-H query 22 against the normalized schema for scale 10.



## [Q3](https://www.github.com/mongodb/genny/blob/master/src/workloads/tpch/normalized/10/Q3.yml)
### Owner 
@mongodb/product-query 



### Description
Run TPC-H query 3 against the normalized schema for scale 10.



## [Q4](https://www.github.com/mongodb/genny/blob/master/src/workloads/tpch/normalized/10/Q4.yml)
### Owner 
@mongodb/product-query 



### Description
Run TPC-H query 4 against the normalized schema for scale 10.



## [Q5](https://www.github.com/mongodb/genny/blob/master/src/workloads/tpch/normalized/10/Q5.yml)
### Owner 
@mongodb/product-query 



### Description
Run TPC-H query 5 against the normalized schema for scale 10.



## [Q6](https://www.github.com/mongodb/genny/blob/master/src/workloads/tpch/normalized/10/Q6.yml)
### Owner 
@mongodb/product-query 



### Description
Run TPC-H query 6 against the normalized schema for scale 10.



## [Q7](https://www.github.com/mongodb/genny/blob/master/src/workloads/tpch/normalized/10/Q7.yml)
### Owner 
@mongodb/product-query 



### Description
Run TPC-H query 7 against the normalized schema for scale 10.



## [Q8](https://www.github.com/mongodb/genny/blob/master/src/workloads/tpch/normalized/10/Q8.yml)
### Owner 
@mongodb/product-query 



### Description
Run TPC-H query 8 against the normalized schema for scale 10.



## [Q9](https://www.github.com/mongodb/genny/blob/master/src/workloads/tpch/normalized/10/Q9.yml)
### Owner 
@mongodb/product-query 



### Description
Run TPC-H query 9 against the normalized schema for scale 10.



## [validate](https://www.github.com/mongodb/genny/blob/master/src/workloads/tpch/normalized/10/validate.yml)
### Owner 
@mongodb/product-query 



### Description
The test control for TPC-H expects a validate.yml file to exist in all TPC-H scales.
We don't need validation on scale 10, so this is just a Nop.



## [LLTAnalytics](https://www.github.com/mongodb/genny/blob/master/src/workloads/transactions/LLTAnalytics.yml)
### Owner 
Product Performance 


### Support Channel
[#performance](https://mongodb.enterprise.slack.com/archives/C0V3KSB52)


### Description
Workload to Benchmark the effect of LongLivedTransactions on an Update workload.

  

### Keywords
transactions, long lived, snapshot, update 


## [LLTMixed](https://www.github.com/mongodb/genny/blob/master/src/workloads/transactions/LLTMixed.yml)
### Owner 
Product Performance 


### Support Channel
[#performance](https://mongodb.enterprise.slack.com/archives/C0V3KSB52)


### Description
Workload to Benchmark the effect of LongLivedTransactions on a Mixed workload.
The intent here is to test multiple transactions contained within a singular transaction (long lived).
The transactions are setup such that they cover a mixed set of operations (insert, query, update, remove).
The operations are also divided in the length of their run (short, medium, long) and whether they contain scans or not.
The workload has the following configuration:
~12GB dataset
10,000,000 documnets in total
Warm up phase, then operation phase followed by a quiesce phase
Naming Conventions:
Duration.Load_level.Operation.Type_of_test
Operation:     Insert|Query|Update|Remove|Mixed
Duration:      Short|Medium|Long
Type of test:  Baseline|Benchmark
Baseline without scans, benchmark with scans

  

### Keywords
transactions, longLived, snapshot, insert, find, update, delete 


## [LLTMixedSmall](https://www.github.com/mongodb/genny/blob/master/src/workloads/transactions/LLTMixedSmall.yml)
### Owner 
Product Performance 


### Support Channel
[#performance](https://mongodb.enterprise.slack.com/archives/C0V3KSB52)


### Description
Workload to Benchmark the effect of LongLivedTransactions on a Mixed workload.
The intent here is to test multiple transactions contained within a singular transaction (long lived).
The transactions are setup such that they cover a mixed set of operations (insert, query, update, remove).
The operations are also divided in the length of their run (short, medium, long) and whether they contain scans or not.
The workload has the following configuration:
~7GB dataset
6,000,000 documnets in total
Warm up phase, then operation phase followed by a quiesce phase
Naming Conventions:
Duration.Load_level.Operation.Type_of_test
Operation:     Insert|Query|Update|Remove|Mixed
Duration:      Short|Medium|Long
Type of test:  Baseline|Benchmark
Baseline without scans, benchmark with scans

<|MERGE_RESOLUTION|>--- conflicted
+++ resolved
@@ -4332,24 +4332,6 @@
 
 
 
-<<<<<<< HEAD
-## [NoGoodPlan](https://www.github.com/mongodb/genny/blob/master/src/workloads/query/multiplanner/NoGoodPlan.yml)
-### Owner 
-@mongodb/query 
-
-
-
-### Description
-The goal of this test is to exercise multiplanning. We create 64 indexes and run a query that
-makes all of them eligible, so we get as many competing plans as possible. The only selective
-field is unindexed, however, meaning no index will be effective in planning. By ensuring all plans
-are relatively equally bad, we are likely to hit the works limit sooner than the 101 results
-limit.
-
-
-
-=======
->>>>>>> 0e40d5cd
 ## [NoResults](https://www.github.com/mongodb/genny/blob/master/src/workloads/query/multiplanner/NoResults.yml)
 ### Owner 
 @mongodb/query 
@@ -4377,8 +4359,6 @@
 predicates are selective. This guarantees that the query will not be able to finish multi-planning
 by producing enough documents, so instead we will hit getTrialPeriodMaxWorks().
 
-<<<<<<< HEAD
-=======
 This also covers the special case in which the trial period hits max works without any of the
 candidate plans producing any documents. This is known to be a troublesome scenario for the
 multi-planner for a few reasons:
@@ -4387,7 +4367,6 @@
     2) When there are zero results, each plan has a productivity ratio of zero. This makes ties
     likely during plan ranking, which can in turn lead to an incorrect plan choice.
 
->>>>>>> 0e40d5cd
 
 
 ## [NonBlockingVsBlocking](https://www.github.com/mongodb/genny/blob/master/src/workloads/query/multiplanner/NonBlockingVsBlocking.yml)
