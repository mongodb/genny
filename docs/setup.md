# Build and Install

Here're the steps to get Genny up and running locally:

0.  Ensure you have a suitable platform. Genny supports the following platforms:
    - Ubuntu 20.04, 18.04, 16.04
    - Arch Linux
    - RHEL 8, 7, 6.2
    - Amazon Linux 2
    - macOS

    If you attempt to install Genny on an unsupported platform, compile isn't
    guaranteed to succeed. If you would like to add support for a platform,
    please file a `TIG` ticket.

1.  Install the development tools for your OS.

    -   Ubuntu 18.04/20.04: `sudo apt install build-essential`
    -   Red Hat/CentOS 7/Amazon Linux 2:
        `sudo yum groupinstall "Development Tools"`
    -   Arch: `apk add bash clang gcc musl-dev linux-headers`
    -   macOS: `xcode-select --install`
    -   Windows: <https://visualstudio.microsoft.com/>

2.  Make sure you have a C++17 compatible compiler and Python 3.7 or newer.
    The ones from mongodbtoolchain v3 are safe bets if you're
    unsure. (mongodbtoolchain is internal to MongoDB).

3.  `./run-genny install [ubuntu1804|ubuntu2004|ubuntu1604|archlinux|rhel8|rhel70|rhel62|amazon2|not-linux]`

    This command downloads Genny's toolchain, compiles Genny, creates its
    virtualenv, and installs Genny to `dist/`. You can rerun this command
    at any time to rebuild Genny. If your OS isn't the supported, please let us know in
    `#workload-generation` slack or on GitHub.

    Note that the `--linux-distro` argument is not needed on macOS.

    You can also specify `--build-system make` if you prefer to build
    using `make` rather than `ninja`. Building using `make` may make
    some IDEs happier.

    If you get python errors, ensure you have a modern version of python3.
    On a Mac, run `brew install python3` (assuming you have [homebrew installed](https://brew.sh/))
    and then restart your shell.
    
<<<<<<< HEAD
### Errors Mentioning zstd
There is currently a leak in Genny's toolchain requiring zstd to be installed.
If the `./run-genny install` phase above errors mentioning this, you may need to install it separately.
=======
    This command expects that the /data/mci directory exists, and that you have write access
    to it. It will error otherwise.
    
### Errors Mentioning zstd and libmongocrypt
There is currently a leak in Genny's toolchain requiring zstd and libmongocrypt to be installed.
If the `./run-genny install` phase above errors mentioning these, you may need to install them separately.
>>>>>>> 50124daa

On macOS, you can `brew install zstd`. On Ubuntu, you can apt-install zstd.

After installing this dependency, re-running the `./run-genny install` phase above should work.

# macOS Unable to get local issuer certificate
If you are on macOS and you see python errors such as when trying `./run-genny install` that contain `ssl.SSLCertVerificationError: [SSL: CERTIFICATE_VERIFY_FAILED] certificate verify failed: unable to get local issuer certificate` this is likely a problem with the python `requests` library. Here is a [StackOverflow answer](https://stackoverflow.com/questions/44649449/brew-installation-of-python-3-6-1-ssl-certificate-verify-failed-certificate/44649450#44649450) which addresses the problem.

## IDEs and Whatnot

We follow CMake and C++17 best-practices, so anything that doesn't work
via "normal means" is probably a bug.

We support using CLion and any conventional editors or IDEs (VSCode,
emacs, vim, etc.). Before doing anything cute (see
[CONTRIBUTING.md](./CONTRIBUTING.md)), please do due-diligence to ensure
it's not going to make common editing environments go wonky.

If you're using CLion, make sure to set `CMake options`
(in settings/preferences) so it can find the toolchain.

The cmake command is printed when `run-genny install` runs, you can
copy and paste the options into Clion. The options
should look something like this:

```bash
-G some-build-system \
-DCMAKE_PREFIX_PATH=/data/mci/gennytoolchain/installed/x64-osx-shared \
-DCMAKE_TOOLCHAIN_FILE=/data/mci/gennytoolchain/scripts/buildsystems/vcpkg.cmake \
-DVCPKG_TARGET_TRIPLET=x64-osx-static
```

See the following images:

### CLion ToolChain Settings

![toolchain](https://user-images.githubusercontent.com/22506/112030965-b9659500-8b32-11eb-9fa4-523640f4c95a.png?raw=true "Toolchains Settings")

### CLion CMake Settings

![CMake](https://user-images.githubusercontent.com/22506/112030931-ac48a600-8b32-11eb-9a09-0f3fd9138c8e.png?raw=true "Cmake Settings")

If you run `./run-genny install -b make` it should set up everything for you.
You just need to set the "Generation Path" to your `build` directory.

### Automatically Running Poplar before genny_core launch in CLion

Create a file called poplar.sh with the following contents:

```bash
#!/bin/bash
pkill -9 curator # Be careful if there are more curator processes that should be kept. 
DATE_SUFFIX=$(date +%s)
mv  build/CedarMetrics  build/CedarMetrics-${DATE_SUFFIX} 2>/dev/null
mv build/WorkloadOutput-${DATE_SUFFIX} 2>/dev/null

# curator is installed by cmake.
build/curator/curator poplar grpc &

sleep 1
```

Next create an external tool for poplar in CLion:

![poplar](https://user-images.githubusercontent.com/22506/112030958-b66aa480-8b32-11eb-9857-593adb3e9832.png?raw=true "Poplar External tool")

*Note*: the Working directory value is required. 

Finally the external poplar tool to the CLion 'Before Launch' list:

![Debug](https://user-images.githubusercontent.com/22506/112030946-b23e8700-8b32-11eb-9c40-a455355969bd.png?raw=true "Debug Before Launch.")<|MERGE_RESOLUTION|>--- conflicted
+++ resolved
@@ -42,20 +42,14 @@
     If you get python errors, ensure you have a modern version of python3.
     On a Mac, run `brew install python3` (assuming you have [homebrew installed](https://brew.sh/))
     and then restart your shell.
+
+    This command expects that the /data/mci directory exists, and that you have write access
+    to it. It will error otherwise.
     
-<<<<<<< HEAD
 ### Errors Mentioning zstd
 There is currently a leak in Genny's toolchain requiring zstd to be installed.
 If the `./run-genny install` phase above errors mentioning this, you may need to install it separately.
-=======
-    This command expects that the /data/mci directory exists, and that you have write access
-    to it. It will error otherwise.
     
-### Errors Mentioning zstd and libmongocrypt
-There is currently a leak in Genny's toolchain requiring zstd and libmongocrypt to be installed.
-If the `./run-genny install` phase above errors mentioning these, you may need to install them separately.
->>>>>>> 50124daa
-
 On macOS, you can `brew install zstd`. On Ubuntu, you can apt-install zstd.
 
 After installing this dependency, re-running the `./run-genny install` phase above should work.
